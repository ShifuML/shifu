/**
 * Copyright [2012-2014] PayPal Software Foundation
 *
 * Licensed under the Apache License, Version 2.0 (the "License");
 * you may not use this file except in compliance with the License.
 * You may obtain a copy of the License at
 *
 *    http://www.apache.org/licenses/LICENSE-2.0
 *
 * Unless required by applicable law or agreed to in writing, software
 * distributed under the License is distributed on an "AS IS" BASIS,
 * WITHOUT WARRANTIES OR CONDITIONS OF ANY KIND, either express or implied.
 * See the License for the specific language governing permissions and
 * limitations under the License.
 */
package ml.shifu.shifu.meta;

import org.apache.commons.io.FileUtils;
import org.testng.Assert;
import org.testng.annotations.AfterClass;
import org.testng.annotations.BeforeClass;
import org.testng.annotations.Test;

import java.io.File;
import java.io.IOException;
import java.util.ArrayList;
import java.util.HashMap;
import java.util.List;
import java.util.Map;

import ml.shifu.shifu.container.meta.MetaFactory;
import ml.shifu.shifu.container.meta.ValidateResult;
import ml.shifu.shifu.container.obj.ModelConfig;
import ml.shifu.shifu.container.obj.ModelTrainConf;
import ml.shifu.shifu.container.obj.ModelTrainConf.ALGORITHM;
import ml.shifu.shifu.core.alg.NNTrainer;

/**
 * MetaFactoryTest class
 */
public class MetaFactoryTest {

    private ModelConfig modelConfig;

    @BeforeClass
    public void setUp() throws IOException {
        modelConfig = ModelConfig.createInitModelConfig("unittest", ALGORITHM.NN, "a model config for unit-test");
        modelConfig.getBasic().setName("TestMode");
        modelConfig.getBasic().setAuthor("Author");
    }

    @Test
    public void testGetModelConfigMeta() {
<<<<<<< HEAD
        Assert.assertEquals(MetaFactory.getModelConfigMeta().size(), 117);
=======
        Assert.assertEquals(MetaFactory.getModelConfigMeta().size(), 122);
>>>>>>> 5d79a1fe
    }

    @Test
    public void testValidateModelConfig() throws Exception {
        ValidateResult result = MetaFactory.validate(modelConfig);
        Assert.assertTrue(result.getStatus());
    }

    @Test
    public void testValidateModelBasicConf() throws Exception {
        ValidateResult result = MetaFactory.validate(modelConfig.getBasic());
        Assert.assertTrue(result.getStatus());
    }

    @Test
    public void testValidateModelSouceDataConf() throws Exception {
        ValidateResult result = MetaFactory.validate(modelConfig.getDataSet());
        Assert.assertTrue(result.getStatus());
    }

    @Test
    public void testValidateModelStatsConf() throws Exception {
        ValidateResult result = MetaFactory.validate(modelConfig.getStats());
        Assert.assertTrue(result.getStatus());
    }

    @Test
    public void testValidateModelVarSelectConf() throws Exception {
        ValidateResult result = MetaFactory.validate(modelConfig.getVarSelect());
        Assert.assertTrue(result.getStatus());
    }

    @Test
    public void testValidateModelNormalizeConf() throws Exception {
        ValidateResult result = MetaFactory.validate(modelConfig.getNormalize());
        Assert.assertTrue(result.getStatus());
    }

    @Test
    public void testValidateModelTrainAConf() throws Exception {
        ValidateResult result = MetaFactory.validate(modelConfig.getTrain());
        Assert.assertTrue(result.getStatus());

        Map<String, Object> originalParams = modelConfig.getTrain().getParams();

        Map<String, Object> params = new HashMap<String, Object>();
        List<Object> nodesList = new ArrayList<Object>();
        nodesList.add("a");
        nodesList.add(45);

        params.put(NNTrainer.NUM_HIDDEN_NODES, nodesList);
        modelConfig.getTrain().setParams(params);
        result = MetaFactory.validate(modelConfig.getTrain());
        Assert.assertFalse(result.getStatus());
        modelConfig.getTrain().setParams(originalParams);
    }

    @Test
    public void testValidateModelEvalList() throws Exception {
        ValidateResult result = MetaFactory.validate(modelConfig.getEvals());
        Assert.assertTrue(result.getStatus());
    }

    @Test
    public void testValidateModelEval() throws Exception {
        ValidateResult result = MetaFactory.validate(modelConfig.getEvals().get(0));
        Assert.assertTrue(result.getStatus());
    }

    @Test
    public void testValidateModelTrainBConf() throws Exception {
        ModelTrainConf trainConf = new ModelTrainConf();
        trainConf.setAlgorithm("test");
        trainConf.setBaggingNum(10);
        trainConf.setTrainOnDisk(null);

        ValidateResult result = MetaFactory.validate(trainConf);
        Assert.assertFalse(result.getStatus());
    }

    @AfterClass
    public void tearDown() throws IOException {
        FileUtils.deleteDirectory(new File("unittest"));
    }

}<|MERGE_RESOLUTION|>--- conflicted
+++ resolved
@@ -51,11 +51,7 @@
 
     @Test
     public void testGetModelConfigMeta() {
-<<<<<<< HEAD
-        Assert.assertEquals(MetaFactory.getModelConfigMeta().size(), 117);
-=======
-        Assert.assertEquals(MetaFactory.getModelConfigMeta().size(), 122);
->>>>>>> 5d79a1fe
+        Assert.assertEquals(MetaFactory.getModelConfigMeta().size(), 123);
     }
 
     @Test
