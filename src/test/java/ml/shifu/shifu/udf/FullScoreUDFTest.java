/**
 * Copyright [2012-2014] PayPal Software Foundation
 *
 * Licensed under the Apache License, Version 2.0 (the "License");
 * you may not use this file except in compliance with the License.
 * You may obtain a copy of the License at
 *
 *    http://www.apache.org/licenses/LICENSE-2.0
 *
 * Unless required by applicable law or agreed to in writing, software
 * distributed under the License is distributed on an "AS IS" BASIS,
 * WITHOUT WARRANTIES OR CONDITIONS OF ANY KIND, either express or implied.
 * See the License for the specific language governing permissions and
 * limitations under the License.
 */
package ml.shifu.shifu.udf;

import org.apache.commons.io.FileUtils;
import org.apache.commons.lang.StringUtils;
import org.apache.pig.backend.executionengine.ExecException;
import org.apache.pig.data.Tuple;
import org.apache.pig.data.TupleFactory;
import org.testng.Assert;
import org.testng.annotations.AfterClass;
import org.testng.annotations.BeforeClass;
import org.testng.annotations.Test;

import java.io.File;
import java.io.IOException;

/**
 * FullScoreUDFTest class
 */
public class FullScoreUDFTest {

    private FullScoreUDF instance;
    private File tmpModels = new File("models");

    @BeforeClass
    public void setUp() throws Exception {
        File models = new File("src/test/resources/example/cancer-judgement/ModelStore/ModelSet1/models");
        FileUtils.copyDirectory(models, tmpModels);

        instance = new FullScoreUDF("LOCAL",
                "src/test/resources/example/cancer-judgement/ModelStore/ModelSet1/ModelConfig.json",
                "src/test/resources/example/cancer-judgement/ModelStore/ModelSet1/ColumnConfig.json",
                "src/test/resources/example/cancer-judgement/DataStore/DataSet1/.pig_header",
                "|");
    }

    @Test
    public void testUDFNull() throws Exception {
        Tuple tuple = TupleFactory.getInstance().newTuple(0);
        Assert.assertNull(instance.exec(tuple));
    }

    @Test
    public void testExec() throws IOException {
        Tuple input = TupleFactory.getInstance().newTuple(31);
        for (int i = 0; i < 31; i++) {
            input.set(i, 1);
        }

<<<<<<< HEAD
        Assert.assertEquals(instance.exec(input).toString(),
                "(42.43152922729472,74.2434774437648,5.347463765168124,35.99682659254982,30.754353636041152,74.2434774437648,65.81552469894967,5.347463765168124)");
=======
        check(instance.exec(input), StringUtils.split("42,74,5,35,30,74,65,5", ","));
    }

    private void check(Tuple result, Object[] expectVals) throws ExecException {
        for ( int i = 0; i < expectVals.length; i ++ ) {
            Object obj = result.get(i);
            String value = obj.toString();
            if ( obj instanceof Double ) {
                Double actualVal = (Double) obj;
                value = Integer.toString(actualVal.intValue());
            }
            Assert.assertEquals(value, expectVals[i]);
        }
>>>>>>> 7c567e3a
    }

    @AfterClass
    public void clearUp() throws IOException {
        FileUtils.deleteDirectory(tmpModels);
    }
}<|MERGE_RESOLUTION|>--- conflicted
+++ resolved
@@ -61,10 +61,6 @@
             input.set(i, 1);
         }
 
-<<<<<<< HEAD
-        Assert.assertEquals(instance.exec(input).toString(),
-                "(42.43152922729472,74.2434774437648,5.347463765168124,35.99682659254982,30.754353636041152,74.2434774437648,65.81552469894967,5.347463765168124)");
-=======
         check(instance.exec(input), StringUtils.split("42,74,5,35,30,74,65,5", ","));
     }
 
@@ -78,7 +74,6 @@
             }
             Assert.assertEquals(value, expectVals[i]);
         }
->>>>>>> 7c567e3a
     }
 
     @AfterClass
