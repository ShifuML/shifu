--- conflicted
+++ resolved
@@ -234,14 +234,11 @@
                 return hybridNormalize(config, raw, cutoff, false);
             case WEIGHT_HYBRID:
                 return hybridNormalize(config, raw, cutoff, true);
-<<<<<<< HEAD
             case WOE_ZSCORE:
                 return woeZScoreNormalize(config, raw, cutoff, false);
             case WEIGHT_WOE_ZSCORE:
                 return woeZScoreNormalize(config, raw, cutoff, true);
-=======
-            case OLD_ZSCALE:
->>>>>>> 76375a3b
+		    case OLD_ZSCALE:
             case ZSCALE:
             default:
                 return zScoreNormalize(config, raw, cutoff);
