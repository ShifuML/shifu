--- conflicted
+++ resolved
@@ -15,14 +15,6 @@
  */
 package ml.shifu.shifu.core;
 
-<<<<<<< HEAD
-import ml.shifu.shifu.container.obj.ColumnConfig;
-import ml.shifu.shifu.container.obj.ModelNormalizeConf;
-import ml.shifu.shifu.udf.NormalizeUDF.CategoryMissingNormType;
-import ml.shifu.shifu.util.CommonUtils;
-import org.slf4j.Logger;
-import org.slf4j.LoggerFactory;
-=======
 import java.util.Arrays;
 import java.util.List;
 
@@ -33,10 +25,6 @@
 import ml.shifu.shifu.container.obj.ModelNormalizeConf;
 import ml.shifu.shifu.udf.NormalizeUDF.CategoryMissingNormType;
 import ml.shifu.shifu.util.BinUtils;
->>>>>>> 1f36650e
-
-import java.util.Arrays;
-import java.util.List;
 
 /**
  * Util normalization class which is used for any kind of transformation.
@@ -282,7 +270,7 @@
         } else {
             // categorical variables
             List<Double> normVals = (toUseWoe ? config.getBinCountWoe() : config.getBinPosRate());
-            int binIndex = CommonUtils.getBinNum(config, raw);
+            int binIndex = BinUtils.getBinNum(config, raw);
             return ((binIndex == -1) ? Arrays.asList(new Double[] { normVals.get(normVals.size() - 1) })
                     : Arrays.asList(new Double[] { normVals.get(binIndex) }));
         }
@@ -292,7 +280,7 @@
         Double[] normData = (config.isNumerical() ?
                 new Double[config.getBinBoundary().size() + 1] : new Double[config.getBinCategory().size() + 1]);
         Arrays.fill(normData, 0.0d);
-        int binNum = CommonUtils.getBinNum(config, raw);
+        int binNum = BinUtils.getBinNum(config, raw);
         if ( binNum < 0 ) {
             binNum = normData.length - 1;
         }
