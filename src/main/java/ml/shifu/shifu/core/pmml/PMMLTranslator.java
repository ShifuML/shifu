/*
 * Licensed to the Apache Software Foundation (ASF) under one
 * or more contributor license agreements.  See the NOTICE file
 * distributed with this work for additional information
 * regarding copyright ownership.  The ASF licenses this file
 * to you under the Apache License, Version 2.0 (the
 * "License"); you may not use this file except in compliance
 * with the License.  You may obtain a copy of the License at
 *
 *     http://www.apache.org/licenses/LICENSE-2.0
 *
 * Unless required by applicable law or agreed to in writing, software
 * distributed under the License is distributed on an "AS IS" BASIS,
 * WITHOUT WARRANTIES OR CONDITIONS OF ANY KIND, either express or implied.
 * See the License for the specific language governing permissions and
 * limitations under the License.
 */
package ml.shifu.shifu.core.pmml;

import ml.shifu.shifu.container.obj.ColumnConfig;
import ml.shifu.shifu.container.obj.ModelConfig;
import ml.shifu.shifu.container.obj.ModelTrainConf;
import ml.shifu.shifu.core.Normalizer;
import org.apache.commons.lang.StringUtils;
import org.dmg.pmml.*;
import org.encog.ml.BasicML;
import org.encog.neural.networks.BasicNetwork;
import org.w3c.dom.Document;
import org.w3c.dom.Element;

import javax.xml.parsers.DocumentBuilderFactory;
import javax.xml.parsers.ParserConfigurationException;
import java.util.ArrayList;
import java.util.HashMap;
import java.util.List;
import java.util.Map;

public class PMMLTranslator {

    private static final String NAME_SPACE_URI = "http://www.dmg.org/PMML-4_2";
    private static final String ELEMENT_OUT = "out";
    private static final String ELEMENT_ORIGIN = "origin";
    private static final String ZSCORE_POSTFIX = "_zscl";

    private static final double EPS = 1e-10;

    private ModelConfig modelConfig;
    private List<ColumnConfig> columnConfigList;
    private List<BasicML> models;

    public PMMLTranslator(ModelConfig modelConfig, List<ColumnConfig> columnConfigList, List<BasicML> models) {
        this.modelConfig = modelConfig;
        this.columnConfigList = columnConfigList;
        this.models = models;
    }

    /**
     * Convert all models into multi pmml format
     * @return - pmmls for models
     */
    public List<PMML> translate() {
        List<PMML> pmmls = new ArrayList<PMML>(models.size());

        for(int index = 0; index < models.size(); index++) {
            pmmls.add(translate(index));
        }

        return pmmls;
    }

    /**
     * Convert some model into pmml format
     * @param index - which model to pmml format
     * @return  pmml for model
     *          Notice, if the index is out of bound, return null
     */
    public PMML translate(int index) {
        if ( index > models.size() ) {
            // out-of-bound. return null or throw exception, which is better
            return null;
        }

        PMML pmml = new PMML();

        // create and set data dictionary
        pmml.setDataDictionary(createDataDictionary(columnConfigList));

        // create model element
        Model model = createModel(modelConfig);

        // create mining schema
        model.setMiningSchema(createModelMiningSchema(columnConfigList));

        // create variable statistical info
        model.setModelStats(createModelMiningStats(columnConfigList));

        // create variable transform
        model.setLocalTransformations(createLocalTransformations(columnConfigList, modelConfig.getNormalizeStdDevCutOff()));

        // create specification
        if ( model instanceof  NeuralNetwork ) {
            NeuralNetwork nnPmmlModel = (NeuralNetwork) model;
            new PMMLEncogNeuralNetworkModel().adaptMLModelToPMML((BasicNetwork) models.get(index), nnPmmlModel);
        } else {
            // something wrong
            throw new RuntimeException("Not support model type.");
        }

        pmml.withModels(model);

        return pmml;
    }


    /**
     * Convert the list of @ColumnConfig into data dictionary
     * @param columnConfigList - ColumnConfig list from Shifu
     * @return @DataDictionary that represent ColumnConfig list
     */
    private DataDictionary createDataDictionary(List<ColumnConfig> columnConfigList) {
        DataDictionary dict = new DataDictionary();

        List<DataField> fields = new ArrayList<DataField>();

        for (ColumnConfig columnConfig : columnConfigList) {
            if (columnConfig.isFinalSelect() || columnConfig.isTarget()) {
                DataField field = new DataField();
                field.setName(FieldName.create(columnConfig.getColumnName()));
                field.setOptype(getOptype(columnConfig));
                field.setDataType(getDataType(field.getOptype()));
                fields.add(field);
            }
        }

        dict.withDataFields(fields);
        dict.withNumberOfFields(fields.size());
        return dict;
    }


    /**
     * Create a @Model according @ModelConfig. Currently we only support NeuralNetwork
     * @param modelConfig @ModelConfig from Shifu
     * @return a model with targets
     */
    private Model createModel(ModelConfig modelConfig) {
        Model model = null;
        if (ModelTrainConf.ALGORITHM.NN.name().equalsIgnoreCase(modelConfig.getTrain().getAlgorithm())) {
            model = new NeuralNetwork();
        } else {
            throw new RuntimeException("Model not supported: " + modelConfig.getTrain().getAlgorithm());
        }
        model.setTargets(createTargets(modelConfig));
        return model;
    }

    /**
     * Create model mining schema from ColumnConfig list.
     * Only final select and target column will be added into MiningSchema
     * @param columnConfigList List of @ColumnConfig from Shifu
     * @return MiningSchema for model
     */
    private MiningSchema createModelMiningSchema(List<ColumnConfig> columnConfigList) {
        MiningSchema miningSchema = new MiningSchema();

        for (ColumnConfig columnConfig : columnConfigList) {
<<<<<<< HEAD
            if(columnConfig.isFinalSelect() || columnConfig.isTarget()) {
                MiningField miningField = new MiningField();
                miningField.setName(FieldName.create(columnConfig.getColumnName()));
                miningField.setOptype(getOptype(columnConfig));

                if (columnConfig.isFinalSelect()) {
                    miningField.setUsageType(FieldUsageType.ACTIVE);
                } else if (columnConfig.isTarget()) {
                    miningField.setUsageType(FieldUsageType.TARGET);
                }

                miningSchema.withMiningFields(miningField);
            }
=======
            if ( columnConfig.isFinalSelect() || columnConfig.isTarget() ) {
                MiningField miningField = new MiningField();

                miningField.setName(FieldName.create(columnConfig.getColumnName()));
                miningField.setOptype(getOptype(columnConfig));

                if ( columnConfig.isFinalSelect() ) {
                    miningField.setUsageType(FieldUsageType.ACTIVE);
                } else if (columnConfig.isTarget()) {
                    miningField.setUsageType(FieldUsageType.TARGET);
                }

                miningSchema.withMiningFields(miningField);
            }

>>>>>>> 9318dea5
        }

        return miningSchema;
    }

    /**
     * Create ModelStats for model. The needed info are all from ColumnConfig list
     * Only final select column will be added into ModelStats
     * @param columnConfigList List of @ColumnConfig from Shifu
     * @return ModelStats for model
     */
    private ModelStats createModelMiningStats(List<ColumnConfig> columnConfigList) {
        ModelStats modelStats = new ModelStats();

        for (ColumnConfig columnConfig : columnConfigList) {
            if (columnConfig.isFinalSelect() ) {
                UnivariateStats univariateStats = new UnivariateStats();
                univariateStats.setField(FieldName.create(columnConfig.getColumnName()));

                if (columnConfig.isCategorical()) {
                    DiscrStats discrStats = new DiscrStats();

                    Array countArray = createCountArray(columnConfig);
                    discrStats.withArrays(countArray);

                    List<Extension> extensions = createExtensions(columnConfig);
                    discrStats.withExtensions(extensions);

                    univariateStats.setDiscrStats(discrStats);
                } else { // numerical column
                    univariateStats.setNumericInfo(createNumericInfo(columnConfig));
                    univariateStats.setContStats(createConStats(columnConfig));
                }

                modelStats.withUnivariateStats(univariateStats);
            }
        }

        return modelStats;
    }

    /**
     * Create LocalTransformations for model. The needed info are all from ColumnConfig list
     * Only final select column will be added into LocalTransformations
     * @param columnConfigList List of @ColumnConfig from Shifu
     * @return LocalTransformations for model
     */
    private LocalTransformations createLocalTransformations(List<ColumnConfig> columnConfigList, double cutoff) {
        LocalTransformations localTransformations = new LocalTransformations();
        for (ColumnConfig config : columnConfigList) {
            if (config.isFinalSelect()) {
                localTransformations.withDerivedFields(
                        config.isCategorical() ? createCategoricalDerivedField(config, cutoff) : createNumericalDerivedField(config, cutoff)
                );
            }
        }
        return localTransformations;
    }

    /**
     * Create @DerivedField for categorical variable
     * @param config - ColumnConfig for categorical variable
     * @param cutoff - cutoff for normalization
     * @return DerivedField for variable
     */
    private DerivedField createCategoricalDerivedField(ColumnConfig config, double cutoff) {
        InlineTable inlineTable = new InlineTable();
        for (int i = 0; i < config.getBinCategory().size(); i++) {
            String cval = config.getBinCategory().get(i);
            String dval = Normalizer.normalize(config, cval, cutoff).toString();
            Document document = null;
            try {
                document = DocumentBuilderFactory.newInstance().newDocumentBuilder().newDocument();

            } catch (ParserConfigurationException e) {
                e.printStackTrace();
            }
            Element out = document.createElementNS(NAME_SPACE_URI, ELEMENT_OUT);
            out.setTextContent(dval);
            Element origin = document.createElementNS(NAME_SPACE_URI, ELEMENT_ORIGIN);
            origin.setTextContent(cval);
            inlineTable.withRows(new Row().withContent(origin).withContent(out));
        }

        MapValues mapValues = new MapValues("out").withDataType(DataType.DOUBLE).withDefaultValue("0.0").
                withFieldColumnPairs(new FieldColumnPair(new FieldName(config.getColumnName()), "origin")).
                withInlineTable(inlineTable);
        mapValues.setMapMissingTo("0.0");

        return new DerivedField(OpType.CONTINUOUS, DataType.DOUBLE).
                withName(FieldName.create(config.getColumnName() + ZSCORE_POSTFIX)).withExpression(mapValues);
    }

    /**
     * Create @DerivedField for numerical variable
     * @param config - ColumnConfig for numerical variable
     * @param cutoff - cutoff of normalization
     * @return DerivedField for variable
     */
    private DerivedField createNumericalDerivedField(ColumnConfig config, double cutoff) {

        //added capping logic to linearNorm
        LinearNorm from = new LinearNorm().withOrig(config.getMean() - config.getStdDev() * cutoff).withNorm(-cutoff);
        LinearNorm to = new LinearNorm().withOrig(config.getMean() + config.getStdDev() * cutoff).withNorm(cutoff);
        NormContinuous normContinuous = new NormContinuous(FieldName.create(config.getColumnName())).
                withLinearNorms(from, to).withMapMissingTo(0.0).withOutliers(OutlierTreatmentMethodType.AS_EXTREME_VALUES);

        //derived field name is consisted of FieldName and "_zscl"
        return new DerivedField(OpType.CONTINUOUS, DataType.DOUBLE).
                withName(FieldName.create(config.getColumnName() + ZSCORE_POSTFIX)).withExpression(normContinuous);
    }

    /**
     * Create @ConStats for numerical variable
     * @param columnConfig - ColumnConfig to generate ConStats
     * @return ConStats for variable
     */
    private ContStats createConStats(ColumnConfig columnConfig) {
        ContStats conStats = new ContStats();

        List<Interval> intervals = new ArrayList<Interval>();
        for (int i = 0; i < columnConfig.getBinBoundary().size(); i++) {
            Interval interval = new Interval();
            interval.setClosure(Interval.Closure.OPEN_CLOSED);
            interval.setLeftMargin(columnConfig.getBinBoundary().get(i));

            if (i == columnConfig.getBinBoundary().size() - 1) {
                interval.setRightMargin(Double.POSITIVE_INFINITY);
            } else {
                interval.setRightMargin(columnConfig.getBinBoundary().get(i + 1));
            }

            intervals.add(interval);
        }
        conStats.withIntervals(intervals);

        Map<String, String> extensionMap = new HashMap<String, String>();

        extensionMap.put("BinCountPos", columnConfig.getBinCountPos().toString());
        extensionMap.put("BinCountNeg", columnConfig.getBinCountNeg().toString());
        extensionMap.put("BinWeightedCountPos", columnConfig.getBinWeightedPos().toString());
        extensionMap.put("BinWeightedCountNeg", columnConfig.getBinWeightedNeg().toString());
        extensionMap.put("BinPosRate", columnConfig.getBinPosRate().toString());
        extensionMap.put("BinWOE", calculateWoe(columnConfig.getBinCountPos(), columnConfig.getBinCountNeg()).toString());
        extensionMap.put("KS", Double.toString(columnConfig.getKs()));
        extensionMap.put("IV", Double.toString(columnConfig.getIv()));
        conStats.withExtensions(createExtensions(extensionMap));

        return conStats;
    }

    /**
     * Generate Woe data from positive and negative counts
     * @param binCountPos - positive count list
     * @param binCountNeg - negative count list
     * @return Woe value list
     */
    private List<Double> calculateWoe(List<Integer> binCountPos, List<Integer> binCountNeg) {
        List<Double> woe = new ArrayList<Double>();

        double sumPos = 0.0;
        double sumNeg = 0.0;

        for (int i = 0; i < binCountPos.size(); i++) {
            sumPos += binCountPos.get(i);
            sumNeg += binCountNeg.get(i);
        }

        for (int i = 0; i < binCountPos.size(); i++) {
            woe.add(Math.log((binCountPos.get(i) / sumPos + EPS) / (binCountNeg.get(i) / sumNeg + EPS)));
        }

        return woe;
    }

    /**
     * Create @NumericInfo for numerical variable
     * @param columnConfig - ColumnConfig for numerical variable
     * @return NumericInfo for variable
     */
    private NumericInfo createNumericInfo(ColumnConfig columnConfig) {
        NumericInfo numericInfo = new NumericInfo();

        numericInfo.setMaximum(columnConfig.getColumnStats().getMax());
        numericInfo.setMinimum(columnConfig.getColumnStats().getMin());
        numericInfo.setMean(columnConfig.getMean());
        numericInfo.setMedian(columnConfig.getMedian());
        numericInfo.setStandardDeviation(columnConfig.getStdDev());

        return numericInfo;
    }

    /**
     * Create common extension list from ColumnConfig
     * @param columnConfig - ColumnConfig to create extension
     * @return extension list
     */
    private List<Extension> createExtensions(ColumnConfig columnConfig) {
        Map<String, String> extensionMap = new HashMap<String, String>();

        extensionMap.put("BinCountPos", columnConfig.getBinCountPos().toString());
        extensionMap.put("BinCountNeg", columnConfig.getBinCountNeg().toString());
        extensionMap.put("BinWeightedCountPos", columnConfig.getBinWeightedPos().toString());
        extensionMap.put("BinWeightedCountNeg", columnConfig.getBinWeightedNeg().toString());
        extensionMap.put("BinPosRate", columnConfig.getBinPosRate().toString());

        return createExtensions(extensionMap);
    }

    /**
     * Create extension list from HashMap
     * @param extensionMap the <String,String> map to create extension list
     * @return extension list
     */
    private List<Extension> createExtensions(Map<String, String> extensionMap) {
        List<Extension> extensions = new ArrayList<Extension>();

        for (String key : extensionMap.keySet()) {
            Extension extension = new Extension();
            extension.setName(key);
            extension.setValue(extensionMap.get(key));

            extensions.add(extension);
        }

        return extensions;
    }

    /**
     * Create @Array for numerical variable
     * @param columnConfig - ColumnConfig for numerical variable
     * @return Array for numerical variable ( positive count + negative count )
     */
    private Array createCountArray(ColumnConfig columnConfig) {
        Array countAllArray = new Array();

        List<Integer> binCountAll = new ArrayList<Integer>(columnConfig.getBinCountPos().size());
        for (int i = 0; i < binCountAll.size(); i++) {
            binCountAll.add(columnConfig.getBinCountPos().get(i) + columnConfig.getBinCountNeg().get(i));
        }

        countAllArray.setType(Array.Type.INT);
        countAllArray.setN(binCountAll.size());
        countAllArray.setValue(StringUtils.join(binCountAll, ' '));

        return countAllArray;
    }

    /**
     * Get @OpType from ColumnConfig
     *      Meta Column -> ORDINAL
     *      Target Column -> CATEGORICAL
     *      Categorical Column -> CATEGORICAL
     *      Numerical Column -> CONTINUOUS
     * @param columnConfig - ColumnConfig for variable
     * @return OpType
     */
    private OpType getOptype(ColumnConfig columnConfig) {
        if (columnConfig.isMeta()) {
            return OpType.ORDINAL;
        } else if (columnConfig.isTarget()) {
            return OpType.CATEGORICAL;
        } else {
            return (columnConfig.isCategorical() ? OpType.CATEGORICAL : OpType.CONTINUOUS);
        }
    }

    /**
     * Get DataType from OpType
     *      CONTINUOUS -> DOUBLE
     *      Other -> STRING
     * @param optype OpType
     * @return DataType
     */
    private DataType getDataType(OpType optype) {
        return (optype.equals(OpType.CONTINUOUS) ? DataType.DOUBLE : DataType.STRING);
    }

    /**
     * Create @Targets from @ModelConfig
     * @param modelConfig - ModelConfig from Shifu
     * @return Targets that includes positive tags and negative tags
     */
    public Targets createTargets(ModelConfig modelConfig) {
        Targets targets = new Targets();

        Target target = new Target();

        target.setOptype(OpType.CATEGORICAL);
        target.setField(new FieldName(modelConfig.getTargetColumnName()));

        List<TargetValue> targetValueList = new ArrayList<TargetValue>();

        for (String posTagValue : modelConfig.getPosTags()) {
            TargetValue pos = new TargetValue();
            pos.setValue(posTagValue);
            pos.setDisplayValue("Positive");

            targetValueList.add(pos);
        }

        for (String negTagValue : modelConfig.getNegTags()) {
            TargetValue neg = new TargetValue();
            neg.setValue(negTagValue);
            neg.setDisplayValue("Negative");

            targetValueList.add(neg);
        }

        target.withTargetValues(targetValueList);

        targets.withTargets(target);

        return targets;
    }
}<|MERGE_RESOLUTION|>--- conflicted
+++ resolved
@@ -164,21 +164,6 @@
         MiningSchema miningSchema = new MiningSchema();
 
         for (ColumnConfig columnConfig : columnConfigList) {
-<<<<<<< HEAD
-            if(columnConfig.isFinalSelect() || columnConfig.isTarget()) {
-                MiningField miningField = new MiningField();
-                miningField.setName(FieldName.create(columnConfig.getColumnName()));
-                miningField.setOptype(getOptype(columnConfig));
-
-                if (columnConfig.isFinalSelect()) {
-                    miningField.setUsageType(FieldUsageType.ACTIVE);
-                } else if (columnConfig.isTarget()) {
-                    miningField.setUsageType(FieldUsageType.TARGET);
-                }
-
-                miningSchema.withMiningFields(miningField);
-            }
-=======
             if ( columnConfig.isFinalSelect() || columnConfig.isTarget() ) {
                 MiningField miningField = new MiningField();
 
@@ -193,8 +178,6 @@
 
                 miningSchema.withMiningFields(miningField);
             }
-
->>>>>>> 9318dea5
         }
 
         return miningSchema;
