--- conflicted
+++ resolved
@@ -160,9 +160,6 @@
 
     public static final String WIDE_DENSE_ENABLE = "wideDenseEnable";
 
-<<<<<<< HEAD
-    public static final String SQUARED_LOSS = "squared";
-=======
     /**
      * Mult-Task Learning delimiter to split multiple target columns.
      */
@@ -172,8 +169,9 @@
 
     public static final String MTL_INDEX = "shifu_mtl_index";
     
+    public static final String SQUARED_LOSS = "squared";
+
     public static final String MTL_ALG_NAME = "MTL";
 
->>>>>>> 6db06689
 
 }