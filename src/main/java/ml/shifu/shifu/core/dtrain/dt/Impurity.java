--- conflicted
+++ resolved
@@ -158,14 +158,10 @@
                     leftCategories.add(index);
                 }
                 // new hash set to copy a new one avoid share object issue
-<<<<<<< HEAD
-                split = new Split(config.getColumnNum(),config.getColumnName(),  FeatureType.CATEGORICAL, 0d, new HashSet<String>(
-=======
                 split = new Split(config.getColumnNum(), FeatureType.CATEGORICAL, 0d, new HashSet<Integer>(
->>>>>>> 840d2e3a
                         leftCategories));
             } else {
-                split = new Split(config.getColumnNum(),config.getColumnName(),  FeatureType.CONTINUOUS,
+                split = new Split(config.getColumnNum(), FeatureType.CONTINUOUS,
                         config.getBinBoundary().get(index + 1), null);
             }
 
@@ -292,14 +288,10 @@
                     leftCategories.add(index);
                 }
                 // new hash set to copy a new one avoid share object issue
-<<<<<<< HEAD
-                split = new Split(config.getColumnNum(),config.getColumnName(), FeatureType.CATEGORICAL, 0d, new HashSet<String>(
-=======
                 split = new Split(config.getColumnNum(), FeatureType.CATEGORICAL, 0d, new HashSet<Integer>(
->>>>>>> 840d2e3a
                         leftCategories));
             } else {
-                split = new Split(config.getColumnNum(),config.getColumnName(),  FeatureType.CONTINUOUS,
+                split = new Split(config.getColumnNum(), FeatureType.CONTINUOUS,
                         config.getBinBoundary().get(index + 1), null);
             }
 
@@ -396,14 +388,10 @@
                     leftCategories.add(index);
                 }
                 // new hash set to copy a new one avoid share object issue
-<<<<<<< HEAD
-                split = new Split(config.getColumnNum(), config.getColumnName(), FeatureType.CATEGORICAL, 0d, new HashSet<String>(
-=======
                 split = new Split(config.getColumnNum(), FeatureType.CATEGORICAL, 0d, new HashSet<Integer>(
->>>>>>> 840d2e3a
                         leftCategories));
             } else {
-                split = new Split(config.getColumnNum(),config.getColumnName(),  FeatureType.CONTINUOUS,
+                split = new Split(config.getColumnNum(), FeatureType.CONTINUOUS,
                         config.getBinBoundary().get(index + 1), null);
             }
 
@@ -563,14 +551,10 @@
                     leftCategories.add(index);
                 }
                 // new hash set to copy a new one avoid share object issue
-<<<<<<< HEAD
-                split = new Split(config.getColumnNum(),config.getColumnName(),  FeatureType.CATEGORICAL, 0d, new HashSet<String>(
-=======
                 split = new Split(config.getColumnNum(), FeatureType.CATEGORICAL, 0d, new HashSet<Integer>(
->>>>>>> 840d2e3a
                         leftCategories));
             } else {
-                split = new Split(config.getColumnNum(),config.getColumnName(),  FeatureType.CONTINUOUS,
+                split = new Split(config.getColumnNum(), FeatureType.CONTINUOUS,
                         config.getBinBoundary().get(index + 1), null);
             }
 
