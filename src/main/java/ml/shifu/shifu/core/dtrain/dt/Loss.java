/*
 * Copyright [2013-2015] PayPal Software Foundation
 *
 * Licensed under the Apache License, Version 2.0 (the "License");
 * you may not use this file except in compliance with the License.
 * You may obtain a copy of the License at
 *
 *    http://www.apache.org/licenses/LICENSE-2.0
 *
 * Unless required by applicable law or agreed to in writing, software
 * distributed under the License is distributed on an "AS IS" BASIS,
 * WITHOUT WARRANTIES OR CONDITIONS OF ANY KIND, either express or implied.
 * See the License for the specific language governing permissions and
 * limitations under the License.
 */
package ml.shifu.shifu.core.dtrain.dt;

/**
 * Loss computation for gradient boost decision tree.
 *
 * @author Zhang David (pengzhang@paypal.com)
 */
public interface Loss {

    public float computeGradient(float predict, float label);

    public float computeError(float predict, float label);

}

/**
 * Using Math.abs to compute error.
 *
 * @author Zhang David (pengzhang@paypal.com)
 */
class AbsoluteLoss implements Loss {

    @Override
    public float computeGradient(float predict, float label) {
        return Float.compare(label, predict) < 0 ? 1f : -1f;
    }

    @Override
    public float computeError(float predict, float label) {
        return Math.abs(label - predict);
    }

}

/**
 * Squared error is used to compute error.
 *
 * @author Zhang David (pengzhang@paypal.com)
 */
class SquaredLoss implements Loss {

    @Override
    public float computeGradient(float predict, float label) {
        return 2f * (predict - label);
    }

    @Override
    public float computeError(float predict, float label) {
        float error = predict - label;
        return error * error;
    }

}

/**
 * Squared error is used to compute error. For gradient, half of gradient is using instead of 2 * (y-p).
 *
 * @author Zhang David (pengzhang@paypal.com)
 */
class HalfGradSquaredLoss extends SquaredLoss {

    @Override
    public float computeGradient(float predict, float label) {
        return (predict - label);
    }

}

/**
 * Log function is used for {@link LogLoss}.
 *
 * @author Zhang David (pengzhang@paypal.com)
 */
<<<<<<< HEAD
// class LogLoss implements Loss {
// // reference https://statweb.stanford.edu/~jhf/ftp/trebst.pdf
// @Override
// public float computeGradient(float predict, float label) {
// return (2 - 4 * label) / (float) Math.exp(4 * label * predict - 2 * predict);
// }
//
// @Override
// public float computeError(float predict, float label) {
// return (float) Math.log1p(1 + Math.exp(2 * predict - 4 * predict * label));
// }
//
// }

class LogLoss implements Loss {
    // reference https://statweb.stanford.edu/~jhf/ftp/trebst.pdf
=======
class LogLoss implements Loss {
//  reference https://statweb.stanford.edu/~jhf/ftp/trebst.pdf
>>>>>>> d9c9d4d4
    @Override
    public float computeGradient(float predict, float label) {
        return (2 - 4 * label) / (float) Math.exp(4 * label * predict - 2 * predict);
    }

    @Override
    public float computeError(float predict, float label) {
<<<<<<< HEAD
        return (float) Math.log1p(1 + Math.exp(2 * predict - 4 * predict * label));
=======
        return (float) Math.log1p(1+ Math.exp(2 * predict - 4 * predict * label));
>>>>>>> d9c9d4d4
    }
}<|MERGE_RESOLUTION|>--- conflicted
+++ resolved
@@ -86,27 +86,8 @@
  *
  * @author Zhang David (pengzhang@paypal.com)
  */
-<<<<<<< HEAD
-// class LogLoss implements Loss {
-// // reference https://statweb.stanford.edu/~jhf/ftp/trebst.pdf
-// @Override
-// public float computeGradient(float predict, float label) {
-// return (2 - 4 * label) / (float) Math.exp(4 * label * predict - 2 * predict);
-// }
-//
-// @Override
-// public float computeError(float predict, float label) {
-// return (float) Math.log1p(1 + Math.exp(2 * predict - 4 * predict * label));
-// }
-//
-// }
-
-class LogLoss implements Loss {
-    // reference https://statweb.stanford.edu/~jhf/ftp/trebst.pdf
-=======
 class LogLoss implements Loss {
 //  reference https://statweb.stanford.edu/~jhf/ftp/trebst.pdf
->>>>>>> d9c9d4d4
     @Override
     public float computeGradient(float predict, float label) {
         return (2 - 4 * label) / (float) Math.exp(4 * label * predict - 2 * predict);
@@ -114,10 +95,6 @@
 
     @Override
     public float computeError(float predict, float label) {
-<<<<<<< HEAD
-        return (float) Math.log1p(1 + Math.exp(2 * predict - 4 * predict * label));
-=======
         return (float) Math.log1p(1+ Math.exp(2 * predict - 4 * predict * label));
->>>>>>> d9c9d4d4
     }
 }