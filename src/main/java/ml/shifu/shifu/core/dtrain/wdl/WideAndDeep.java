/*
 * Copyright [2013-2019] PayPal Software Foundation
 *
 * Licensed under the Apache License, Version 2.0 (the "License");
 * you may not use this file except in compliance with the License.
 * You may obtain a copy of the License at
 *
 *    http://www.apache.org/licenses/LICENSE-2.0
 *
 * Unless required by applicable law or agreed to in writing, software
 * distributed under the License is distributed on an "AS IS" BASIS,
 * WITHOUT WARRANTIES OR CONDITIONS OF ANY KIND, either express or implied.
 * See the License for the specific language governing permissions and
 * limitations under the License.
 */
package ml.shifu.shifu.core.dtrain.wdl;

import ml.shifu.guagua.io.Bytable;
import ml.shifu.guagua.io.Combinable;
import ml.shifu.shifu.core.dtrain.AssertUtils;
import ml.shifu.shifu.core.dtrain.RegulationLevel;
import static ml.shifu.shifu.core.dtrain.wdl.SerializationUtil.NULL;
import ml.shifu.shifu.core.dtrain.wdl.activation.*;
import ml.shifu.shifu.core.dtrain.wdl.optimization.Optimize;
import ml.shifu.shifu.core.dtrain.wdl.optimization.Optimizer;
import ml.shifu.shifu.util.Tuple;
import org.apache.commons.lang.StringUtils;
import org.slf4j.Logger;
import org.slf4j.LoggerFactory;

import java.io.*;
import java.util.*;
import java.util.Map.Entry;
import java.util.stream.Collectors;

/**
 * {@link WideAndDeep} graph definition which is for whole network including deep side and wide side.
 *
 * <p>
 * WideAndDeep is split into dense inputs, embed inputs and wide inputs. With dense inputs + embed inputs, DNN is
 * constructed according to hidden layer settings. Wide inputs are for wide part computations as LR (no hidden layer).
 *
 * <p>
 * TODO general chart
 * TODO how gradients and computation logic
 * TODO how to scale?
 * 
 * @author Zhang David (pengzhang@paypal.com)
 */
public class WideAndDeep implements WeightInitializer<WideAndDeep>, Bytable, Combinable<WideAndDeep>,
        Optimize<WideAndDeep> {

    private static final Logger LOG = LoggerFactory.getLogger(WideAndDeep.class);

    private DenseInputLayer dil;

    @SuppressWarnings("rawtypes")
    private List<Layer> hiddenLayers;

    private DenseLayer finalLayer;

    private EmbedLayer ecl;

    private WideLayer wl;

    private Map<Integer, Integer> idBinCateSizeMap;

    private int numericalSize;

    private List<Integer> denseColumnIds;

    private List<Integer> embedColumnIds;

    private List<Integer> embedOutputs;

    private List<Integer> wideColumnIds;

    private List<Integer> hiddenNodes;

    private List<String> actiFuncs;

    private double l2reg;

    private SerializationType serializationType = SerializationType.MODEL_SPEC;

    private int index = 0;

    /**
     * If enable wide layer, if wideEnable=true but deepEnable=false, such WideAnDeeo is only for wide layer (LR).
     */
    boolean wideEnable = true;

    /**
     * If enable deep layer, if deepEnable=true but wideEnable=false, like Shifu NN.
     */
    boolean deepEnable = true;

    /**
     * Only works when deepEnable=true, if embedEnable=false then embed columns would be removed.
     */
    boolean embedEnable = true;

    private boolean isDebug = false;

    public WideAndDeep() {
    }

    @SuppressWarnings("rawtypes")
    public WideAndDeep(boolean wideEnable, boolean deepEnable, boolean embedEnable, List<Layer> hiddenLayers,
            DenseLayer finalLayer, EmbedLayer ecl, WideLayer wl, Map<Integer, Integer> idBinCateSizeMap,
            int numericalSize, List<Integer> denseColumnIds, List<Integer> embedColumnIds, List<Integer> embedOutputs,
            List<Integer> wideColumnIds, List<Integer> hiddenNodes, List<String> actiFuncs, double l2reg) {
        this.wideEnable = wideEnable;
        this.deepEnable = deepEnable;
        this.embedEnable = embedEnable;
        this.hiddenLayers = hiddenLayers;
        this.finalLayer = finalLayer;
        this.ecl = ecl;
        this.wl = wl;
        this.idBinCateSizeMap = idBinCateSizeMap;
        this.numericalSize = numericalSize;
        this.denseColumnIds = denseColumnIds;
        this.embedColumnIds = embedColumnIds;
        this.embedOutputs = embedOutputs;
        this.wideColumnIds = wideColumnIds;
        this.hiddenNodes = hiddenNodes;
        this.actiFuncs = actiFuncs;
        this.l2reg = l2reg;

        AssertUtils.assertListNotNullAndSizeEqual(embedColumnIds, embedOutputs);
        AssertUtils.assertListNotNullAndSizeEqual(hiddenLayers, actiFuncs);
    }

    public WideAndDeep(boolean wideEnable, boolean deepEnable, boolean embedEnable,
            Map<Integer, Integer> idBinCateSizeMap, int numericalSize, List<Integer> denseColumnIds,
            List<Integer> embedColumnIds, List<Integer> embedOutputs, List<Integer> wideColumnIds,
            List<Integer> hiddenNodes, List<String> actiFuncs, double l2reg) {
        this.wideEnable = wideEnable;
        this.deepEnable = deepEnable;
        this.embedEnable = embedEnable;
        this.idBinCateSizeMap = idBinCateSizeMap;
        this.numericalSize = numericalSize;
        this.denseColumnIds = denseColumnIds;
        this.embedColumnIds = embedColumnIds;
        this.embedOutputs = embedOutputs;
        this.wideColumnIds = wideColumnIds;
        this.hiddenNodes = hiddenNodes;
        this.actiFuncs = actiFuncs;
        this.l2reg = l2reg;

        this.dil = new DenseInputLayer(numericalSize);

        AssertUtils.assertListNotNullAndSizeEqual(embedColumnIds, embedOutputs);
        List<EmbedFieldLayer> embedLayers = new ArrayList<>();
        for(int i = 0; i < embedColumnIds.size(); i++) {
            Integer columnId = embedColumnIds.get(i);
            // +1 to append missing category
            EmbedFieldLayer el = new EmbedFieldLayer(columnId, embedOutputs.get(i),
                    this.idBinCateSizeMap.get(columnId) + 1);
            embedLayers.add(el);
        }
        this.ecl = new EmbedLayer(embedLayers);

        List<WideFieldLayer> wfLayers = new ArrayList<>();
        for(Integer columnId: wideColumnIds) {
            WideFieldLayer wfl = new WideFieldLayer(columnId, this.idBinCateSizeMap.get(columnId) + 1, l2reg);
            wfLayers.add(wfl);
        }

        WideDenseLayer wdl = new WideDenseLayer(this.denseColumnIds, this.denseColumnIds.size(), l2reg);
        this.wl = new WideLayer(wfLayers, wdl, new BiasLayer());

        int preHiddenInputs;
        if(this.embedEnable) {
            preHiddenInputs = dil.getOutDim() + ecl.getOutDim();
        } else {
            preHiddenInputs = dil.getOutDim();
        }

        AssertUtils.assertListNotNullAndSizeEqual(hiddenNodes, actiFuncs);
        this.hiddenLayers = new ArrayList<>(hiddenNodes.size() * 2);
        for(int i = 0; i < hiddenNodes.size(); i++) {
            int hiddenOutputs = hiddenNodes.get(i);
            DenseLayer denseLayer = new DenseLayer(hiddenOutputs, preHiddenInputs, l2reg);
            this.hiddenLayers.add(denseLayer);
            this.hiddenLayers.add(ActivationFactory.getInstance().getActivation(actiFuncs.get(i)));
            preHiddenInputs = hiddenOutputs;
        }

        this.finalLayer = new DenseLayer(1, preHiddenInputs, l2reg);
    }

    @SuppressWarnings({ "rawtypes", "unchecked" })
    public double[] forward(double[] denseInputs, List<SparseInput> embedInputs, List<SparseInput> wideInputs) {
        double[] wlLogits = null;
        if(this.wideEnable) {
            wlLogits = this.wl.forward(new Tuple(wideInputs, denseInputs));
        }

        if(!this.deepEnable) { // wide only mode
            return wlLogits;
        } else { // deep only mode or wide and deep mode
            double[] dilOuts = this.dil.forward(denseInputs);
            List<double[]> eclOutList = null;
            double[] inputs = null;
            if(this.embedEnable) {
                eclOutList = this.ecl.forward(embedInputs);
                inputs = mergeToDenseInputs(dilOuts, eclOutList);
            } else { // not include embed part
                inputs = dilOuts;
            }
            for(Layer layer: this.hiddenLayers) {
                if(layer instanceof DenseLayer) {
                    DenseLayer dl = (DenseLayer) layer;
                    inputs = dl.forward(inputs);
                } else if(layer instanceof Activation) {
                    Activation acti = (Activation) layer;
                    inputs = acti.forward(inputs);
                }
            }

            double[] dnnLogits = this.finalLayer.forward(inputs);
            if(!wideEnable) { // deep only
                return dnnLogits;
            } else { // wide and deep
                AssertUtils.assertDoubleArrayNotNullAndLengthEqual(wlLogits, dnnLogits);
                double[] logits = new double[dnnLogits.length];
                for(int i = 0; i < logits.length; i++) {
                    logits[i] += wlLogits[i] + dnnLogits[i];
                }
                return logits;
            }
        }
    }

    /**
     * Derived function for sigmoid function.
     */
    private double derivedFunction(double result) {
        return result * (1f - result);
    }

    @SuppressWarnings("rawtypes")
    public double[] backward(double[] predicts, double[] actuals, double sig) {
        double[] grad2Logits = new double[predicts.length];
        for(int i = 0; i < grad2Logits.length; i++) {
            double error = (predicts[i] - actuals[i]);
<<<<<<< HEAD
            grad2Logits[i] = error * (derivedFunction(predicts[i]) + 0.1f) * sig;
            // grad2Logits[i] = error * (derivedFunction(predicts[i]) + 0.1f);
=======
            grad2Logits[i] = error * (derivedFunction(predicts[i]) + 0.1f) * sig * -1;
>>>>>>> 74b7b100
        }

        // wide layer backward, as wide layer in LR actually in backward, only gradients computation is needed.
        if(this.wideEnable) {
            this.wl.backward(grad2Logits);
        }

        if(this.deepEnable) { // deep layer backward, for gradients computation inside of each layer
            double[] backInputs = this.finalLayer.backward(grad2Logits);
            for(int i = 0; i < this.hiddenLayers.size(); i++) {
                Layer layer = this.hiddenLayers.get(this.hiddenLayers.size() - 1 - i);
                if(layer instanceof DenseLayer) {
                    backInputs = ((DenseLayer) layer).backward(backInputs);
                } else if(layer instanceof Activation) {
                    backInputs = ((Activation) layer).backward(backInputs);
                }
            }

            if(this.embedEnable) { // embedding layer backward, gradients computation
                List<double[]> backInputList = splitArray(this.dil.getOutDim(), this.ecl.getEmbedLayers(), backInputs);
                this.ecl.backward(backInputList);
            }
        }

        // no need return final backward outputs as gradients are computed well
        return null;
    }

    /**
     * Initialize gradients for training of each epoch
     */
    @SuppressWarnings("rawtypes")
    public void initGrads() {
        for(Layer layer: hiddenLayers) {
            if(layer instanceof DenseLayer) {
                ((DenseLayer) layer).initGrads();
            }
        }
        this.finalLayer.initGrads();
        this.ecl.initGrads();
        this.wl.initGrads();
    }

    private List<double[]> splitArray(int outDim, List<EmbedFieldLayer> embedLayers, double[] backInputs) {
        List<double[]> results = new ArrayList<>();
        int srcPos = outDim;
        for(EmbedFieldLayer el: embedLayers) {
            double[] elBackInputs = new double[el.getOut()];
            System.arraycopy(backInputs, srcPos, elBackInputs, 0, elBackInputs.length);
            srcPos += elBackInputs.length;
            results.add(elBackInputs);
        }
        return results;
    }

    private double[] mergeToDenseInputs(double[] dilOuts, List<double[]> eclOutList) {
        int len = dilOuts.length;
        for(double[] fs: eclOutList) {
            len += fs.length;
        }

        double[] results = new double[len];

        // copy dense
        System.arraycopy(dilOuts, 0, results, 0, dilOuts.length);

        // copy embed
        int currIndex = dilOuts.length;
        for(double[] fs: eclOutList) {
            System.arraycopy(fs, 0, results, currIndex, fs.length);
            currIndex += fs.length;
        }
        return results;
    }

    /**
     * @return the isDebug
     */
    public boolean isDebug() {
        return isDebug;
    }

    /**
     * @param isDebug
     *            the isDebug to set
     */
    public void setDebug(boolean isDebug) {
        this.isDebug = isDebug;
    }

    /**
     * @return the dil
     */
    public DenseInputLayer getDil() {
        return dil;
    }

    /**
     * @param dil
     *            the dil to set
     */
    public void setDil(DenseInputLayer dil) {
        this.dil = dil;
    }

    /**
     * @return the hiddenLayers
     */
    @SuppressWarnings("rawtypes")
    public List<Layer> getHiddenLayers() {
        return hiddenLayers;
    }

    /**
     * @param hiddenLayers
     *            the hiddenLayers to set
     */
    @SuppressWarnings("rawtypes")
    public void setHiddenLayers(List<Layer> hiddenLayers) {
        this.hiddenLayers = hiddenLayers;
    }

    /**
     * @return the finalLayer
     */
    public DenseLayer getFinalLayer() {
        return finalLayer;
    }

    /**
     * @param finalLayer
     *            the finalLayer to set
     */
    public void setFinalLayer(DenseLayer finalLayer) {
        this.finalLayer = finalLayer;
    }

    /**
     * @return the ecl
     */
    public EmbedLayer getEcl() {
        return ecl;
    }

    /**
     * @param ecl
     *            the ecl to set
     */
    public void setEcl(EmbedLayer ecl) {
        this.ecl = ecl;
    }

    /**
     * @return the wl
     */
    public WideLayer getWl() {
        return wl;
    }

    /**
     * @param wl
     *            the wl to set
     */
    public void setWl(WideLayer wl) {
        this.wl = wl;
    }

    /**
     * @return the idBinCateSizeMap
     */
    public Map<Integer, Integer> getIdBinCateSizeMap() {
        return idBinCateSizeMap;
    }

    /**
     * @param idBinCateSizeMap
     *            the idBinCateSizeMap to set
     */
    public void setIdBinCateSizeMap(Map<Integer, Integer> idBinCateSizeMap) {
        this.idBinCateSizeMap = idBinCateSizeMap;
    }

    /**
     * @return the numericalSize
     */
    public int getNumericalSize() {
        return numericalSize;
    }

    /**
     * @param numericalSize
     *            the numericalSize to set
     */
    public void setNumericalSize(int numericalSize) {
        this.numericalSize = numericalSize;
    }

    public List<Integer> getDenseColumnIds() {
        return denseColumnIds;
    }

    /**
     * @param denseColumnIds
     *            the denseColumnIds to set
     */
    public void setDenseColumnIds(List<Integer> denseColumnIds) {
        this.denseColumnIds = denseColumnIds;
    }

    /**
     * @return the embedColumnIds
     */
    public List<Integer> getEmbedColumnIds() {
        return embedColumnIds;
    }

    /**
     * @param embedColumnIds
     *            the embedColumnIds to set
     */
    public void setEmbedColumnIds(List<Integer> embedColumnIds) {
        this.embedColumnIds = embedColumnIds;
    }

    /**
     * @return the embedOutputs
     */
    public List<Integer> getEmbedOutputs() {
        return embedOutputs;
    }

    /**
     * @param embedOutputs
     *            the embedOutputs to set
     */
    public void setEmbedOutputs(List<Integer> embedOutputs) {
        this.embedOutputs = embedOutputs;
    }

    /**
     * @return the wideColumnIds
     */
    public List<Integer> getWideColumnIds() {
        return wideColumnIds;
    }

    /**
     * @param wideColumnIds
     *            the wideColumnIds to set
     */
    public void setWideColumnIds(List<Integer> wideColumnIds) {
        this.wideColumnIds = wideColumnIds;
    }

    /**
     * @return the hiddenNodes
     */
    public List<Integer> getHiddenNodes() {
        return hiddenNodes;
    }

    /**
     * @param hiddenNodes
     *            the hiddenNodes to set
     */
    public void setHiddenNodes(List<Integer> hiddenNodes) {
        this.hiddenNodes = hiddenNodes;
    }

    /**
     * @return the actiFuncs
     */
    public List<String> getActiFuncs() {
        return actiFuncs;
    }

    /**
     * @param actiFuncs
     *            the actiFuncs to set
     */
    public void setActiFuncs(List<String> actiFuncs) {
        this.actiFuncs = actiFuncs;
    }

    /**
     * @return the l2reg
     */
    public double getL2reg() {
        return l2reg;
    }

    /**
     * @param l2reg
     *            the l2reg to set
     */
    public void setL2reg(double l2reg) {
        this.l2reg = l2reg;
    }

    /**
     * @return the serializationType
     */
    public SerializationType getSerializationType() {
        return serializationType;
    }

    /**
     * @param serializationType
     *            the serializationType to set
     */
    public void setSerializationType(SerializationType serializationType) {
        this.serializationType = serializationType;
    }

    public int getInputNum() {
        return this.denseColumnIds.size() + this.wideColumnIds.size();
    }

    public void updateWeights(WideAndDeep wnd) {
        this.initWeight(wnd);
    }

    public void updateWeights(WDLParams params) {
        updateWeights(params.getWnd());
        // after update weights, gradients should be re newed.
        this.initGrads();
    }

    /**
     * Init the weights in WideAndDeep Model and it's sub module
     */
    public void initWeights() {
        InitMethod defaultMode = InitMethod.NEGATIVE_POSITIVE_ONE_RANGE_RANDOM;
        initWeight(defaultMode);

        LOG.info("Init weight be called with mode:{}", defaultMode.name());
    }

    @SuppressWarnings("rawtypes")
    @Override
    public void initWeight(InitMethod method) {
        for(Layer layer: this.hiddenLayers) {
            // There are two type of layer: DenseLayer, Activation. We only need to init DenseLayer
            if(layer instanceof DenseLayer) {
                ((DenseLayer) layer).initWeight(method);
            }
        }
        this.finalLayer.initWeight(method);
        this.ecl.initWeight(method);
        this.wl.initWeight(method);
    }

    @Override
    public void initWeight(WideAndDeep updateModel) {
        AssertUtils.assertListNotNullAndSizeEqual(this.hiddenLayers, updateModel.getHiddenLayers());
        for(int i = 0; i < this.hiddenLayers.size(); i++) {
            // There are two type of layer: DenseLayer, Activation. We only need to init DenseLayer
            if(this.hiddenLayers.get(i) instanceof DenseLayer) {
                ((DenseLayer) this.hiddenLayers.get(i)).initWeight((DenseLayer) updateModel.getHiddenLayers().get(i));
            }
        }
        this.finalLayer.initWeight(updateModel.getFinalLayer());
        this.ecl.initWeight(updateModel.getEcl());
        this.wl.initWeight(updateModel.getWl());
    }

    public void write(DataOutput out, SerializationType serializationType) throws IOException {
        this.serializationType = serializationType;
        write(out);
    }

    /*
     * (non-Javadoc)
     * 
     * @see ml.shifu.guagua.io.Bytable#write(java.io.DataOutput)
     */
    @Override
    public void write(DataOutput out) throws IOException {
        out.writeInt(this.serializationType.getValue());

        writeLayerWithNuLLCheck(out, this.dil);

        if(this.hiddenLayers == null) {
            out.writeInt(NULL);
        } else {
            List<DenseLayer> denseLayers = this.hiddenLayers.stream().filter(layer -> layer instanceof DenseLayer)
                    .map(layer -> (DenseLayer) layer).collect(Collectors.toList());
            out.writeInt(denseLayers.size());

            denseLayers.forEach(denseLayer -> {
                try {
                    denseLayer.write(out, this.serializationType);
                } catch (IOException e) {
                    LOG.error("IOException when write hidden nodes dense part", e);
                }
            });
        }

        writeLayerWithNuLLCheck(out, finalLayer);
        writeLayerWithNuLLCheck(out, ecl);
        writeLayerWithNuLLCheck(out, wl);

        if(this.actiFuncs == null) {
            out.writeInt(NULL);
        } else {
            out.writeInt(this.actiFuncs.size());
            this.actiFuncs.forEach(act -> {
                try {
                    out.writeUTF(act);
                } catch (IOException e) {
                    LOG.error("Write active function " + act, e);
                }
            });
        }

        if(this.serializationType == SerializationType.MODEL_SPEC) {
            if(idBinCateSizeMap == null) {
                out.writeInt(NULL);
            } else {
                out.writeInt(idBinCateSizeMap.size());
                for(Entry<Integer, Integer> entry: idBinCateSizeMap.entrySet()) {
                    out.writeInt(entry.getKey());
                    out.writeInt(entry.getValue());
                }
            }
            out.writeInt(numericalSize);
            SerializationUtil.writeIntList(out, denseColumnIds);
            SerializationUtil.writeIntList(out, embedColumnIds);
            SerializationUtil.writeIntList(out, embedOutputs);
            SerializationUtil.writeIntList(out, wideColumnIds);
            SerializationUtil.writeIntList(out, hiddenNodes);
            out.writeDouble(l2reg);
        }
    }

    /*
     * (non-Javadoc)
     * 
     * @see ml.shifu.guagua.io.Bytable#readFields(java.io.DataInput)
     */
    @Override
    public void readFields(DataInput in) throws IOException {
        this.serializationType = SerializationType.getSerializationType(in.readInt());

        this.dil = (DenseInputLayer) readLayerWithNullCheck(in, new DenseInputLayer());

        List<DenseLayer> hiddenDenseLayer = new ArrayList<>();
        int size = in.readInt();
        for(int i = 0; i < size; i++) {
            DenseLayer denseLayer = new DenseLayer();
            denseLayer.readFields(in, this.serializationType);
            hiddenDenseLayer.add(denseLayer);
        }

        this.finalLayer = (DenseLayer) readLayerWithNullCheck(in, new DenseLayer());
        this.ecl = (EmbedLayer) readLayerWithNullCheck(in, new EmbedLayer());
        this.wl = (WideLayer) readLayerWithNullCheck(in, new WideLayer());

        this.actiFuncs = new ArrayList<>();
        size = in.readInt();
        for(int i = 0; i < size; i++) {
            this.actiFuncs.add(in.readUTF());
        }

        AssertUtils.assertListNotNullAndSizeEqual(this.actiFuncs, hiddenDenseLayer);
        hiddenDenseLayer.forEach(denseLayer -> LOG.info(String.valueOf(denseLayer)));
        this.hiddenLayers = new ArrayList<>(this.actiFuncs.size() * 2);
        for(int i = 0; i < hiddenDenseLayer.size(); i++) {
            this.hiddenLayers.add(hiddenDenseLayer.get(i));
            this.hiddenLayers.add(ActivationFactory.getInstance().getActivation(this.actiFuncs.get(i)));
        }

        if(serializationType == SerializationType.MODEL_SPEC) {
            size = in.readInt();
            this.idBinCateSizeMap = new HashMap<>(size);
            for(int i = 0; i < size; i++) {
                idBinCateSizeMap.put(in.readInt(), in.readInt());
            }
            numericalSize = in.readInt();
            denseColumnIds = SerializationUtil.readIntList(in, denseColumnIds);
            embedColumnIds = SerializationUtil.readIntList(in, embedColumnIds);
            embedOutputs = SerializationUtil.readIntList(in, embedOutputs);
            wideColumnIds = SerializationUtil.readIntList(in, wideColumnIds);
            hiddenNodes = SerializationUtil.readIntList(in, hiddenNodes);
        }
    }

    /**
     * Write layer with null check.
     */
    @SuppressWarnings("rawtypes")
    private void writeLayerWithNuLLCheck(DataOutput out, AbstractLayer layer) throws IOException {
        if(layer == null) {
            out.writeBoolean(false);
        } else {
            out.writeBoolean(true);
            layer.write(out, this.serializationType);
        }
    }

    /**
     * Read layer with null check.
     * 
     * @param in
     * @param layer
     *            the layer to hold serialized data. This value should not be null.
     * @return de-serialized layer instance
     * @throws IOException
     */
    @SuppressWarnings("rawtypes")
    private AbstractLayer readLayerWithNullCheck(DataInput in, AbstractLayer layer) throws IOException {
        if(in.readBoolean()) {
            layer.readFields(in, this.serializationType);
        }
        return layer;
    }

    @SuppressWarnings("rawtypes")
    @Override
    public WideAndDeep combine(WideAndDeep from) {
        this.dil = this.dil.combine(from.getDil());

        List<Layer> fhl = from.getHiddenLayers();
        int hlSize = hiddenLayers.size();
        List<Layer> combinedLayers = new ArrayList<Layer>(hlSize);
        for(int i = 0; i < hlSize; i++) {
            if(hiddenLayers.get(i) instanceof DenseLayer) {
                Layer nLayer = ((DenseLayer) hiddenLayers.get(i)).combine((DenseLayer) fhl.get(i));
                combinedLayers.add(nLayer);
            } else {
                combinedLayers.add(hiddenLayers.get(i));
            }
        }
        this.hiddenLayers = combinedLayers;

        this.finalLayer = this.finalLayer.combine(from.getFinalLayer());
        this.ecl = this.ecl.combine(from.getEcl());
        this.wl = this.wl.combine(from.getWl());
        return this;
    }

    @SuppressWarnings("rawtypes")
    public void update(WideAndDeep gradWnd, Optimizer optimizer, double trainCount) {
        this.dil.update(gradWnd.getDil(), optimizer, StringUtils.EMPTY, trainCount);

        List<Layer> gradHLs = gradWnd.getHiddenLayers();
        int hlSize = hiddenLayers.size();
        for(int i = 0; i < hlSize; i++) {
            Layer tmpLayer = this.hiddenLayers.get(i);
            if(tmpLayer instanceof DenseLayer) {
                ((DenseLayer) tmpLayer).update((DenseLayer) gradHLs.get(i), optimizer, "h" + i, trainCount);
            }
        }

        this.finalLayer.update(gradWnd.getFinalLayer(), optimizer, "f", trainCount);
        this.ecl.update(gradWnd.getEcl(), optimizer, "e", trainCount);
        this.wl.update(gradWnd.getWl(), optimizer, "w", trainCount);
    }

    /**
     * @return the index
     */
    public int getIndex() {
        return index;
    }

    /**
     * @param index
     *            the index to set
     */
    public void setIndex(int index) {
        this.index = index;
    }

<<<<<<< HEAD
    /**
     * @return the wideEnable
     */
    public boolean isWideEnable() {
        return wideEnable;
    }

    /**
     * @param wideEnable
     *            the wideEnable to set
     */
    public void setWideEnable(boolean wideEnable) {
        this.wideEnable = wideEnable;
    }

    /**
     * @return the deepEnable
     */
    public boolean isDeepEnable() {
        return deepEnable;
    }

    /**
     * @param deepEnable
     *            the deepEnable to set
     */
    public void setDeepEnable(boolean deepEnable) {
        this.deepEnable = deepEnable;
    }

    /**
     * @return the embedEnable
     */
    public boolean isEmbedEnable() {
        return embedEnable;
    }

    /**
     * @param embedEnable
     *            the embedEnable to set
     */
    public void setEmbedEnable(boolean embedEnable) {
        this.embedEnable = embedEnable;
=======
    @Override
    public void initOptimizer(double learningRate, String algorithm, double reg, RegulationLevel rl) {
        for(Layer layer: this.hiddenLayers) {
            // There are two type of layer: DenseLayer, Activation. We only need to init DenseLayer
            if(layer instanceof DenseLayer) {
                ((DenseLayer) layer).initOptimizer(learningRate, algorithm, reg, rl);
            }
        }
        this.finalLayer.initOptimizer(learningRate, algorithm, reg, rl);
        this.ecl.initOptimizer(learningRate, algorithm, reg, rl);
        this.wl.initOptimizer(learningRate, algorithm, reg, rl);
    }

    @Override
    public void optimizeWeight(double numTrainSize, int iteration, WideAndDeep gradWnd) {
        List<Layer> gradHLs = gradWnd.getHiddenLayers();
        for(int i = 0; i < this.hiddenLayers.size(); i++) {
            Layer tmpLayer = this.hiddenLayers.get(i);
            if(tmpLayer instanceof DenseLayer) {
                ((DenseLayer) tmpLayer).optimizeWeight(numTrainSize, iteration, (DenseLayer) gradHLs.get(i));
            }
        }

        this.finalLayer.optimizeWeight(numTrainSize, iteration, gradWnd.getFinalLayer());
        this.ecl.optimizeWeight(numTrainSize, iteration, gradWnd.getEcl());
        this.wl.optimizeWeight(numTrainSize, iteration, gradWnd.getWl());
>>>>>>> 74b7b100
    }

}<|MERGE_RESOLUTION|>--- conflicted
+++ resolved
@@ -245,12 +245,8 @@
         double[] grad2Logits = new double[predicts.length];
         for(int i = 0; i < grad2Logits.length; i++) {
             double error = (predicts[i] - actuals[i]);
-<<<<<<< HEAD
-            grad2Logits[i] = error * (derivedFunction(predicts[i]) + 0.1f) * sig;
+            grad2Logits[i] = error * (derivedFunction(predicts[i]) + 0.1f) * sig * -1;
             // grad2Logits[i] = error * (derivedFunction(predicts[i]) + 0.1f);
-=======
-            grad2Logits[i] = error * (derivedFunction(predicts[i]) + 0.1f) * sig * -1;
->>>>>>> 74b7b100
         }
 
         // wide layer backward, as wide layer in LR actually in backward, only gradients computation is needed.
@@ -825,51 +821,6 @@
         this.index = index;
     }
 
-<<<<<<< HEAD
-    /**
-     * @return the wideEnable
-     */
-    public boolean isWideEnable() {
-        return wideEnable;
-    }
-
-    /**
-     * @param wideEnable
-     *            the wideEnable to set
-     */
-    public void setWideEnable(boolean wideEnable) {
-        this.wideEnable = wideEnable;
-    }
-
-    /**
-     * @return the deepEnable
-     */
-    public boolean isDeepEnable() {
-        return deepEnable;
-    }
-
-    /**
-     * @param deepEnable
-     *            the deepEnable to set
-     */
-    public void setDeepEnable(boolean deepEnable) {
-        this.deepEnable = deepEnable;
-    }
-
-    /**
-     * @return the embedEnable
-     */
-    public boolean isEmbedEnable() {
-        return embedEnable;
-    }
-
-    /**
-     * @param embedEnable
-     *            the embedEnable to set
-     */
-    public void setEmbedEnable(boolean embedEnable) {
-        this.embedEnable = embedEnable;
-=======
     @Override
     public void initOptimizer(double learningRate, String algorithm, double reg, RegulationLevel rl) {
         for(Layer layer: this.hiddenLayers) {
@@ -896,7 +847,51 @@
         this.finalLayer.optimizeWeight(numTrainSize, iteration, gradWnd.getFinalLayer());
         this.ecl.optimizeWeight(numTrainSize, iteration, gradWnd.getEcl());
         this.wl.optimizeWeight(numTrainSize, iteration, gradWnd.getWl());
->>>>>>> 74b7b100
+    }
+
+    /**
+     * @return the wideEnable
+     */
+    public boolean isWideEnable() {
+        return wideEnable;
+    }
+
+    /**
+     * @param wideEnable
+     *            the wideEnable to set
+     */
+    public void setWideEnable(boolean wideEnable) {
+        this.wideEnable = wideEnable;
+    }
+
+    /**
+     * @return the deepEnable
+     */
+    public boolean isDeepEnable() {
+        return deepEnable;
+    }
+
+    /**
+     * @param deepEnable
+     *            the deepEnable to set
+     */
+    public void setDeepEnable(boolean deepEnable) {
+        this.deepEnable = deepEnable;
+    }
+
+    /**
+     * @return the embedEnable
+     */
+    public boolean isEmbedEnable() {
+        return embedEnable;
+    }
+
+    /**
+     * @param embedEnable
+     *            the embedEnable to set
+     */
+    public void setEmbedEnable(boolean embedEnable) {
+        this.embedEnable = embedEnable;
     }
 
 }