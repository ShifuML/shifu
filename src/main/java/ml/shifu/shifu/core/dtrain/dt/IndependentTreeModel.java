--- conflicted
+++ resolved
@@ -313,22 +313,10 @@
                     // is missing value category
                     indexValue = categoricalSize;
                 } else {
-<<<<<<< HEAD
-                    if(obj instanceof Number) {
-                        indexValue = ((Number) obj).doubleValue();
-                    } else {
-                        Integer intIndex = columnCategoryIndexMapping.get(columnNum).get(obj.toString());
-                        if(intIndex == null || intIndex < 0 || intIndex >= categoricalSize) {
-                            // last one is for invalid category
-                            intIndex = categoricalSize;
-                        }
-                        indexValue = intIndex;
-=======
                     Integer intIndex = columnCategoryIndexMapping.get(columnNum).get(obj.toString());
                     if (intIndex == null || intIndex < 0 || intIndex >= categoricalSize) {
                         // last one is for invalid category
                         intIndex = categoricalSize;
->>>>>>> 18bdf250
                     }
                     indexValue = intIndex;
                 }
