--- conflicted
+++ resolved
@@ -42,298 +42,7 @@
  * <p>
  * {@link NNWorker} is to load data with text format.
  */
-<<<<<<< HEAD
-public class NNWorker extends
-        AbstractWorkerComputable<NNParams, NNParams, GuaguaWritableAdapter<LongWritable>, GuaguaWritableAdapter<Text>> {
-
-    private static final Logger LOG = LoggerFactory.getLogger(NNWorker.class);
-
-    /**
-     * Default splitter used to split input record. Use one instance to prevent more news in Splitter.on.
-     */
-    private static final Splitter DEFAULT_SPLITTER = Splitter.on(NNConstants.NN_DEFAULT_COLUMN_SEPARATOR);
-
-    /**
-     * Training data set
-     */
-    private MLDataSet trainingData = null;
-
-    /**
-     * Testing data set
-     */
-    private MLDataSet testingData = null;
-
-    /**
-     * NN algorithm runner instance.
-     */
-    private Gradient gradient;
-
-    /**
-     * Model Config read from HDFS
-     */
-    private ModelConfig modelConfig;
-
-    /**
-     * Column Config list read from HDFS
-     */
-    private List<ColumnConfig> columnConfigList;
-
-    /**
-     * Basic input node count for NN model
-     */
-    private int inputNodeCount;
-
-    /**
-     * Basic output node count for NN model
-     */
-    private int outputNodeCount;
-
-    /**
-     * {@link #candidateCount} is used to check if no variable is selected. If {@link #inputNodeCount} equals
-     * {@link #candidateCount}, which means no column is selected or all columns are selected.
-     */
-    private int candidateCount;
-
-    /**
-     * input record size, inc one by one.
-     */
-    private long count;
-
-    /**
-     * sampled input record size.
-     */
-    private long sampleCount;
-
-    /**
-     * Whether the training is dry training.
-     */
-    private boolean isDry;
-
-    /**
-     * In each iteration, how many epochs will be run.
-     */
-    private int epochsPerIteration = 1;
-
-    /**
-     * Whether to alternative training and testing elements.
-     */
-    private boolean isCrossOver = false;
-
-    /**
-     * Load all configurations for modelConfig and columnConfigList from source type.
-     */
-    private void loadConfigFiles(final Properties props) {
-        try {
-            SourceType sourceType = SourceType.valueOf(props.getProperty(NNConstants.NN_MODELSET_SOURCE_TYPE,
-                    SourceType.HDFS.toString()));
-            this.modelConfig = CommonUtils.loadModelConfig(props.getProperty(NNConstants.SHIFU_NN_MODEL_CONFIG),
-                    sourceType);
-            this.isCrossOver = this.modelConfig.getTrain().getIsCrossOver().booleanValue();
-            LOG.info("Parameter isCrossOver:{}", this.isCrossOver);
-            this.columnConfigList = CommonUtils.loadColumnConfigList(
-                    props.getProperty(NNConstants.SHIFU_NN_COLUMN_CONFIG), sourceType);
-
-        } catch (IOException e) {
-            throw new RuntimeException(e);
-        }
-    }
-
-    /**
-     * Create memory data set object
-     */
-    @SuppressWarnings("unused")
-    private void initMemoryDataSet() {
-        this.trainingData = new BasicMLDataSet();
-        this.testingData = new BasicMLDataSet();
-    }
-
-    /**
-     * For disk data set , initialize it with parameters and other work about creating files.
-     * 
-     * @throws IOException
-     *             if any exception on local fs operations.
-     * @throws RuntimeException
-     *             if error on deleting testing or training file.
-     */
-    private void initDiskDataSet() throws IOException {
-        Path trainingFile = DTrainUtils.getTrainingFile();
-        Path testingFile = DTrainUtils.getTestingFile();
-
-        LOG.debug("Use disk to store training data and testing data. Training data file:{}; Testing data file:{} ",
-                trainingFile.toString(), testingFile.toString());
-
-        this.trainingData = new BufferedMLDataSet(new File(trainingFile.toString()));
-        ((BufferedMLDataSet) this.trainingData).beginLoad(getInputNodeCount(), getOutputNodeCount());
-
-        this.testingData = new BufferedMLDataSet(new File(testingFile.toString()));
-        ((BufferedMLDataSet) this.testingData).beginLoad(getInputNodeCount(), getOutputNodeCount());
-    }
-
-    @Override
-    public void init(WorkerContext<NNParams, NNParams> context) {
-        loadConfigFiles(context.getProps());
-
-        Integer epochsPerIterationInteger = this.modelConfig.getTrain().getEpochsPerIteration();
-        this.epochsPerIteration = epochsPerIterationInteger == null ? 1 : epochsPerIterationInteger.intValue();
-        LOG.info("epochsPerIteration in worker is :{}", epochsPerIteration);
-
-        int[] inputOutputIndex = DTrainUtils.getInputOutputCandidateCounts(this.columnConfigList);
-        this.inputNodeCount = inputOutputIndex[0] == 0 ? inputOutputIndex[2] : inputOutputIndex[0];
-        this.outputNodeCount = inputOutputIndex[1];
-        this.candidateCount = inputOutputIndex[2];
-
-        this.isDry = Boolean.TRUE.toString().equalsIgnoreCase(context.getProps().getProperty(NNConstants.NN_DRY_TRAIN));
-
-        if(isOnDisk()) {
-            LOG.info("NNWorker is loading data into disk.");
-            try {
-                initDiskDataSet();
-            } catch (IOException e) {
-                throw new RuntimeException(e);
-            }
-            // cannot find a good place to close these two data set, using Shutdown hook
-            Runtime.getRuntime().addShutdownHook(new Thread(new Runnable() {
-                @Override
-                public void run() {
-                    ((BufferedMLDataSet) (NNWorker.this.trainingData)).close();
-                    ((BufferedMLDataSet) (NNWorker.this.testingData)).close();
-                }
-            }));
-        } else {
-            LOG.info("NNWorker is loading data into memory.");
-            double memoryFraction = Double.valueOf(context.getProps().getProperty("guagua.data.memoryFraction", "0.5"));
-            long memoryStoreSize = (long) (Runtime.getRuntime().maxMemory() * memoryFraction);
-            double crossValidationRate = this.modelConfig.getCrossValidationRate();
-            try {
-                this.trainingData = new MemoryDiskMLDataSet((long) (memoryStoreSize * (1 - crossValidationRate)),
-                        DTrainUtils.getTrainingFile().toString(), this.inputNodeCount, this.outputNodeCount);
-                this.testingData = new MemoryDiskMLDataSet((long) (memoryStoreSize * crossValidationRate), DTrainUtils
-                        .getTestingFile().toString(), this.inputNodeCount, this.outputNodeCount);
-                // cannot find a good place to close these two data set, using Shutdown hook
-                Runtime.getRuntime().addShutdownHook(new Thread(new Runnable() {
-                    @Override
-                    public void run() {
-                        ((MemoryDiskMLDataSet) (NNWorker.this.trainingData)).close();
-                        ((MemoryDiskMLDataSet) (NNWorker.this.testingData)).close();
-                    }
-                }));
-            } catch (IOException e) {
-                throw new GuaguaRuntimeException(e);
-            }
-        }
-    }
-
-    private boolean isOnDisk() {
-        return this.modelConfig.getTrain().getTrainOnDisk() != null
-                && this.modelConfig.getTrain().getTrainOnDisk().booleanValue();
-    }
-
-    @Override
-    public NNParams doCompute(WorkerContext<NNParams, NNParams> workerContext) {
-        // For dry option, return empty result.
-        // For first iteration, we don't do anything, just wait for master to update weights in next iteration. This
-        // make sure all workers in the 1st iteration to get the same weights.
-        if(this.isDry || workerContext.isFirstIteration()) {
-            return buildEmptyNNParams(workerContext);
-        }
-
-        if(workerContext.getLastMasterResult() == null) {
-            // This may not happen since master will set initialization weights firstly.
-            LOG.warn("Master result of last iteration is null.");
-            return null;
-        }
-        LOG.debug("Set current model with params {}", workerContext.getLastMasterResult());
-
-        // initialize gradients if null
-        if(gradient == null) {
-            initGradient(this.trainingData, this.testingData, workerContext.getLastMasterResult().getWeights(),
-                    this.isCrossOver);
-        }
-
-        if(this.isCrossOver) {
-            // each iteration reset seed
-            this.gradient.setSeed(System.currentTimeMillis());
-        }
-
-        // using the weights from master to train model in current iteration
-        this.gradient.setWeights(workerContext.getLastMasterResult().getWeights());
-
-        for(int i = 0; i < epochsPerIteration; i++) {
-            this.gradient.run();
-            this.gradient.setWeights(this.gradient.getWeights());
-        }
-        // get train errors and test errors
-        double trainError = this.gradient.getError();
-
-        double testError = this.testingData.getRecordCount() > 0 ? (this.gradient.calculateError()) : this.gradient
-                .getError();
-
-        // if the validation set is 0%, then the validation error should be "N/A"
-        LOG.info("NNWorker compute iteration {} (train error {} validation error {})",
-                new Object[] { workerContext.getCurrentIteration(), trainError,
-                        (this.testingData.getRecordCount() > 0 ? testError : "N/A") });
-
-        NNParams params = new NNParams();
-
-        params.setTestError(testError);
-        params.setTrainError(trainError);
-        params.setGradients(this.gradient.getGradients());
-        // prevent null point;
-        params.setWeights(new double[0]);
-        params.setTrainSize(this.trainingData.getRecordCount());
-        return params;
-    }
-
-    @SuppressWarnings("unchecked")
-    private void initGradient(MLDataSet training, MLDataSet testing, double[] weights, boolean isCrossOver) {
-        int numLayers = (Integer) getModelConfig().getParams().get(NNTrainer.NUM_HIDDEN_LAYERS);
-        List<String> actFunc = (List<String>) getModelConfig().getParams().get(NNTrainer.ACTIVATION_FUNC);
-        List<Integer> hiddenNodeList = (List<Integer>) getModelConfig().getParams().get(NNTrainer.NUM_HIDDEN_NODES);
-
-        BasicNetwork network = DTrainUtils.generateNetwork(this.inputNodeCount, this.outputNodeCount, numLayers, actFunc,
-                hiddenNodeList);
-        // use the weights from master
-        network.getFlat().setWeights(weights);
-
-        FlatNetwork flat = network.getFlat();
-        // copy Propagation from encog
-        double[] flatSpot = new double[flat.getActivationFunctions().length];
-        for(int i = 0; i < flat.getActivationFunctions().length; i++) {
-            flatSpot[i] = flat.getActivationFunctions()[i] instanceof ActivationSigmoid ? 0.1 : 0.0;
-        }
-
-        this.gradient = new Gradient(flat, training, testing, flatSpot, new LinearErrorFunction(), isCrossOver);
-    }
-
-    private NNParams buildEmptyNNParams(WorkerContext<NNParams, NNParams> workerContext) {
-        NNParams params = new NNParams();
-        params.setWeights(new double[0]);
-        params.setGradients(new double[0]);
-        params.setTestError(NNConstants.DRY_ERROR);
-        params.setTrainError(NNConstants.DRY_ERROR);
-        return params;
-    }
-
-    @Override
-    protected void postLoad(WorkerContext<NNParams, NNParams> workerContext) {
-        if(isOnDisk()) {
-            ((BufferedMLDataSet) this.trainingData).endLoad();
-            ((BufferedMLDataSet) this.testingData).endLoad();
-        } else {
-            ((MemoryDiskMLDataSet) this.trainingData).endLoad();
-            ((MemoryDiskMLDataSet) this.testingData).endLoad();
-        }
-        LOG.info("    - # Records of the Master Data Set: {}.", this.count);
-        LOG.info("    - Bagging Sample Rate: {}.", this.modelConfig.getBaggingSampleRate());
-        LOG.info("    - Bagging With Replacement: {}.", this.modelConfig.isBaggingWithReplacement());
-        LOG.info("    - # Records of the Selected Data Set:{}.", this.sampleCount);
-        LOG.info("        - Cross Validation Rate: {}.", this.modelConfig.getCrossValidationRate());
-        LOG.info("        - # Records of the Training Set: {}.", this.trainingData.getRecordCount());
-        LOG.info("        - # Records of the Validation Set: {}.", this.testingData.getRecordCount());
-    }
-=======
 public class NNWorker extends AbstractNNWorker<Text> {
->>>>>>> 79c725ad
 
     @Override
     public void load(GuaguaWritableAdapter<LongWritable> currentKey, GuaguaWritableAdapter<Text> currentValue,
@@ -367,13 +76,8 @@
         int index = 0, inputsIndex = 0, outputIndex = 0;
         for(String input: DEFAULT_SPLITTER.split(currentValue.getWritable().toString())) {
             double doubleValue = NumberFormatUtils.getDouble(input.trim(), 0.0d);
-<<<<<<< HEAD
-            if(index == this.columnConfigList.size()) {
+            if(index == super.columnConfigList.size()) {
                 significance = NumberFormatUtils.getDouble(input, CommonConstants.DEFAULT_SIGNIFICANCE_VALUE);
-=======
-            if(index == super.columnConfigList.size()) {
-                significance = NumberFormatUtils.getDouble(input, NNConstants.DEFAULT_SIGNIFICANCE_VALUE);
->>>>>>> 79c725ad
                 break;
             } else {
                 ColumnConfig columnConfig = super.columnConfigList.get(index);
@@ -417,83 +121,6 @@
         addDataPairToDataSet(hashcode, pair);
     }
 
-<<<<<<< HEAD
-    /**
-     * Add data pair to data set according to setting parameters. Still set hashCode to long to make double and long
-     * friendly.
-     */
-    private void addDataPairToDataSet(long hashcode, MLDataPair pair) {
-        double crossValidationRate = this.modelConfig.getCrossValidationRate();
-        if(this.modelConfig.isFixInitialInput()) {
-            long longCrossValidation = Double.valueOf(crossValidationRate * 100).longValue();
-            if(hashcode % 100 < longCrossValidation) {
-                this.testingData.add(pair);
-            } else {
-                this.trainingData.add(pair);
-            }
-        } else {
-            double random = Math.random();
-            if(isBaggingReplacementTrigged(random)) {
-                mockRandomRepeatData(crossValidationRate, random);
-            } else {
-                addDataPairToDataSet(pair, crossValidationRate, random);
-            }
-        }
-    }
-    
-    /**
-     * Only baggingWithReplacement is set and size over NNConstants.NN_BAGGING_THRESHOLD, and random value <= 1/size. We
-     * choose use existing data to add training data set and testing data set.
-     */
-    private boolean isBaggingReplacementTrigged(double random) {
-        long trainingSize = this.trainingData.getRecordCount();
-        long testingSize = this.testingData.getRecordCount();
-        // size should be equals to sampleCount:)
-        long size = trainingSize + testingSize;
-        return this.modelConfig.isBaggingWithReplacement() && (testingSize > 0) && (trainingSize > 0)
-                && (size > NNConstants.NN_BAGGING_THRESHOLD)
-                && (Double.compare(random, 0.5d) < 0);
-    }
-
-    /**
-     * From Trainer, the logic is to random choose items in master dataset, but I don't want to load data twice for
-     * saving memory. Use this to mock raw random repeat logic. This should be some logic difference because of data are
-     * not loaded into data set, not random.
-     */
-    private void mockRandomRepeatData(double crossValidationRate, double random) {
-        long trainingSize = this.trainingData.getRecordCount();
-        long testingSize = this.testingData.getRecordCount();
-        long size = trainingSize + testingSize;
-        // here we used a strong cast from long to int since it's just a random choosing algorithm
-        int next = RandomUtils.nextInt((int) size);
-        MLDataPair dataPair = new BasicMLDataPair(new BasicMLData(new double[this.inputNodeCount]), new BasicMLData(
-                new double[this.outputNodeCount]));
-        if(next >= trainingSize) {
-            this.testingData.getRecord(next - trainingSize, dataPair);
-        } else {
-            this.trainingData.getRecord(next, dataPair);
-        }
-
-        if(Double.compare(random, crossValidationRate) < 0) {
-            this.testingData.add(dataPair);
-        } else {
-            this.trainingData.add(dataPair);
-        }
-    }
-
-    /**
-     * Add data pair to data set according to random number compare with crossValidationRate.
-     */
-    private void addDataPairToDataSet(MLDataPair pair, double crossValidationRate, double random) {
-        if(Double.compare(random, crossValidationRate) < 0) {
-            this.testingData.add(pair);
-        } else {
-            this.trainingData.add(pair);
-        }
-    }
-
-=======
->>>>>>> 79c725ad
     /*
      * (non-Javadoc)
      * 
