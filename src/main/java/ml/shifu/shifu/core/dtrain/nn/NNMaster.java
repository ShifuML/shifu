/**
 * Copyright [2012-2014] PayPal Software Foundation
 * <p>
 * Licensed under the Apache License, Version 2.0 (the "License");
 * you may not use this file except in compliance with the License.
 * You may obtain a copy of the License at
 * <p>
 * http://www.apache.org/licenses/LICENSE-2.0
 * <p>
 * Unless required by applicable law or agreed to in writing, software
 * distributed under the License is distributed on an "AS IS" BASIS,
 * WITHOUT WARRANTIES OR CONDITIONS OF ANY KIND, either express or implied.
 * See the License for the specific language governing permissions and
 * limitations under the License.
 */
package ml.shifu.shifu.core.dtrain.nn;

import java.io.IOException;
import java.util.ArrayList;
import java.util.Arrays;
import java.util.HashSet;
import java.util.List;
import java.util.Map;
import java.util.Properties;
import java.util.Random;
import java.util.Set;

import org.apache.commons.collections.CollectionUtils;
import org.apache.commons.lang3.StringUtils;
import org.apache.hadoop.fs.Path;
import org.encog.ml.BasicML;
import org.encog.neural.flat.FlatNetwork;
import org.encog.neural.networks.BasicNetwork;
import org.slf4j.Logger;
import org.slf4j.LoggerFactory;

import ml.shifu.guagua.GuaguaRuntimeException;
import ml.shifu.guagua.master.AbstractMasterComputable;
import ml.shifu.guagua.master.MasterContext;
import ml.shifu.guagua.util.NumberFormatUtils;
import ml.shifu.shifu.container.obj.ColumnConfig;
import ml.shifu.shifu.container.obj.ModelConfig;
import ml.shifu.shifu.container.obj.RawSourceData.SourceType;
import ml.shifu.shifu.core.dtrain.CommonConstants;
import ml.shifu.shifu.core.dtrain.DTrainUtils;
import ml.shifu.shifu.core.dtrain.RegulationLevel;
import ml.shifu.shifu.core.dtrain.Weight;
import ml.shifu.shifu.core.dtrain.dataset.BasicFloatNetwork;
import ml.shifu.shifu.core.dtrain.dataset.FloatFlatNetwork;
import ml.shifu.shifu.core.dtrain.earlystop.AbstractEarlyStopStrategy;
import ml.shifu.shifu.core.dtrain.earlystop.ConvergeAndValidToleranceEarlyStop;
import ml.shifu.shifu.core.dtrain.earlystop.WindowEarlyStop;
import ml.shifu.shifu.core.dtrain.gs.GridSearch;
import ml.shifu.shifu.fs.ShifuFileUtils;
import ml.shifu.shifu.udf.norm.PrecisionType;
import ml.shifu.shifu.util.CommonUtils;
import ml.shifu.shifu.util.Constants;
import ml.shifu.shifu.util.ModelSpecLoaderUtils;
import ml.shifu.shifu.util.NormalizationUtils;

/**
 * {@link NNMaster} is used to accumulate all workers NN parameters.
 *
 * <p>
 * We accumulate all gradients from workers to calculate model weights. And set weights to workers. Then workers use
 * weights to set their models and train for another iteration.
 *
 * <p>
 * This logic follows Encog multi-core implementation.
 *
 * <p>
 * Make sure workers and master use the same initialization weights.
 */
public class NNMaster extends AbstractMasterComputable<NNParams, NNParams> {

    private static final Logger LOG = LoggerFactory.getLogger(NNMaster.class);

    /**
     * Global master NN parameters instance which is used to update model weights by using accumulated gradients.
     */
    private NNParams globalNNParams = new NNParams();

    /**
     * Model configuration loaded from configuration file.
     */
    private ModelConfig modelConfig;

    /**
     * To calculate weights according to last weights and accumulated gradients
     */
    private Weight weightCalculator = null;

    /**
     * Column configuration loaded from configuration file.
     */
    private List<ColumnConfig> columnConfigList;

    /**
     * Propagation type for Encog neural network model setting: Q, B, R, C
     */
    private String propagation = "Q";

    /**
     * Raw learning rate set by model configuration.
     */
    private Double rawLearningRate = 0.1d;

    /**
     * Real learning rate used to train nn model
     */
    private Double learningRate = 0.1d;

    /**
     * L1 and L2 regurized constant
     */
    private double regularizedConstant = 0.0d;

    /**
     * Learning decay setting to decrease learning rate iteration by iteration. Common setting value is from 0 to 0.1
     */
    private double learningDecay = 0d;

    /**
     * Whether to enable continuous model training based on existing models.
     */
    private boolean isContinuousEnabled = false;

    /**
     * Valid params specially for grid search
     */
    private Map<String, Object> validParams;

    /**
     * The best validation error for error computing
     */
    private double bestValidationError = Double.MAX_VALUE;

    /**
     * Dropout rate which is in [0, 1], default it is 0
     */
    private double dropoutRate = 0d;

    /**
     * Cache all features with feature index for searching
     */
    private List<Integer> allFeatures;

    /**
     * Cache subset features with feature index for searching
     */
    private List<Integer> subFeatures;

    /**
     * If variables are selected, if not, select variables with good candidate.
     */
    private boolean isAfterVarSelect;

    /**
     * Weight initializer, can be 'default', 'gaussian' or 'xavier', 'He' or 'Lecun'.
     */
    private String wgtInit;

    /**
     * Momentum factor in Momentum UpdateRule
     */
    private double momentum = 0.5d;

    /**
     * 'beta1' in Adam optimization, only for Adam
     */
    private double adamBeta1 = 0.9d;

    /**
     * 'beta2' in Adam optimization, only for Adam
     */
    private double adamBeta2 = 0.999d;

    /**
     * NN network structure. we use it us pick dropout node index only.
     */
    private FloatFlatNetwork flatNetwork = null;

    /**
     * Fixed Layers id, used for fine tune
     */
    private List<Integer> fixedLayers = new ArrayList<Integer>();

    /**
     * Fixed bias or not, if user want to fix layer
     */
    private boolean fixedBias = true;

    /**
     * The fixed weight index generated by @fixedLayers
     */
    private Set<Integer> fixedWeightIndexSet;

    /**
     * The number of hidden layers for neural network
     */
    private Integer hiddenLayerNum = 0;

    /**
     * The early stop strategy. If it is null, then early stop is disabled
     */
    private AbstractEarlyStopStrategy earlyStopStrategy;

    /**
     * If precision type supported when sending out of gradients to master
     */
    private PrecisionType precisionType;

    @Override
    public NNParams doCompute(MasterContext<NNParams, NNParams> context) {
        if(context.isFirstIteration()) {
            // For first step, we not only initialize whole context but also return weights to master to make sure all
            // workers and master are using the same weights.
            NNParams params = null;
            if(this.isContinuousEnabled) {
                params = initOrRecoverParams(context);
            } else {
                // first iteration is used to set initial weights
                params = initWeights();
                LOG.info("Starting to train model from scratch.");
            }

            // should be set here to make sure master and workers use the same weights
            this.globalNNParams.setWeights(params.getWeights());
            // for continuous model training, here can be optimized by return null and load model weights in worker by
            // reading HDFS.
            return params;
        }

        if(context.getWorkerResults() == null) {
            throw new IllegalArgumentException("workers' results are null.");
        }

        double totalTestError = 0;
        double totalTrainError = 0;
        int size = 0;

        // before accumulate, reset gradients and train size
        this.globalNNParams.reset();

        long totalCount = 0L;
        double totalTrainSum = 0.0d, totalValidationSum = 0.0d;
        int totalWorkerCount = 0;
        for(NNParams nn: context.getWorkerResults()) {
            totalTestError += nn.getValidationError();
            totalTrainError += nn.getTrainError();
            this.globalNNParams.accumulateGradients(nn.getGradients());
            this.globalNNParams.accumulateTrainSize(nn.getTrainSize());
            totalCount += nn.getCount();
            totalTrainSum += nn.getTrainSum();
            totalValidationSum += nn.getValidationSum();
            // original worker count before combinable
            totalWorkerCount += nn.getWrCount();
            size++;
        }
        this.globalNNParams.setTrainSum(totalTrainSum);
        this.globalNNParams.setValidationSum(totalValidationSum);
        this.globalNNParams.setCount(totalCount);

        LOG.debug("ELM gradients debug for 0 gradient {}", this.globalNNParams.getGradients()[0]);
        LOG.info("Total Count is {}. totalWorkerCount is {}", totalCount, totalWorkerCount);
        LOG.info("Total Train Error is {}. totalTrainSum is {}", totalTrainError, totalTrainSum);
        LOG.info("Total Test Error is {}. totalTestSum is {}", totalTestError, totalValidationSum);

        // worker result size is 0. throw exception because shouldn't happen
        if(size == 0) {
            throw new IllegalArgumentException("workers' results are empty.");
        }

        // initialize weightCalculator.
        if(this.weightCalculator == null) {
            this.learningRate = this.rawLearningRate;
            this.weightCalculator = new Weight(this.globalNNParams.getGradients().length,
                    this.globalNNParams.getTrainSum(), learningRate, propagation, this.regularizedConstant,
                    RegulationLevel.to(this.validParams.get(CommonConstants.REG_LEVEL_KEY)), this.propagation,
                    this.momentum, this.learningDecay, this.adamBeta1, this.adamBeta2, this.fixedWeightIndexSet);
        } else {
            this.learningRate = this.learningRate * (1.0d - this.learningDecay);
            // without learningDecay Parameter using sqrt(iteration number) to decrease learning rate
            // this.learningRate = this.learningRate / Math.sqrt(context.getCurrentIteration() -1);
            this.weightCalculator.setLearningRate(this.learningRate);
            this.weightCalculator.setNumTrainSize(this.globalNNParams.getTrainSum());
        }

        double[] oldWeights = Arrays.copyOf(this.globalNNParams.getWeights(), this.globalNNParams.getWeights().length);

        // use last weights and current gradients to calculate, current iteration - 1 to remove 1st iteration for worker
        // data reading
        double[] weights = this.weightCalculator.calculateWeights(this.globalNNParams.getWeights(),
                this.globalNNParams.getGradients(), (context.getCurrentIteration() - 1));
        if(LOG.isDebugEnabled()) {
            logSameWeights(oldWeights, weights);
        }

        this.globalNNParams.setWeights(weights);

        // average error
        double currentTestError = totalTestError / totalValidationSum;
        double currentTrainError = totalTrainError / totalTrainSum;

        if(currentTestError < this.bestValidationError) {
            this.bestValidationError = currentTestError;
        }

        LOG.info("NNMaster compute iteration {} ( avg train error {}, avg validation error {} )",
                new Object[] { context.getCurrentIteration(), currentTrainError, currentTestError });

        NNParams params = new NNParams();
        params.setTrainError(currentTrainError);
        params.setValidationError(currentTestError);
        // prevent null point
        params.setGradients(new double[0]);
        params.setEvaluatedWeights(oldWeights);
        if(this.precisionType == null) {
            params.setWeights(weights);
        } else {
            params.setWeights(castToPrecision(weights));
        }
        if(this.dropoutRate > 0d) {
            params.setDropoutNodes(dropoutNodes());
        }
        LOG.debug("master result {} in iteration {}", params, context.getCurrentIteration());

        if(earlyStopStrategy != null) {
            boolean isToStopEarly = earlyStopStrategy.shouldEarlyStop(context.getCurrentIteration(), weights,
                    currentTrainError, currentTestError);
            if(isToStopEarly) {
                params.setHalt(true);
            }
        }

        return params;
    }

    private double[] castToPrecision(double[] gradients) {
        for(int i = 0; i < gradients.length; i++) {
            gradients[i] = ((Number)this.precisionType.to(gradients[i])).doubleValue();
        }
        return gradients;
    }

    private void logSameWeights(double[] oldWeights, double[] weights) {
        StringBuilder sameWeightIndices = new StringBuilder();
        for(int i = 0; i < weights.length; i++) {
            if(weights[i] == oldWeights[i]) {
                sameWeightIndices.append(i).append(",");
            }
        }
        LOG.info("Same Weight Indices: {}", sameWeightIndices.toString());
    }

    private NNParams initOrRecoverParams(MasterContext<NNParams, NNParams> context) {
        // read existing model weights
        NNParams params = null;
        try {
            Path modelPath = new Path(context.getProps().getProperty(CommonConstants.GUAGUA_OUTPUT));
            BasicML basicML = ModelSpecLoaderUtils.loadModel(modelConfig, modelPath,
                    ShifuFileUtils.getFileSystemBySourceType(this.modelConfig.getDataSet().getSource()));

            params = initWeights();

            BasicFloatNetwork existingModel = (BasicFloatNetwork) ModelSpecLoaderUtils.getBasicNetwork(basicML);
            if(existingModel != null) {
                LOG.info("Starting to train model from existing model {}.", modelPath);
                int mspecCompareResult = new NNStructureComparator().compare(this.flatNetwork, existingModel.getFlat());
                if(mspecCompareResult == 0) { // same model structure
                    params.setWeights(existingModel.getFlat().getWeights());
                    this.fixedWeightIndexSet = getFixedWights(fixedLayers);
                } else if(mspecCompareResult == 1) { // new model structure is larger than existing one
                    this.fixedWeightIndexSet = fitExistingModelIn(existingModel.getFlat(), this.flatNetwork,
                            this.fixedLayers, this.fixedBias);
                } else { // new model structure is smaller, couldn't hold existing one
                    throw new GuaguaRuntimeException("Network changed for recover or continuous training. "
                            + "New network couldn't hold existing network!");
                }
            } else {
                LOG.info("Starting to train model from scratch.");
            }
        } catch (IOException e) {
            throw new GuaguaRuntimeException(e);
        }
        return params;
    }

    @SuppressWarnings({ "unchecked" })
    private NNParams initWeights() {
        NNParams params = new NNParams();
        boolean isLinearTarget = CommonUtils.isLinearTarget(modelConfig, columnConfigList);

        int[] inputAndOutput = DTrainUtils.getInputOutputCandidateCounts(modelConfig.getNormalizeType(),
                this.columnConfigList);
        int featureInputsCnt = DTrainUtils.getFeatureInputsCnt(modelConfig, this.columnConfigList,
                new HashSet<Integer>(this.subFeatures));
        @SuppressWarnings("unused")
        int inputNodeCount = inputAndOutput[0] == 0 ? inputAndOutput[2] : inputAndOutput[0];
        // if is one vs all classification, outputNodeCount is set to 1, if classes=2, outputNodeCount is also 1
        int classes = modelConfig.getTags().size();
        int outputNodeCount = (isLinearTarget || modelConfig.isRegression()) ? inputAndOutput[1]
                : (modelConfig.getTrain().isOneVsAll() ? inputAndOutput[1] : (classes == 2 ? 1 : classes));
        int numLayers = (Integer) validParams.get(CommonConstants.NUM_HIDDEN_LAYERS);
        List<String> actFunc = (List<String>) validParams.get(CommonConstants.ACTIVATION_FUNC);
        List<Integer> hiddenNodeList = (List<Integer>) validParams.get(CommonConstants.NUM_HIDDEN_NODES);

        String outputActivationFunc = (String) validParams.get(CommonConstants.OUTPUT_ACTIVATION_FUNC);
        BasicNetwork network = DTrainUtils.generateNetwork(featureInputsCnt, outputNodeCount, numLayers, actFunc,
                hiddenNodeList, true, this.dropoutRate, this.wgtInit,
                CommonUtils.isLinearTarget(modelConfig, columnConfigList), outputActivationFunc);

        this.flatNetwork = (FloatFlatNetwork) network.getFlat();

        params.setTrainError(0);
        params.setValidationError(0);
        // prevent null point
        params.setGradients(new double[0]);
        if(this.precisionType == null) {
            params.setWeights(network.getFlat().getWeights());
        } else {
            params.setWeights(castToPrecision(network.getFlat().getWeights()));
        }
        return params;
    }
    
    @SuppressWarnings("unchecked")
    @Override
    public void init(MasterContext<NNParams, NNParams> context) {
        Properties props = context.getProps();
        try {
            SourceType sourceType = SourceType
                    .valueOf(props.getProperty(CommonConstants.MODELSET_SOURCE_TYPE, SourceType.HDFS.toString()));

            this.modelConfig = CommonUtils.loadModelConfig(props.getProperty(CommonConstants.SHIFU_MODEL_CONFIG),
                    sourceType);

            this.columnConfigList = CommonUtils
                    .loadColumnConfigList(props.getProperty(CommonConstants.SHIFU_COLUMN_CONFIG), sourceType);
        } catch (IOException e) {
            throw new RuntimeException(e);
        }

        // load precision type, if not set, leave it to null
        String precision = props.getProperty(Constants.SHIFU_PRECISION_TYPE);
        if(precision != null) {
            this.precisionType = PrecisionType.of(precision);
        }

        int trainerId = Integer.valueOf(context.getProps().getProperty(CommonConstants.SHIFU_TRAINER_ID, "0"));
        GridSearch gs = new GridSearch(modelConfig.getTrain().getParams(),
                modelConfig.getTrain().getGridConfigFileContent());
        validParams = this.modelConfig.getTrain().getParams();
        if(gs.hasHyperParam()) {
            validParams = gs.getParams(trainerId);
            LOG.info("Start grid search master with params: {}", validParams);
        }

        Boolean enabledEarlyStop = DTrainUtils.getBoolean(validParams, CommonConstants.ENABLE_EARLY_STOP,
                Boolean.FALSE);
        if(enabledEarlyStop) {
            Double validTolerance = DTrainUtils.getDouble(validParams, CommonConstants.VALIDATION_TOLERANCE, null);
            if(validTolerance == null) {
                LOG.info("Early Stop is enabled. use WindowEarlyStop");
                // windowSize default 20, user should could adjust it
                this.earlyStopStrategy = new WindowEarlyStop(context, this.modelConfig,
                        DTrainUtils.getInt(context.getProps(), CommonConstants.SHIFU_TRAIN_EARLYSTOP_WINDOW_SIZE, 20));
            } else {
                LOG.info("Early Stop is enabled. use ConvergeAndValiToleranceEarlyStop");
                Double threshold = this.modelConfig.getTrain().getConvergenceThreshold();
                this.earlyStopStrategy = new ConvergeAndValidToleranceEarlyStop(
                        threshold == null ? Double.MIN_VALUE : threshold.doubleValue(), validTolerance);
            }
        }

        Object pObject = validParams.get(CommonConstants.PROPAGATION);
        this.propagation = pObject == null ? "Q" : (String) pObject;
        this.rawLearningRate = Double.valueOf(validParams.get(CommonConstants.LEARNING_RATE).toString());
        Object dropoutRateObj = validParams.get(CommonConstants.DROPOUT_RATE);
        if(dropoutRateObj != null) {
            this.dropoutRate = Double.valueOf(dropoutRateObj.toString());
        }
        LOG.info("'dropoutRate' in master is : {}", this.dropoutRate);

        Object learningDecayO = validParams.get(CommonConstants.LEARNING_DECAY);
        if(learningDecayO != null) {
            this.learningDecay = Double.valueOf(learningDecayO.toString());
        }
        LOG.info("'learningDecay' in master is :{}", learningDecay);

        Object momentumO = validParams.get("Momentum");
        if(momentumO != null) {
            this.momentum = Double.valueOf(momentumO.toString());
        }
        LOG.info("'momentum' in master is :{}", momentum);

        Object adamBeta1O = validParams.get("AdamBeta1");
        if(adamBeta1O != null) {
            this.adamBeta1 = Double.valueOf(adamBeta1O.toString());
        }
        LOG.info("'adamBeta1' in master is :{}", adamBeta1);

        Object adamBeta2O = validParams.get("AdamBeta2");
        if(adamBeta2O != null) {
            this.adamBeta2 = Double.valueOf(adamBeta2O.toString());
        }
        LOG.info("'adamBeta2' in master is :{}", adamBeta2);

        this.wgtInit = "default";
        Object wgtInitObj = validParams.get(CommonConstants.WEIGHT_INITIALIZER);
        if(wgtInitObj != null) {
            this.wgtInit = wgtInitObj.toString();
        }

        this.isContinuousEnabled = Boolean.TRUE.toString()
                .equalsIgnoreCase(context.getProps().getProperty(CommonConstants.CONTINUOUS_TRAINING));
        Object rconstant = validParams.get(CommonConstants.REGULARIZED_CONSTANT);
        this.regularizedConstant = NumberFormatUtils.getDouble(rconstant == null ? "" : rconstant.toString(), 0d);

        // We do not update weight in fixed layers so that we could fine tune other layers of NN
        Object fixedLayers2O = validParams.get(CommonConstants.FIXED_LAYERS);
        if(fixedLayers2O != null) {
            this.fixedLayers = (List<Integer>) fixedLayers2O;
        }
        LOG.info("Fixed layers in master is :{}", this.fixedLayers.toString());

        Object fixedBiasObj = validParams.getOrDefault(CommonConstants.FIXED_BIAS, true);
        this.fixedBias = (Boolean) fixedBiasObj;

        Object hiddenLayerNumObj = validParams.get(CommonConstants.NUM_HIDDEN_LAYERS);
        if(hiddenLayerNumObj != null && StringUtils.isNumeric(hiddenLayerNumObj.toString())) {
            this.hiddenLayerNum = Integer.valueOf(hiddenLayerNumObj.toString());
        }
        LOG.info("hiddenLayerNum in master is :{}", this.hiddenLayerNum);

        // check if variables are set final selected
        int[] inputOutputIndex = DTrainUtils.getNumericAndCategoricalInputAndOutputCounts(this.columnConfigList);
        this.isAfterVarSelect = (inputOutputIndex[3] == 1);
        // cache all feature list for sampling features
<<<<<<< HEAD
        this.allFeatures = new ArrayList<>(DTrainUtils.generateModelFeatureSet(modelConfig, columnConfigList));
=======
        this.allFeatures = NormalizationUtils.getAllFeatureList(columnConfigList, isAfterVarSelect);
>>>>>>> 075d2f46
        String subsetStr = context.getProps().getProperty(CommonConstants.SHIFU_NN_FEATURE_SUBSET);
        if(StringUtils.isBlank(subsetStr)) {
            this.subFeatures = this.allFeatures;
        } else {
            String[] splits = subsetStr.split(",");
            this.subFeatures = new ArrayList<Integer>(splits.length);
            for(String split: splits) {
                this.subFeatures.add(Integer.parseInt(split));
            }
        }

        // recover master states here is globalNNParams
        // not init but not first iteration, first recover from last master result set from guagua
        if(!context.isFirstIteration()) {
            NNParams params = context.getMasterResult();
            if(params != null && params.getWeights() != null) {
                this.globalNNParams.setWeights(params.getWeights());
            } else {
                // else read from checkpoint
                params = initOrRecoverParams(context);
                this.globalNNParams.setWeights(params.getWeights());
            }
        }
    }

    private HashSet<Integer> dropoutNodes() {
        Random random = new Random(System.currentTimeMillis());

        HashSet<Integer> droppedNodeIndices = new HashSet<Integer>();

        // from input to last hidden layer. (exclude output layer)
        for(int i = this.flatNetwork.getLayerIndex().length - 1; i > 0; i--) {
            int beginNeuronIndex = this.flatNetwork.getLayerIndex()[i];
            // exclude constant neuron
            int neuronCount = this.flatNetwork.getLayerFeedCounts()[i];

            // from first neuron to last neuron in current layer
            for(int j = 0; j < neuronCount; j++) {
                if(random.nextDouble() < this.flatNetwork.getLayerDropoutRates()[i]) {
                    // drop this node by adding it into list and will passing
                    // this list to workers
                    droppedNodeIndices.add(beginNeuronIndex + j);
                }
            }
        }

        LOG.debug("layerIndex:{}; layerCounts:{}; dropoutNodes:{}", Arrays.toString(this.flatNetwork.getLayerIndex()),
                Arrays.toString(this.flatNetwork.getLayerCounts()),
                Arrays.toString(droppedNodeIndices.toArray(new Integer[droppedNodeIndices.size()])));
        return droppedNodeIndices;
    }

    /**
     * User's input fixed layer ID is different from ours. we need to use hiddenLayerNum to do transformation.
     * For example, when user what to fix first hidden layer, 2 -> his.hiddenLayerNum - 2 + 1
     * <p>
     * fixed layer id represent the weights between neural network layers. See below
     * <p>
     * input hidden output
     * o
     * o o
     * o (layer1) o (layer2) o
     * o o
     * o
     * <p>
     * fixed layer cannot be output layer and input layer, which does not have meanings
     *
     * @param fixedLayers
     * @return
     */
    private Set<Integer> getFixedWights(List<Integer> fixedLayers) {
        Set<Integer> fixedWeight = new HashSet<Integer>();

        for(int fixedLayer: fixedLayers) {
            int realLayer = this.hiddenLayerNum - fixedLayer + 1;
            int fromWeightIndex = this.flatNetwork.getWeightIndex()[realLayer];
            int toWeightIndex = this.flatNetwork.getWeightIndex()[realLayer + 1];
            for(int index = fromWeightIndex; index < toWeightIndex; index++) {
                fixedWeight.add(index);
            }
        }

        return fixedWeight;
    }

    /**
     * Fit one FlatNetwork (fromFlatNetwork) to another FlatNetwork (toFlatNetwork), and if there is fixedLayers
     * return the weight index in the new FlatNetwork
     * <p>
     * Please Note - the destination FlatNetwork should be larger than source FlatNetwork. Or it will generate
     * incorrect weight mapping.
     *
     * @param fromFlatNetwork
     *            - the source FlatNetwork (smaller network)
     * @param toFlatNetwork
     *            - the destination FlatNetwork (larger network)
     * @param fixedLayers
     *            - the fixed lays in source FlatNetwork
     * @param fixedBias
     *            - the bias is fixed, if user want to fix layer
     * @return the fixed weight index in destination FlatNetwork. If there is no fixed layers, it will return
     *         empty set.
     */
    public Set<Integer> fitExistingModelIn(FlatNetwork fromFlatNetwork, FlatNetwork toFlatNetwork,
            List<Integer> fixedLayers, boolean fixedBias) {
        Set<Integer> fixedWeightIndexSet = new HashSet<Integer>();

        for(int layer = fromFlatNetwork.getLayerIndex().length - 1; layer > 0; layer--) {
            int fromLayerOutputCnt = fromFlatNetwork.getLayerFeedCounts()[layer - 1];
            int fromLayerInputCnt = fromFlatNetwork.getLayerCounts()[layer];

            int toLayer = toFlatNetwork.getLayerIndex().length - (fromFlatNetwork.getLayerIndex().length - layer);
            int toLayerInputCnt = toFlatNetwork.getLayerCounts()[toLayer];

            int fromIndexPos = fromFlatNetwork.getWeightIndex()[layer - 1];
            int toIndexPos = toFlatNetwork.getWeightIndex()[toLayer - 1];

            int realLayer = (fromFlatNetwork.getLayerIndex().length - layer);
            boolean isFixedLayer = (CollectionUtils.isNotEmpty(fixedLayers) && fixedLayers.contains(realLayer));

            for(int i = 0; i < fromLayerOutputCnt; i++) {
                for(int j = 0; j < fromLayerInputCnt; j++) {
                    int fromWeightIndex = fromIndexPos + (i * fromLayerInputCnt) + j;
                    int toWeightIndex = toIndexPos + (i * toLayerInputCnt) + j;
                    if(j == fromLayerInputCnt - 1) { // move bias to end
                        toWeightIndex = toIndexPos + (i * toLayerInputCnt) + (toLayerInputCnt - 1);
                    }

                    toFlatNetwork.getWeights()[toWeightIndex] = fromFlatNetwork.getWeights()[fromWeightIndex];

                    if(isFixedLayer) { // is this layer that user want to fix?
                        if(fixedBias || j < fromLayerInputCnt - 1) {
                            // if user want to fix bias also, or the weight is not for bias
                            fixedWeightIndexSet.add(toWeightIndex);
                        }
                    }

                    // System.out.println(fromWeightIndex + " -> " + toWeightIndex);
                }
            }
        }

        return fixedWeightIndexSet;
    }

    public Set<Integer> fitExistingModelIn(FlatNetwork fromFlatNetwork, FlatNetwork toFlatNetwork,
            List<Integer> fixedLayers) {
        return fitExistingModelIn(fromFlatNetwork, toFlatNetwork, fixedLayers, true);
    }
}<|MERGE_RESOLUTION|>--- conflicted
+++ resolved
@@ -537,11 +537,7 @@
         int[] inputOutputIndex = DTrainUtils.getNumericAndCategoricalInputAndOutputCounts(this.columnConfigList);
         this.isAfterVarSelect = (inputOutputIndex[3] == 1);
         // cache all feature list for sampling features
-<<<<<<< HEAD
         this.allFeatures = new ArrayList<>(DTrainUtils.generateModelFeatureSet(modelConfig, columnConfigList));
-=======
-        this.allFeatures = NormalizationUtils.getAllFeatureList(columnConfigList, isAfterVarSelect);
->>>>>>> 075d2f46
         String subsetStr = context.getProps().getProperty(CommonConstants.SHIFU_NN_FEATURE_SUBSET);
         if(StringUtils.isBlank(subsetStr)) {
             this.subFeatures = this.allFeatures;
