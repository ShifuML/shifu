<<<<<<< HEAD
/**
 * Copyright [2012-2014] PayPal Software Foundation
 *
 * Licensed under the Apache License, Version 2.0 (the "License");
 * you may not use this file except in compliance with the License.
 * You may obtain a copy of the License at
 *
 *    http://www.apache.org/licenses/LICENSE-2.0
 *
 * Unless required by applicable law or agreed to in writing, software
 * distributed under the License is distributed on an "AS IS" BASIS,
 * WITHOUT WARRANTIES OR CONDITIONS OF ANY KIND, either express or implied.
 * See the License for the specific language governing permissions and
 * limitations under the License.
 */
package ml.shifu.shifu.core.dtrain.nn;

import java.io.IOException;
import java.util.*;

import ml.shifu.guagua.GuaguaRuntimeException;
import ml.shifu.guagua.master.AbstractMasterComputable;
import ml.shifu.guagua.master.MasterContext;
import ml.shifu.guagua.util.NumberFormatUtils;
import ml.shifu.shifu.container.obj.ColumnConfig;
import ml.shifu.shifu.container.obj.ModelConfig;
import ml.shifu.shifu.container.obj.RawSourceData.SourceType;
import ml.shifu.shifu.core.ConvergeJudger;
import ml.shifu.shifu.core.dtrain.CommonConstants;
import ml.shifu.shifu.core.dtrain.DTrainUtils;
import ml.shifu.shifu.core.dtrain.RegulationLevel;
import ml.shifu.shifu.core.dtrain.Weight;
import ml.shifu.shifu.core.dtrain.dataset.BasicFloatNetwork;
import ml.shifu.shifu.core.dtrain.dataset.FloatFlatNetwork;
import ml.shifu.shifu.core.dtrain.gs.GridSearch;
import ml.shifu.shifu.fs.ShifuFileUtils;
import ml.shifu.shifu.util.CommonUtils;

import org.apache.commons.lang3.StringUtils;
import org.apache.hadoop.fs.Path;
import org.encog.ml.BasicML;
import org.encog.neural.networks.BasicNetwork;
import org.slf4j.Logger;
import org.slf4j.LoggerFactory;

/**
 * {@link NNMaster} is used to accumulate all workers NN parameters.
 * 
 * <p>
 * We accumulate all gradients from workers to calculate model weights. And set weights to workers. Then workers use
 * weights to set their models and train for another iteration.
 * 
 * <p>
 * This logic follows Encog multi-core implementation.
 * 
 * <p>
 * Make sure workers and master use the same initialization weights.
 */
public class NNMaster extends AbstractMasterComputable<NNParams, NNParams> {

    private static final Logger LOG = LoggerFactory.getLogger(NNMaster.class);

    /**
     * Global master NN parameters instance which is used to update model weights by using accumulated gradients.
     */
    private NNParams globalNNParams = new NNParams();

    /**
     * Model configuration loaded from configuration file.
     */
    private ModelConfig modelConfig;

    /**
     * To calculate weights according to last weights and accumulated gradients
     */
    private Weight weightCalculator = null;

    /**
     * Column configuration loaded from configuration file.
     */
    private List<ColumnConfig> columnConfigList;

    /**
     * Propagation type for Encog neural network model setting: Q, B, R, C
     */
    private String propagation = "Q";

    /**
     * Raw learning rate set by model configuration.
     */
    private Double rawLearningRate = 0.1d;

    /**
     * Real learning rate used to train nn model
     */
    private Double learningRate = 0.1d;

    /**
     * L1 and L2 regurized constant
     */
    private double regularizedConstant = 0.0d;

    /**
     * Learning decay setting to decrease learning rate iteration by iteration. Common setting value is from 0 to 0.1
     */
    private double learningDecay = 0d;

    /**
     * Whether to enable continuous model training based on existing models.
     */
    private boolean isContinuousEnabled = false;

    /**
     * Convergence threshold setting.
     */
    private double convergenceThreshold = Double.MIN_VALUE;

    /**
     * Convergence judger instance for convergence checking.
     */
    private ConvergeJudger judger = new ConvergeJudger();

    /**
     * Valid params specially for grid search
     */
    private Map<String, Object> validParams;

    /**
     * Validation tolerance which is for early stop, by default it is 0d which means early stop is not enabled.
     */
    private double validationTolerance = 0d;

    /**
     * The best validation error for error computing
     */
    private double bestValidationError = Double.MAX_VALUE;

    /**
     * Dropout rate which is in [0, 1], default it is 0
     */
    private double dropoutRate = 0d;

    /**
     * Cache all features with feature index for searching
     */
    private List<Integer> allFeatures;

    /**
     * Cache subset features with feature index for searching
     */
    private List<Integer> subFeatures;

    /**
     * If variables are selected, if not, select variables with good candidate.
     */
    private boolean isAfterVarSelect;

    /**
     * Weight initializer, can be 'default', 'gaussian' or 'xavier'.
     */
    private String wgtInit;

    /**
     * Momentum factor in Momentum UpdateRule
     */
    private double momentum = 0.5d;

    /**
     * 'beta1' in Adam optimization, only for Adam
     */
    private double adamBeta1 = 0.9d;

    /**
     * 'beta2' in Adam optimization, only for Adam
     */
    private double adamBeta2 = 0.999d;

    /**
     * NN network structure. we use it us pick dropout node index only.
     */
    private FloatFlatNetwork flatNetwork = null;
    
    @Override
    public NNParams doCompute(MasterContext<NNParams, NNParams> context) {
        if(context.isFirstIteration()) {
            // For first step, we not only initialize whole context but also return weights to master to make sure all
            // workers and master are using the same weights.
            NNParams params = null;
            if(this.isContinuousEnabled) {
                params = initOrRecoverParams(context);
            } else {
                // first iteration is used to set initial weights
                params = initWeights();
                LOG.info("Starting to train model from scratch.");
            }

            // should be set here to make sure master and workers use the same weights
            this.globalNNParams.setWeights(params.getWeights());
            // for continuous model training, here can be optimized by return null and load model weights in worker by
            // reading HDFS.
            return params;
        }

        if(context.getWorkerResults() == null) {
            throw new IllegalArgumentException("workers' results are null.");
        }

        double totalTestError = 0;
        double totalTrainError = 0;
        int size = 0;

        // before accumulate, reset gradients and train size
        this.globalNNParams.reset();

        long totalCount = 0L;
        int totalWorkerCount = 0;
        for(NNParams nn: context.getWorkerResults()) {
            totalTestError += nn.getTestError();
            totalTrainError += nn.getTrainError();
            this.globalNNParams.accumulateGradients(nn.getGradients());
            this.globalNNParams.accumulateTrainSize(nn.getTrainSize());
            totalCount += nn.getCount();
            // original worker count before combinable
            totalWorkerCount += nn.getWrCount();
            size++;
        }

        LOG.debug("ELM gradients debug for 0 gradient {}", this.globalNNParams.getGradients()[0]);
        LOG.debug("Total Count is {}. totalWorkerCount is {}", totalCount, totalWorkerCount);

        // worker result size is 0. throw exception because shouldn't happen
        if(size == 0) {
            throw new IllegalArgumentException("workers' results are empty.");
        }

        // initialize weightCalCulater.
        if(this.weightCalculator == null) {
            this.learningRate = this.rawLearningRate;
            this.weightCalculator = new Weight(this.globalNNParams.getGradients().length,
                    this.globalNNParams.getTrainSize(), learningRate, propagation, this.regularizedConstant,
                    RegulationLevel.to(this.validParams.get(CommonConstants.REG_LEVEL_KEY)), this.dropoutRate,
                    this.propagation, this.momentum, this.learningDecay, this.adamBeta1, this.adamBeta2);
        } else {
            this.learningRate = this.learningRate * (1.0d - this.learningDecay);
            // without learningDecay Parameter using sqrt(iteration number) to decrease learning rate
            // this.learningRate = this.learningRate / Math.sqrt(context.getCurrentIteration() -1);
            this.weightCalculator.setLearningRate(this.learningRate);
            this.weightCalculator.setNumTrainSize(this.globalNNParams.getTrainSize());
        }

        double[] oldWeights = Arrays.copyOf(this.globalNNParams.getWeights(), this.globalNNParams.getWeights().length);

        // use last weights and current gradients to calculate, current iteration - 1 to remove 1st iteration for worker
        // data reading
        double[] weights = this.weightCalculator.calculateWeights(this.globalNNParams.getWeights(),
                this.globalNNParams.getGradients(), (context.getCurrentIteration() - 1));

        this.globalNNParams.setWeights(weights);

        // average error
        double currentTestError = totalTestError / totalWorkerCount;
        double currentTrainError = totalTrainError / totalWorkerCount;

        boolean vtTriggered = false;
        // if validationTolerance == 0d, means vt check is not enabled
        if(validationTolerance > 0d) {
            double weightSumSquare = 0d;
            double diffWeightSumSquare = 0d;
            for(int i = 0; i < weights.length; i++) {
                weightSumSquare += Math.pow(weights[i], 2);
                diffWeightSumSquare += Math.pow(weights[i] - oldWeights[i], 2);
            }
            if(Math.pow(diffWeightSumSquare, 0.5) < this.validationTolerance
                    * Math.max(Math.pow(weightSumSquare, 0.5), 1d)) {
                LOG.info("Debug: diffWeightSumSquare {}, weightSumSquare {}, validationTolerance {}",
                        Math.pow(diffWeightSumSquare, 0.5), Math.pow(weightSumSquare, 0.5), validationTolerance);
                vtTriggered = true;
            }
        }

        if(currentTestError < this.bestValidationError) {
            this.bestValidationError = currentTestError;
        }

        LOG.info("NNMaster compute iteration {} ( avg train error {}, avg validation error {} )", new Object[] {
                context.getCurrentIteration(), currentTrainError, currentTestError });

        NNParams params = new NNParams();
        params.setTrainError(currentTrainError);
        params.setTestError(currentTestError);
        // prevent null point
        params.setGradients(new double[0]);
        params.setWeights(weights);
        if (this.dropoutRate > 0d) {
            params.setDropoutNodes(dropoutNodes());
        }
        
        LOG.debug("master result {} in iteration {}", params, context.getCurrentIteration());

        // Convergence judging part
        double avgErr = (currentTrainError + currentTestError) / 2;

        LOG.info("NNMaster compute iteration {} average error: {}, threshold: {}", context.getCurrentIteration(),
                avgErr, convergenceThreshold);

        if(judger.judge(avgErr, convergenceThreshold) || vtTriggered) {
            LOG.info("NNMaster compute iteration {} converged !", context.getCurrentIteration());
            params.setHalt(true);
        } else {
            LOG.debug("NNMaster compute iteration {} not converged yet !", context.getCurrentIteration());
        }

        return params;
    }

	private HashSet<Integer> dropoutNodes() {
		Random random = new Random(System.currentTimeMillis());

		HashSet<Integer> droppedNodeIndices = new HashSet<Integer>();

		// from input to last hidden layer. (exclude output layer)
		for (int i = this.flatNetwork.getLayerIndex().length - 1; i > 0; i--) {
			int beginNeuronIndex = this.flatNetwork.getLayerIndex()[i];
			// exclude constant neuron
			int neuronCount = this.flatNetwork.getLayerFeedCounts()[i];

			// from first neuron to last neuron in current layer
			for (int j = 0; j < neuronCount; j++) {
				if (random.nextDouble() < this.flatNetwork.getLayerDropoutRates()[i]) {
					// drop this node by adding it into list and will passing
					// this list to workers
					droppedNodeIndices.add(beginNeuronIndex + j);
				}
			}
		}

		LOG.info("layerIndex:{}; layerCounts:{}; dropoutNodes:{}", 
				Arrays.toString(this.flatNetwork.getLayerIndex()),
				Arrays.toString(this.flatNetwork.getLayerCounts()),
				Arrays.toString(droppedNodeIndices.toArray(new Integer[droppedNodeIndices.size()])));
		return droppedNodeIndices;
	}
    
    private NNParams initOrRecoverParams(MasterContext<NNParams, NNParams> context) {
        // read existing model weights
        NNParams params = null;
        try {
            Path modelPath = new Path(context.getProps().getProperty(CommonConstants.GUAGUA_OUTPUT));
            BasicML basicML = CommonUtils.loadModel(modelConfig, modelPath,
                    ShifuFileUtils.getFileSystemBySourceType(this.modelConfig.getDataSet().getSource()));
            
            params = initWeights();
            
            BasicFloatNetwork existingModel = (BasicFloatNetwork) CommonUtils.getBasicNetwork(basicML);
            if (existingModel != null) {
            	LOG.info("Starting to train model from existing model {}.", modelPath);
            	params.setWeights(existingModel.getFlat().getWeights());
            } else {
                LOG.info("Starting to train model from scratch.");
            }
        } catch (IOException e) {
            throw new GuaguaRuntimeException(e);
        }
        return params;
    }

    @SuppressWarnings({ "unchecked" })
    private NNParams initWeights() {
        NNParams params = new NNParams();

        int[] inputAndOutput = DTrainUtils.getInputOutputCandidateCounts(modelConfig.getNormalizeType(),
                this.columnConfigList);
        int featureInputsCnt = DTrainUtils.getFeatureInputsCnt(modelConfig, this.columnConfigList,
                new HashSet<Integer>(this.subFeatures));
        @SuppressWarnings("unused")
        int inputNodeCount = inputAndOutput[0] == 0 ? inputAndOutput[2] : inputAndOutput[0];
        // if is one vs all classification, outputNodeCount is set to 1
        int outputNodeCount = modelConfig.isRegression() ? inputAndOutput[1]
                : (modelConfig.getTrain().isOneVsAll() ? inputAndOutput[1] : modelConfig.getTags().size());
        int numLayers = (Integer) validParams.get(CommonConstants.NUM_HIDDEN_LAYERS);
        List<String> actFunc = (List<String>) validParams.get(CommonConstants.ACTIVATION_FUNC);
        List<Integer> hiddenNodeList = (List<Integer>) validParams.get(CommonConstants.NUM_HIDDEN_NODES);

        BasicNetwork network = DTrainUtils.generateNetwork(featureInputsCnt, outputNodeCount, numLayers, actFunc,
                hiddenNodeList, true, this.dropoutRate, this.wgtInit);

        this.flatNetwork = (FloatFlatNetwork) network.getFlat();
        
        params.setTrainError(0);
        params.setTestError(0);
        // prevent null point
        params.setGradients(new double[0]);
        params.setWeights(network.getFlat().getWeights());
        return params;
    }

    @Override
    public void init(MasterContext<NNParams, NNParams> context) {
        Properties props = context.getProps();
        try {
            SourceType sourceType = SourceType.valueOf(props.getProperty(CommonConstants.MODELSET_SOURCE_TYPE,
                    SourceType.HDFS.toString()));

            this.modelConfig = CommonUtils.loadModelConfig(props.getProperty(CommonConstants.SHIFU_MODEL_CONFIG),
                    sourceType);

            this.columnConfigList = CommonUtils.loadColumnConfigList(
                    props.getProperty(CommonConstants.SHIFU_COLUMN_CONFIG), sourceType);
        } catch (IOException e) {
            throw new RuntimeException(e);
        }

        int trainerId = Integer.valueOf(context.getProps().getProperty(CommonConstants.SHIFU_TRAINER_ID, "0"));
        GridSearch gs = new GridSearch(modelConfig.getTrain().getParams(), modelConfig.getTrain()
                .getGridConfigFileContent());
        validParams = this.modelConfig.getTrain().getParams();
        if(gs.hasHyperParam()) {
            validParams = gs.getParams(trainerId);
            LOG.info("Start grid search master with params: {}", validParams);
        }

        Object vtObj = validParams.get("ValidationTolerance");
        if(vtObj != null) {
            try {
                validationTolerance = Double.parseDouble(vtObj.toString());
                LOG.warn("Validation by tolerance is enabled with value {}.", validationTolerance);
            } catch (NumberFormatException ee) {
                validationTolerance = 0d;
                LOG.warn(
                        "Validation by tolerance isn't enabled because of non numerical value of ValidationTolerance: {}.",
                        vtObj);
            }
        } else {
            LOG.info("Validation by tolerance isn't enabled.");
        }

        Object pObject = validParams.get(CommonConstants.PROPAGATION);
        this.propagation = pObject == null ? "Q" : (String) pObject;
        this.rawLearningRate = Double.valueOf(validParams.get(CommonConstants.LEARNING_RATE).toString());
        Object dropoutRateObj = validParams.get(CommonConstants.DROPOUT_RATE);
        if(dropoutRateObj != null) {
            this.dropoutRate = Double.valueOf(dropoutRateObj.toString());
        }
        LOG.info("'dropoutRate' in master is : {}", this.dropoutRate);

        Object learningDecayO = validParams.get("LearningDecay");
        if(learningDecayO != null) {
            this.learningDecay = Double.valueOf(learningDecayO.toString());
        }
        LOG.info("'learningDecay' in master is :{}", learningDecay);

        Object momentumO = validParams.get("Momentum");
        if(momentumO != null) {
            this.momentum = Double.valueOf(momentumO.toString());
        }
        LOG.info("'momentum' in master is :{}", momentum);

        Object adamBeta1O = validParams.get("AdamBeta1");
        if(adamBeta1O != null) {
            this.adamBeta1 = Double.valueOf(adamBeta1O.toString());
        }
        LOG.info("'adamBeta1' in master is :{}", adamBeta1);

        Object adamBeta2O = validParams.get("AdamBeta2");
        if(adamBeta2O != null) {
            this.adamBeta2 = Double.valueOf(adamBeta2O.toString());
        }
        LOG.info("'adamBeta2' in master is :{}", adamBeta2);

        Double threshold = this.modelConfig.getTrain().getConvergenceThreshold();
        this.convergenceThreshold = threshold == null ? Double.MIN_VALUE : threshold.doubleValue();
        LOG.info("Convergence threshold in master is :{}", this.convergenceThreshold);

        this.wgtInit = "default";
        Object wgtInitObj = validParams.get("WeightInitializer");
        if(wgtInitObj != null) {
            this.wgtInit = wgtInitObj.toString();
        }

        this.isContinuousEnabled = Boolean.TRUE.toString().equalsIgnoreCase(
                context.getProps().getProperty(CommonConstants.CONTINUOUS_TRAINING));
        Object rconstant = validParams.get(CommonConstants.LR_REGULARIZED_CONSTANT);
        this.regularizedConstant = NumberFormatUtils.getDouble(rconstant == null ? "" : rconstant.toString(), 0d);

        // check if variables are set final selected
        int[] inputOutputIndex = DTrainUtils.getNumericAndCategoricalInputAndOutputCounts(this.columnConfigList);
        this.isAfterVarSelect = (inputOutputIndex[3] == 1);
        // cache all feature list for sampling features
        this.allFeatures = CommonUtils.getAllFeatureList(columnConfigList, isAfterVarSelect);
        String subsetStr = context.getProps().getProperty(CommonConstants.SHIFU_NN_FEATURE_SUBSET);
        if(StringUtils.isBlank(subsetStr)) {
            this.subFeatures = this.allFeatures;
        } else {
            String[] splits = subsetStr.split(",");
            this.subFeatures = new ArrayList<Integer>(splits.length);
            for(String split: splits) {
                this.subFeatures.add(Integer.parseInt(split));
            }
        }

        // recover master states here is globalNNParams
        // not init but not first iteration, first recover from last master result set from guagua
        if(!context.isFirstIteration()) {
            NNParams params = context.getMasterResult();
            if(params != null && params.getWeights() != null) {
                this.globalNNParams.setWeights(params.getWeights());
            } else {
                // else read from checkpoint
                params = initOrRecoverParams(context);
                this.globalNNParams.setWeights(params.getWeights());
            }
        }
    }

}
=======
/**
 * Copyright [2012-2014] PayPal Software Foundation
 *
 * Licensed under the Apache License, Version 2.0 (the "License");
 * you may not use this file except in compliance with the License.
 * You may obtain a copy of the License at
 *
 *    http://www.apache.org/licenses/LICENSE-2.0
 *
 * Unless required by applicable law or agreed to in writing, software
 * distributed under the License is distributed on an "AS IS" BASIS,
 * WITHOUT WARRANTIES OR CONDITIONS OF ANY KIND, either express or implied.
 * See the License for the specific language governing permissions and
 * limitations under the License.
 */
package ml.shifu.shifu.core.dtrain.nn;

import java.io.IOException;
import java.util.*;

import ml.shifu.guagua.GuaguaRuntimeException;
import ml.shifu.guagua.master.AbstractMasterComputable;
import ml.shifu.guagua.master.MasterContext;
import ml.shifu.guagua.util.NumberFormatUtils;
import ml.shifu.shifu.container.obj.ColumnConfig;
import ml.shifu.shifu.container.obj.ModelConfig;
import ml.shifu.shifu.container.obj.RawSourceData.SourceType;
import ml.shifu.shifu.core.ConvergeJudger;
import ml.shifu.shifu.core.dtrain.CommonConstants;
import ml.shifu.shifu.core.dtrain.DTrainUtils;
import ml.shifu.shifu.core.dtrain.RegulationLevel;
import ml.shifu.shifu.core.dtrain.Weight;
import ml.shifu.shifu.core.dtrain.dataset.BasicFloatNetwork;
import ml.shifu.shifu.core.dtrain.gs.GridSearch;
import ml.shifu.shifu.fs.ShifuFileUtils;
import ml.shifu.shifu.util.CommonUtils;

import org.apache.commons.lang3.StringUtils;
import org.apache.hadoop.fs.Path;
import org.encog.ml.BasicML;
import org.encog.neural.networks.BasicNetwork;
import org.slf4j.Logger;
import org.slf4j.LoggerFactory;

/**
 * {@link NNMaster} is used to accumulate all workers NN parameters.
 * 
 * <p>
 * We accumulate all gradients from workers to calculate model weights. And set weights to workers. Then workers use
 * weights to set their models and train for another iteration.
 * 
 * <p>
 * This logic follows Encog multi-core implementation.
 * 
 * <p>
 * Make sure workers and master use the same initialization weights.
 */
public class NNMaster extends AbstractMasterComputable<NNParams, NNParams> {

    private static final Logger LOG = LoggerFactory.getLogger(NNMaster.class);

    /**
     * Global master NN parameters instance which is used to update model weights by using accumulated gradients.
     */
    private NNParams globalNNParams = new NNParams();

    /**
     * Model configuration loaded from configuration file.
     */
    private ModelConfig modelConfig;

    /**
     * To calculate weights according to last weights and accumulated gradients
     */
    private Weight weightCalculator = null;

    /**
     * Column configuration loaded from configuration file.
     */
    private List<ColumnConfig> columnConfigList;

    /**
     * Propagation type for Encog neural network model setting: Q, B, R, C
     */
    private String propagation = "Q";

    /**
     * Raw learning rate set by model configuration.
     */
    private Double rawLearningRate = 0.1d;

    /**
     * Real learning rate used to train nn model
     */
    private Double learningRate = 0.1d;

    /**
     * L1 and L2 regurized constant
     */
    private double regularizedConstant = 0.0d;

    /**
     * Learning decay setting to decrease learning rate iteration by iteration. Common setting value is from 0 to 0.1
     */
    private double learningDecay = 0d;

    /**
     * Whether to enable continuous model training based on existing models.
     */
    private boolean isContinuousEnabled = false;

    /**
     * Convergence threshold setting.
     */
    private double convergenceThreshold = Double.MIN_VALUE;

    /**
     * Convergence judger instance for convergence checking.
     */
    private ConvergeJudger judger = new ConvergeJudger();

    /**
     * Valid params specially for grid search
     */
    private Map<String, Object> validParams;

    /**
     * Validation tolerance which is for early stop, by default it is 0d which means early stop is not enabled.
     */
    private double validationTolerance = 0d;

    /**
     * The best validation error for error computing
     */
    private double bestValidationError = Double.MAX_VALUE;

    /**
     * Dropout rate which is in [0, 1], default it is 0
     */
    private double dropoutRate = 0d;

    /**
     * Cache all features with feature index for searching
     */
    private List<Integer> allFeatures;

    /**
     * Cache subset features with feature index for searching
     */
    private List<Integer> subFeatures;

    /**
     * If variables are selected, if not, select variables with good candidate.
     */
    private boolean isAfterVarSelect;

    /**
     * Weight initializer, can be 'default', 'gaussian' or 'xavier'.
     */
    private String wgtInit;

    /**
     * Momentum factor in Momentum UpdateRule
     */
    private double momentum = 0.5d;

    /**
     * 'beta1' in Adam optimization, only for Adam
     */
    private double adamBeta1 = 0.9d;

    /**
     * 'beta2' in Adam optimization, only for Adam
     */
    private double adamBeta2 = 0.999d;

    @Override
    public NNParams doCompute(MasterContext<NNParams, NNParams> context) {
        if(context.isFirstIteration()) {
            // For first step, we not only initialize whole context but also return weights to master to make sure all
            // workers and master are using the same weights.
            NNParams params = null;
            if(this.isContinuousEnabled) {
                params = initOrRecoverParams(context);
            } else {
                // first iteration is used to set initial weights
                params = initWeights();
                LOG.info("Starting to train model from scratch.");
            }

            // should be set here to make sure master and workers use the same weights
            this.globalNNParams.setWeights(params.getWeights());
            // for continuous model training, here can be optimized by return null and load model weights in worker by
            // reading HDFS.
            return params;
        }

        if(context.getWorkerResults() == null) {
            throw new IllegalArgumentException("workers' results are null.");
        }

        double totalTestError = 0;
        double totalTrainError = 0;
        int size = 0;

        // before accumulate, reset gradients and train size
        this.globalNNParams.reset();

        long totalCount = 0L;
        int totalWorkerCount = 0;
        for(NNParams nn: context.getWorkerResults()) {
            totalTestError += nn.getTestError();
            totalTrainError += nn.getTrainError();
            this.globalNNParams.accumulateGradients(nn.getGradients());
            this.globalNNParams.accumulateTrainSize(nn.getTrainSize());
            totalCount += nn.getCount();
            // original worker count before combinable
            totalWorkerCount += nn.getWrCount();
            size++;
        }

        LOG.debug("ELM gradients debug for 0 gradient {}", this.globalNNParams.getGradients()[0]);
        LOG.debug("Total Count is {}. totalWorkerCount is {}", totalCount, totalWorkerCount);

        // worker result size is 0. throw exception because shouldn't happen
        if(size == 0) {
            throw new IllegalArgumentException("workers' results are empty.");
        }

        // initialize weightCalCulater.
        if(this.weightCalculator == null) {
            this.learningRate = this.rawLearningRate;
            this.weightCalculator = new Weight(this.globalNNParams.getGradients().length,
                    this.globalNNParams.getTrainSize(), learningRate, propagation, this.regularizedConstant,
                    RegulationLevel.to(this.validParams.get(CommonConstants.REG_LEVEL_KEY)), this.dropoutRate,
                    this.propagation, this.momentum, this.learningDecay, this.adamBeta1, this.adamBeta2);
        } else {
            this.learningRate = this.learningRate * (1.0d - this.learningDecay);
            // without learningDecay Parameter using sqrt(iteration number) to decrease learning rate
            // this.learningRate = this.learningRate / Math.sqrt(context.getCurrentIteration() -1);
            this.weightCalculator.setLearningRate(this.learningRate);
            this.weightCalculator.setNumTrainSize(this.globalNNParams.getTrainSize());
        }

        double[] oldWeights = Arrays.copyOf(this.globalNNParams.getWeights(), this.globalNNParams.getWeights().length);

        // use last weights and current gradients to calculate, current iteration - 1 to remove 1st iteration for worker
        // data reading
        double[] weights = this.weightCalculator.calculateWeights(this.globalNNParams.getWeights(),
                this.globalNNParams.getGradients(), (context.getCurrentIteration() - 1));

        this.globalNNParams.setWeights(weights);

        // average error
        double currentTestError = totalTestError / totalWorkerCount;
        double currentTrainError = totalTrainError / totalWorkerCount;

        boolean vtTriggered = false;
        // if validationTolerance == 0d, means vt check is not enabled
        if(validationTolerance > 0d) {
            double weightSumSquare = 0d;
            double diffWeightSumSquare = 0d;
            for(int i = 0; i < weights.length; i++) {
                weightSumSquare += Math.pow(weights[i], 2);
                diffWeightSumSquare += Math.pow(weights[i] - oldWeights[i], 2);
            }
            if(Math.pow(diffWeightSumSquare, 0.5) < this.validationTolerance
                    * Math.max(Math.pow(weightSumSquare, 0.5), 1d)) {
                LOG.info("Debug: diffWeightSumSquare {}, weightSumSquare {}, validationTolerance {}",
                        Math.pow(diffWeightSumSquare, 0.5), Math.pow(weightSumSquare, 0.5), validationTolerance);
                vtTriggered = true;
            }
        }

        if(currentTestError < this.bestValidationError) {
            this.bestValidationError = currentTestError;
        }

        LOG.info("NNMaster compute iteration {} ( avg train error {}, avg validation error {} )",
                new Object[] { context.getCurrentIteration(), currentTrainError, currentTestError });

        NNParams params = new NNParams();
        params.setTrainError(currentTrainError);
        params.setTestError(currentTestError);
        // prevent null point
        params.setGradients(new double[0]);
        params.setWeights(weights);
        LOG.debug("master result {} in iteration {}", params, context.getCurrentIteration());

        // Convergence judging part
        double avgErr = (currentTrainError + currentTestError) / 2;

        LOG.info("NNMaster compute iteration {} average error: {}, threshold: {}", context.getCurrentIteration(),
                avgErr, convergenceThreshold);

        if(judger.judge(avgErr, convergenceThreshold) || vtTriggered) {
            LOG.info("NNMaster compute iteration {} converged !", context.getCurrentIteration());
            params.setHalt(true);
        } else {
            LOG.debug("NNMaster compute iteration {} not converged yet !", context.getCurrentIteration());
        }

        return params;
    }

    private NNParams initOrRecoverParams(MasterContext<NNParams, NNParams> context) {
        // read existing model weights
        NNParams params = null;
        try {
            Path modelPath = new Path(context.getProps().getProperty(CommonConstants.GUAGUA_OUTPUT));
            BasicML basicML = CommonUtils.loadModel(modelConfig, modelPath,
                    ShifuFileUtils.getFileSystemBySourceType(this.modelConfig.getDataSet().getSource()));
            BasicFloatNetwork existingModel = (BasicFloatNetwork) CommonUtils.getBasicNetwork(basicML);
            if(existingModel == null) {
                params = initWeights();
                LOG.info("Starting to train model from scratch.");
            } else {
                params = initModelParams(existingModel);
                LOG.info("Starting to train model from existing model {}.", modelPath);
            }
        } catch (IOException e) {
            throw new GuaguaRuntimeException(e);
        }
        return params;
    }

    private NNParams initModelParams(BasicNetwork loadModel) {
        NNParams params = new NNParams();
        params.setTrainError(0);
        params.setTestError(0);
        // prevent null point
        params.setGradients(new double[0]);
        params.setWeights(loadModel.getFlat().getWeights());
        return params;
    }

    @SuppressWarnings({ "unchecked" })
    private NNParams initWeights() {
        NNParams params = new NNParams();
        boolean isLinearTarget = CommonUtils.isLinearTarget(modelConfig, columnConfigList);

        int[] inputAndOutput = DTrainUtils.getInputOutputCandidateCounts(modelConfig.getNormalizeType(),
                this.columnConfigList);
        int featureInputsCnt = DTrainUtils.getFeatureInputsCnt(modelConfig, this.columnConfigList,
                new HashSet<Integer>(this.subFeatures));
        @SuppressWarnings("unused")
        int inputNodeCount = inputAndOutput[0] == 0 ? inputAndOutput[2] : inputAndOutput[0];
        // if is one vs all classification, outputNodeCount is set to 1, if classes=2, outputNodeCount is also 1
        int classes = modelConfig.getTags().size();
        int outputNodeCount = (isLinearTarget || modelConfig.isRegression()) ? inputAndOutput[1]
                : (modelConfig.getTrain().isOneVsAll() ? inputAndOutput[1] : (classes == 2 ? 1 : classes));
        int numLayers = (Integer) validParams.get(CommonConstants.NUM_HIDDEN_LAYERS);
        List<String> actFunc = (List<String>) validParams.get(CommonConstants.ACTIVATION_FUNC);
        List<Integer> hiddenNodeList = (List<Integer>) validParams.get(CommonConstants.NUM_HIDDEN_NODES);

        BasicNetwork network = DTrainUtils.generateNetwork(featureInputsCnt, outputNodeCount, numLayers, actFunc,
                hiddenNodeList, true, this.dropoutRate, this.wgtInit,
                CommonUtils.isLinearTarget(modelConfig, columnConfigList));

        params.setTrainError(0);
        params.setTestError(0);
        // prevent null point
        params.setGradients(new double[0]);
        params.setWeights(network.getFlat().getWeights());
        return params;
    }

    @Override
    public void init(MasterContext<NNParams, NNParams> context) {
        Properties props = context.getProps();
        try {
            SourceType sourceType = SourceType
                    .valueOf(props.getProperty(CommonConstants.MODELSET_SOURCE_TYPE, SourceType.HDFS.toString()));

            this.modelConfig = CommonUtils.loadModelConfig(props.getProperty(CommonConstants.SHIFU_MODEL_CONFIG),
                    sourceType);

            this.columnConfigList = CommonUtils
                    .loadColumnConfigList(props.getProperty(CommonConstants.SHIFU_COLUMN_CONFIG), sourceType);
        } catch (IOException e) {
            throw new RuntimeException(e);
        }

        int trainerId = Integer.valueOf(context.getProps().getProperty(CommonConstants.SHIFU_TRAINER_ID, "0"));
        GridSearch gs = new GridSearch(modelConfig.getTrain().getParams(),
                modelConfig.getTrain().getGridConfigFileContent());
        validParams = this.modelConfig.getTrain().getParams();
        if(gs.hasHyperParam()) {
            validParams = gs.getParams(trainerId);
            LOG.info("Start grid search master with params: {}", validParams);
        }

        Object vtObj = validParams.get("ValidationTolerance");
        if(vtObj != null) {
            try {
                validationTolerance = Double.parseDouble(vtObj.toString());
                LOG.warn("Validation by tolerance is enabled with value {}.", validationTolerance);
            } catch (NumberFormatException ee) {
                validationTolerance = 0d;
                LOG.warn(
                        "Validation by tolerance isn't enabled because of non numerical value of ValidationTolerance: {}.",
                        vtObj);
            }
        } else {
            LOG.info("Validation by tolerance isn't enabled.");
        }

        Object pObject = validParams.get(CommonConstants.PROPAGATION);
        this.propagation = pObject == null ? "Q" : (String) pObject;
        this.rawLearningRate = Double.valueOf(validParams.get(CommonConstants.LEARNING_RATE).toString());
        Object dropoutRateObj = validParams.get(CommonConstants.DROPOUT_RATE);
        if(dropoutRateObj != null) {
            this.dropoutRate = Double.valueOf(dropoutRateObj.toString());
        }
        LOG.info("'dropoutRate' in master is : {}", this.dropoutRate);

        Object learningDecayO = validParams.get("LearningDecay");
        if(learningDecayO != null) {
            this.learningDecay = Double.valueOf(learningDecayO.toString());
        }
        LOG.info("'learningDecay' in master is :{}", learningDecay);

        Object momentumO = validParams.get("Momentum");
        if(momentumO != null) {
            this.momentum = Double.valueOf(momentumO.toString());
        }
        LOG.info("'momentum' in master is :{}", momentum);

        Object adamBeta1O = validParams.get("AdamBeta1");
        if(adamBeta1O != null) {
            this.adamBeta1 = Double.valueOf(adamBeta1O.toString());
        }
        LOG.info("'adamBeta1' in master is :{}", adamBeta1);

        Object adamBeta2O = validParams.get("AdamBeta2");
        if(adamBeta2O != null) {
            this.adamBeta2 = Double.valueOf(adamBeta2O.toString());
        }
        LOG.info("'adamBeta2' in master is :{}", adamBeta2);

        Double threshold = this.modelConfig.getTrain().getConvergenceThreshold();
        this.convergenceThreshold = threshold == null ? Double.MIN_VALUE : threshold.doubleValue();
        LOG.info("Convergence threshold in master is :{}", this.convergenceThreshold);

        this.wgtInit = "default";
        Object wgtInitObj = validParams.get("WeightInitializer");
        if(wgtInitObj != null) {
            this.wgtInit = wgtInitObj.toString();
        }

        this.isContinuousEnabled = Boolean.TRUE.toString()
                .equalsIgnoreCase(context.getProps().getProperty(CommonConstants.CONTINUOUS_TRAINING));
        Object rconstant = validParams.get(CommonConstants.LR_REGULARIZED_CONSTANT);
        this.regularizedConstant = NumberFormatUtils.getDouble(rconstant == null ? "" : rconstant.toString(), 0d);

        // check if variables are set final selected
        int[] inputOutputIndex = DTrainUtils.getNumericAndCategoricalInputAndOutputCounts(this.columnConfigList);
        this.isAfterVarSelect = (inputOutputIndex[3] == 1);
        // cache all feature list for sampling features
        this.allFeatures = CommonUtils.getAllFeatureList(columnConfigList, isAfterVarSelect);
        String subsetStr = context.getProps().getProperty(CommonConstants.SHIFU_NN_FEATURE_SUBSET);
        if(StringUtils.isBlank(subsetStr)) {
            this.subFeatures = this.allFeatures;
        } else {
            String[] splits = subsetStr.split(",");
            this.subFeatures = new ArrayList<Integer>(splits.length);
            for(String split: splits) {
                this.subFeatures.add(Integer.parseInt(split));
            }
        }

        // recover master states here is globalNNParams
        // not init but not first iteration, first recover from last master result set from guagua
        if(!context.isFirstIteration()) {
            NNParams params = context.getMasterResult();
            if(params != null && params.getWeights() != null) {
                this.globalNNParams.setWeights(params.getWeights());
            } else {
                // else read from checkpoint
                params = initOrRecoverParams(context);
                this.globalNNParams.setWeights(params.getWeights());
            }
        }
    }

}
>>>>>>> 0d3e29a8
<|MERGE_RESOLUTION|>--- conflicted
+++ resolved
@@ -1,4 +1,3 @@
-<<<<<<< HEAD
 /**
  * Copyright [2012-2014] PayPal Software Foundation
  *
@@ -177,8 +176,8 @@
     private double adamBeta2 = 0.999d;
 
     /**
-     * NN network structure. we use it us pick dropout node index only.
-     */
+    * NN network structure. we use it us pick dropout node index only.
+    */
     private FloatFlatNetwork flatNetwork = null;
     
     @Override
@@ -283,8 +282,8 @@
             this.bestValidationError = currentTestError;
         }
 
-        LOG.info("NNMaster compute iteration {} ( avg train error {}, avg validation error {} )", new Object[] {
-                context.getCurrentIteration(), currentTrainError, currentTestError });
+        LOG.info("NNMaster compute iteration {} ( avg train error {}, avg validation error {} )",
+                new Object[] { context.getCurrentIteration(), currentTrainError, currentTestError });
 
         NNParams params = new NNParams();
         params.setTrainError(currentTrainError);
@@ -293,9 +292,8 @@
         params.setGradients(new double[0]);
         params.setWeights(weights);
         if (this.dropoutRate > 0d) {
-            params.setDropoutNodes(dropoutNodes());
-        }
-        
+        	 params.setDropoutNodes(dropoutNodes());
+        }
         LOG.debug("master result {} in iteration {}", params, context.getCurrentIteration());
 
         // Convergence judging part
@@ -314,34 +312,6 @@
         return params;
     }
 
-	private HashSet<Integer> dropoutNodes() {
-		Random random = new Random(System.currentTimeMillis());
-
-		HashSet<Integer> droppedNodeIndices = new HashSet<Integer>();
-
-		// from input to last hidden layer. (exclude output layer)
-		for (int i = this.flatNetwork.getLayerIndex().length - 1; i > 0; i--) {
-			int beginNeuronIndex = this.flatNetwork.getLayerIndex()[i];
-			// exclude constant neuron
-			int neuronCount = this.flatNetwork.getLayerFeedCounts()[i];
-
-			// from first neuron to last neuron in current layer
-			for (int j = 0; j < neuronCount; j++) {
-				if (random.nextDouble() < this.flatNetwork.getLayerDropoutRates()[i]) {
-					// drop this node by adding it into list and will passing
-					// this list to workers
-					droppedNodeIndices.add(beginNeuronIndex + j);
-				}
-			}
-		}
-
-		LOG.info("layerIndex:{}; layerCounts:{}; dropoutNodes:{}", 
-				Arrays.toString(this.flatNetwork.getLayerIndex()),
-				Arrays.toString(this.flatNetwork.getLayerCounts()),
-				Arrays.toString(droppedNodeIndices.toArray(new Integer[droppedNodeIndices.size()])));
-		return droppedNodeIndices;
-	}
-    
     private NNParams initOrRecoverParams(MasterContext<NNParams, NNParams> context) {
         // read existing model weights
         NNParams params = null;
@@ -357,8 +327,9 @@
             	LOG.info("Starting to train model from existing model {}.", modelPath);
             	params.setWeights(existingModel.getFlat().getWeights());
             } else {
-                LOG.info("Starting to train model from scratch.");
-            }
+            	LOG.info("Starting to train model from scratch.");
+            }
+
         } catch (IOException e) {
             throw new GuaguaRuntimeException(e);
         }
@@ -368,6 +339,7 @@
     @SuppressWarnings({ "unchecked" })
     private NNParams initWeights() {
         NNParams params = new NNParams();
+        boolean isLinearTarget = CommonUtils.isLinearTarget(modelConfig, columnConfigList);
 
         int[] inputAndOutput = DTrainUtils.getInputOutputCandidateCounts(modelConfig.getNormalizeType(),
                 this.columnConfigList);
@@ -375,15 +347,17 @@
                 new HashSet<Integer>(this.subFeatures));
         @SuppressWarnings("unused")
         int inputNodeCount = inputAndOutput[0] == 0 ? inputAndOutput[2] : inputAndOutput[0];
-        // if is one vs all classification, outputNodeCount is set to 1
-        int outputNodeCount = modelConfig.isRegression() ? inputAndOutput[1]
-                : (modelConfig.getTrain().isOneVsAll() ? inputAndOutput[1] : modelConfig.getTags().size());
+        // if is one vs all classification, outputNodeCount is set to 1, if classes=2, outputNodeCount is also 1
+        int classes = modelConfig.getTags().size();
+        int outputNodeCount = (isLinearTarget || modelConfig.isRegression()) ? inputAndOutput[1]
+                : (modelConfig.getTrain().isOneVsAll() ? inputAndOutput[1] : (classes == 2 ? 1 : classes));
         int numLayers = (Integer) validParams.get(CommonConstants.NUM_HIDDEN_LAYERS);
         List<String> actFunc = (List<String>) validParams.get(CommonConstants.ACTIVATION_FUNC);
         List<Integer> hiddenNodeList = (List<Integer>) validParams.get(CommonConstants.NUM_HIDDEN_NODES);
 
         BasicNetwork network = DTrainUtils.generateNetwork(featureInputsCnt, outputNodeCount, numLayers, actFunc,
-                hiddenNodeList, true, this.dropoutRate, this.wgtInit);
+                hiddenNodeList, true, this.dropoutRate, this.wgtInit,
+                CommonUtils.isLinearTarget(modelConfig, columnConfigList));
 
         this.flatNetwork = (FloatFlatNetwork) network.getFlat();
         
@@ -399,21 +373,21 @@
     public void init(MasterContext<NNParams, NNParams> context) {
         Properties props = context.getProps();
         try {
-            SourceType sourceType = SourceType.valueOf(props.getProperty(CommonConstants.MODELSET_SOURCE_TYPE,
-                    SourceType.HDFS.toString()));
+            SourceType sourceType = SourceType
+                    .valueOf(props.getProperty(CommonConstants.MODELSET_SOURCE_TYPE, SourceType.HDFS.toString()));
 
             this.modelConfig = CommonUtils.loadModelConfig(props.getProperty(CommonConstants.SHIFU_MODEL_CONFIG),
                     sourceType);
 
-            this.columnConfigList = CommonUtils.loadColumnConfigList(
-                    props.getProperty(CommonConstants.SHIFU_COLUMN_CONFIG), sourceType);
+            this.columnConfigList = CommonUtils
+                    .loadColumnConfigList(props.getProperty(CommonConstants.SHIFU_COLUMN_CONFIG), sourceType);
         } catch (IOException e) {
             throw new RuntimeException(e);
         }
 
         int trainerId = Integer.valueOf(context.getProps().getProperty(CommonConstants.SHIFU_TRAINER_ID, "0"));
-        GridSearch gs = new GridSearch(modelConfig.getTrain().getParams(), modelConfig.getTrain()
-                .getGridConfigFileContent());
+        GridSearch gs = new GridSearch(modelConfig.getTrain().getParams(),
+                modelConfig.getTrain().getGridConfigFileContent());
         validParams = this.modelConfig.getTrain().getParams();
         if(gs.hasHyperParam()) {
             validParams = gs.getParams(trainerId);
@@ -478,8 +452,8 @@
             this.wgtInit = wgtInitObj.toString();
         }
 
-        this.isContinuousEnabled = Boolean.TRUE.toString().equalsIgnoreCase(
-                context.getProps().getProperty(CommonConstants.CONTINUOUS_TRAINING));
+        this.isContinuousEnabled = Boolean.TRUE.toString()
+                .equalsIgnoreCase(context.getProps().getProperty(CommonConstants.CONTINUOUS_TRAINING));
         Object rconstant = validParams.get(CommonConstants.LR_REGULARIZED_CONSTANT);
         this.regularizedConstant = NumberFormatUtils.getDouble(rconstant == null ? "" : rconstant.toString(), 0d);
 
@@ -513,492 +487,30 @@
         }
     }
 
-}
-=======
-/**
- * Copyright [2012-2014] PayPal Software Foundation
- *
- * Licensed under the Apache License, Version 2.0 (the "License");
- * you may not use this file except in compliance with the License.
- * You may obtain a copy of the License at
- *
- *    http://www.apache.org/licenses/LICENSE-2.0
- *
- * Unless required by applicable law or agreed to in writing, software
- * distributed under the License is distributed on an "AS IS" BASIS,
- * WITHOUT WARRANTIES OR CONDITIONS OF ANY KIND, either express or implied.
- * See the License for the specific language governing permissions and
- * limitations under the License.
- */
-package ml.shifu.shifu.core.dtrain.nn;
-
-import java.io.IOException;
-import java.util.*;
-
-import ml.shifu.guagua.GuaguaRuntimeException;
-import ml.shifu.guagua.master.AbstractMasterComputable;
-import ml.shifu.guagua.master.MasterContext;
-import ml.shifu.guagua.util.NumberFormatUtils;
-import ml.shifu.shifu.container.obj.ColumnConfig;
-import ml.shifu.shifu.container.obj.ModelConfig;
-import ml.shifu.shifu.container.obj.RawSourceData.SourceType;
-import ml.shifu.shifu.core.ConvergeJudger;
-import ml.shifu.shifu.core.dtrain.CommonConstants;
-import ml.shifu.shifu.core.dtrain.DTrainUtils;
-import ml.shifu.shifu.core.dtrain.RegulationLevel;
-import ml.shifu.shifu.core.dtrain.Weight;
-import ml.shifu.shifu.core.dtrain.dataset.BasicFloatNetwork;
-import ml.shifu.shifu.core.dtrain.gs.GridSearch;
-import ml.shifu.shifu.fs.ShifuFileUtils;
-import ml.shifu.shifu.util.CommonUtils;
-
-import org.apache.commons.lang3.StringUtils;
-import org.apache.hadoop.fs.Path;
-import org.encog.ml.BasicML;
-import org.encog.neural.networks.BasicNetwork;
-import org.slf4j.Logger;
-import org.slf4j.LoggerFactory;
-
-/**
- * {@link NNMaster} is used to accumulate all workers NN parameters.
- * 
- * <p>
- * We accumulate all gradients from workers to calculate model weights. And set weights to workers. Then workers use
- * weights to set their models and train for another iteration.
- * 
- * <p>
- * This logic follows Encog multi-core implementation.
- * 
- * <p>
- * Make sure workers and master use the same initialization weights.
- */
-public class NNMaster extends AbstractMasterComputable<NNParams, NNParams> {
-
-    private static final Logger LOG = LoggerFactory.getLogger(NNMaster.class);
-
-    /**
-     * Global master NN parameters instance which is used to update model weights by using accumulated gradients.
-     */
-    private NNParams globalNNParams = new NNParams();
-
-    /**
-     * Model configuration loaded from configuration file.
-     */
-    private ModelConfig modelConfig;
-
-    /**
-     * To calculate weights according to last weights and accumulated gradients
-     */
-    private Weight weightCalculator = null;
-
-    /**
-     * Column configuration loaded from configuration file.
-     */
-    private List<ColumnConfig> columnConfigList;
-
-    /**
-     * Propagation type for Encog neural network model setting: Q, B, R, C
-     */
-    private String propagation = "Q";
-
-    /**
-     * Raw learning rate set by model configuration.
-     */
-    private Double rawLearningRate = 0.1d;
-
-    /**
-     * Real learning rate used to train nn model
-     */
-    private Double learningRate = 0.1d;
-
-    /**
-     * L1 and L2 regurized constant
-     */
-    private double regularizedConstant = 0.0d;
-
-    /**
-     * Learning decay setting to decrease learning rate iteration by iteration. Common setting value is from 0 to 0.1
-     */
-    private double learningDecay = 0d;
-
-    /**
-     * Whether to enable continuous model training based on existing models.
-     */
-    private boolean isContinuousEnabled = false;
-
-    /**
-     * Convergence threshold setting.
-     */
-    private double convergenceThreshold = Double.MIN_VALUE;
-
-    /**
-     * Convergence judger instance for convergence checking.
-     */
-    private ConvergeJudger judger = new ConvergeJudger();
-
-    /**
-     * Valid params specially for grid search
-     */
-    private Map<String, Object> validParams;
-
-    /**
-     * Validation tolerance which is for early stop, by default it is 0d which means early stop is not enabled.
-     */
-    private double validationTolerance = 0d;
-
-    /**
-     * The best validation error for error computing
-     */
-    private double bestValidationError = Double.MAX_VALUE;
-
-    /**
-     * Dropout rate which is in [0, 1], default it is 0
-     */
-    private double dropoutRate = 0d;
-
-    /**
-     * Cache all features with feature index for searching
-     */
-    private List<Integer> allFeatures;
-
-    /**
-     * Cache subset features with feature index for searching
-     */
-    private List<Integer> subFeatures;
-
-    /**
-     * If variables are selected, if not, select variables with good candidate.
-     */
-    private boolean isAfterVarSelect;
-
-    /**
-     * Weight initializer, can be 'default', 'gaussian' or 'xavier'.
-     */
-    private String wgtInit;
-
-    /**
-     * Momentum factor in Momentum UpdateRule
-     */
-    private double momentum = 0.5d;
-
-    /**
-     * 'beta1' in Adam optimization, only for Adam
-     */
-    private double adamBeta1 = 0.9d;
-
-    /**
-     * 'beta2' in Adam optimization, only for Adam
-     */
-    private double adamBeta2 = 0.999d;
-
-    @Override
-    public NNParams doCompute(MasterContext<NNParams, NNParams> context) {
-        if(context.isFirstIteration()) {
-            // For first step, we not only initialize whole context but also return weights to master to make sure all
-            // workers and master are using the same weights.
-            NNParams params = null;
-            if(this.isContinuousEnabled) {
-                params = initOrRecoverParams(context);
-            } else {
-                // first iteration is used to set initial weights
-                params = initWeights();
-                LOG.info("Starting to train model from scratch.");
-            }
-
-            // should be set here to make sure master and workers use the same weights
-            this.globalNNParams.setWeights(params.getWeights());
-            // for continuous model training, here can be optimized by return null and load model weights in worker by
-            // reading HDFS.
-            return params;
-        }
-
-        if(context.getWorkerResults() == null) {
-            throw new IllegalArgumentException("workers' results are null.");
-        }
-
-        double totalTestError = 0;
-        double totalTrainError = 0;
-        int size = 0;
-
-        // before accumulate, reset gradients and train size
-        this.globalNNParams.reset();
-
-        long totalCount = 0L;
-        int totalWorkerCount = 0;
-        for(NNParams nn: context.getWorkerResults()) {
-            totalTestError += nn.getTestError();
-            totalTrainError += nn.getTrainError();
-            this.globalNNParams.accumulateGradients(nn.getGradients());
-            this.globalNNParams.accumulateTrainSize(nn.getTrainSize());
-            totalCount += nn.getCount();
-            // original worker count before combinable
-            totalWorkerCount += nn.getWrCount();
-            size++;
-        }
-
-        LOG.debug("ELM gradients debug for 0 gradient {}", this.globalNNParams.getGradients()[0]);
-        LOG.debug("Total Count is {}. totalWorkerCount is {}", totalCount, totalWorkerCount);
-
-        // worker result size is 0. throw exception because shouldn't happen
-        if(size == 0) {
-            throw new IllegalArgumentException("workers' results are empty.");
-        }
-
-        // initialize weightCalCulater.
-        if(this.weightCalculator == null) {
-            this.learningRate = this.rawLearningRate;
-            this.weightCalculator = new Weight(this.globalNNParams.getGradients().length,
-                    this.globalNNParams.getTrainSize(), learningRate, propagation, this.regularizedConstant,
-                    RegulationLevel.to(this.validParams.get(CommonConstants.REG_LEVEL_KEY)), this.dropoutRate,
-                    this.propagation, this.momentum, this.learningDecay, this.adamBeta1, this.adamBeta2);
-        } else {
-            this.learningRate = this.learningRate * (1.0d - this.learningDecay);
-            // without learningDecay Parameter using sqrt(iteration number) to decrease learning rate
-            // this.learningRate = this.learningRate / Math.sqrt(context.getCurrentIteration() -1);
-            this.weightCalculator.setLearningRate(this.learningRate);
-            this.weightCalculator.setNumTrainSize(this.globalNNParams.getTrainSize());
-        }
-
-        double[] oldWeights = Arrays.copyOf(this.globalNNParams.getWeights(), this.globalNNParams.getWeights().length);
-
-        // use last weights and current gradients to calculate, current iteration - 1 to remove 1st iteration for worker
-        // data reading
-        double[] weights = this.weightCalculator.calculateWeights(this.globalNNParams.getWeights(),
-                this.globalNNParams.getGradients(), (context.getCurrentIteration() - 1));
-
-        this.globalNNParams.setWeights(weights);
-
-        // average error
-        double currentTestError = totalTestError / totalWorkerCount;
-        double currentTrainError = totalTrainError / totalWorkerCount;
-
-        boolean vtTriggered = false;
-        // if validationTolerance == 0d, means vt check is not enabled
-        if(validationTolerance > 0d) {
-            double weightSumSquare = 0d;
-            double diffWeightSumSquare = 0d;
-            for(int i = 0; i < weights.length; i++) {
-                weightSumSquare += Math.pow(weights[i], 2);
-                diffWeightSumSquare += Math.pow(weights[i] - oldWeights[i], 2);
-            }
-            if(Math.pow(diffWeightSumSquare, 0.5) < this.validationTolerance
-                    * Math.max(Math.pow(weightSumSquare, 0.5), 1d)) {
-                LOG.info("Debug: diffWeightSumSquare {}, weightSumSquare {}, validationTolerance {}",
-                        Math.pow(diffWeightSumSquare, 0.5), Math.pow(weightSumSquare, 0.5), validationTolerance);
-                vtTriggered = true;
-            }
-        }
-
-        if(currentTestError < this.bestValidationError) {
-            this.bestValidationError = currentTestError;
-        }
-
-        LOG.info("NNMaster compute iteration {} ( avg train error {}, avg validation error {} )",
-                new Object[] { context.getCurrentIteration(), currentTrainError, currentTestError });
-
-        NNParams params = new NNParams();
-        params.setTrainError(currentTrainError);
-        params.setTestError(currentTestError);
-        // prevent null point
-        params.setGradients(new double[0]);
-        params.setWeights(weights);
-        LOG.debug("master result {} in iteration {}", params, context.getCurrentIteration());
-
-        // Convergence judging part
-        double avgErr = (currentTrainError + currentTestError) / 2;
-
-        LOG.info("NNMaster compute iteration {} average error: {}, threshold: {}", context.getCurrentIteration(),
-                avgErr, convergenceThreshold);
-
-        if(judger.judge(avgErr, convergenceThreshold) || vtTriggered) {
-            LOG.info("NNMaster compute iteration {} converged !", context.getCurrentIteration());
-            params.setHalt(true);
-        } else {
-            LOG.debug("NNMaster compute iteration {} not converged yet !", context.getCurrentIteration());
-        }
-
-        return params;
-    }
-
-    private NNParams initOrRecoverParams(MasterContext<NNParams, NNParams> context) {
-        // read existing model weights
-        NNParams params = null;
-        try {
-            Path modelPath = new Path(context.getProps().getProperty(CommonConstants.GUAGUA_OUTPUT));
-            BasicML basicML = CommonUtils.loadModel(modelConfig, modelPath,
-                    ShifuFileUtils.getFileSystemBySourceType(this.modelConfig.getDataSet().getSource()));
-            BasicFloatNetwork existingModel = (BasicFloatNetwork) CommonUtils.getBasicNetwork(basicML);
-            if(existingModel == null) {
-                params = initWeights();
-                LOG.info("Starting to train model from scratch.");
-            } else {
-                params = initModelParams(existingModel);
-                LOG.info("Starting to train model from existing model {}.", modelPath);
-            }
-        } catch (IOException e) {
-            throw new GuaguaRuntimeException(e);
-        }
-        return params;
-    }
-
-    private NNParams initModelParams(BasicNetwork loadModel) {
-        NNParams params = new NNParams();
-        params.setTrainError(0);
-        params.setTestError(0);
-        // prevent null point
-        params.setGradients(new double[0]);
-        params.setWeights(loadModel.getFlat().getWeights());
-        return params;
-    }
-
-    @SuppressWarnings({ "unchecked" })
-    private NNParams initWeights() {
-        NNParams params = new NNParams();
-        boolean isLinearTarget = CommonUtils.isLinearTarget(modelConfig, columnConfigList);
-
-        int[] inputAndOutput = DTrainUtils.getInputOutputCandidateCounts(modelConfig.getNormalizeType(),
-                this.columnConfigList);
-        int featureInputsCnt = DTrainUtils.getFeatureInputsCnt(modelConfig, this.columnConfigList,
-                new HashSet<Integer>(this.subFeatures));
-        @SuppressWarnings("unused")
-        int inputNodeCount = inputAndOutput[0] == 0 ? inputAndOutput[2] : inputAndOutput[0];
-        // if is one vs all classification, outputNodeCount is set to 1, if classes=2, outputNodeCount is also 1
-        int classes = modelConfig.getTags().size();
-        int outputNodeCount = (isLinearTarget || modelConfig.isRegression()) ? inputAndOutput[1]
-                : (modelConfig.getTrain().isOneVsAll() ? inputAndOutput[1] : (classes == 2 ? 1 : classes));
-        int numLayers = (Integer) validParams.get(CommonConstants.NUM_HIDDEN_LAYERS);
-        List<String> actFunc = (List<String>) validParams.get(CommonConstants.ACTIVATION_FUNC);
-        List<Integer> hiddenNodeList = (List<Integer>) validParams.get(CommonConstants.NUM_HIDDEN_NODES);
-
-        BasicNetwork network = DTrainUtils.generateNetwork(featureInputsCnt, outputNodeCount, numLayers, actFunc,
-                hiddenNodeList, true, this.dropoutRate, this.wgtInit,
-                CommonUtils.isLinearTarget(modelConfig, columnConfigList));
-
-        params.setTrainError(0);
-        params.setTestError(0);
-        // prevent null point
-        params.setGradients(new double[0]);
-        params.setWeights(network.getFlat().getWeights());
-        return params;
-    }
-
-    @Override
-    public void init(MasterContext<NNParams, NNParams> context) {
-        Properties props = context.getProps();
-        try {
-            SourceType sourceType = SourceType
-                    .valueOf(props.getProperty(CommonConstants.MODELSET_SOURCE_TYPE, SourceType.HDFS.toString()));
-
-            this.modelConfig = CommonUtils.loadModelConfig(props.getProperty(CommonConstants.SHIFU_MODEL_CONFIG),
-                    sourceType);
-
-            this.columnConfigList = CommonUtils
-                    .loadColumnConfigList(props.getProperty(CommonConstants.SHIFU_COLUMN_CONFIG), sourceType);
-        } catch (IOException e) {
-            throw new RuntimeException(e);
-        }
-
-        int trainerId = Integer.valueOf(context.getProps().getProperty(CommonConstants.SHIFU_TRAINER_ID, "0"));
-        GridSearch gs = new GridSearch(modelConfig.getTrain().getParams(),
-                modelConfig.getTrain().getGridConfigFileContent());
-        validParams = this.modelConfig.getTrain().getParams();
-        if(gs.hasHyperParam()) {
-            validParams = gs.getParams(trainerId);
-            LOG.info("Start grid search master with params: {}", validParams);
-        }
-
-        Object vtObj = validParams.get("ValidationTolerance");
-        if(vtObj != null) {
-            try {
-                validationTolerance = Double.parseDouble(vtObj.toString());
-                LOG.warn("Validation by tolerance is enabled with value {}.", validationTolerance);
-            } catch (NumberFormatException ee) {
-                validationTolerance = 0d;
-                LOG.warn(
-                        "Validation by tolerance isn't enabled because of non numerical value of ValidationTolerance: {}.",
-                        vtObj);
-            }
-        } else {
-            LOG.info("Validation by tolerance isn't enabled.");
-        }
-
-        Object pObject = validParams.get(CommonConstants.PROPAGATION);
-        this.propagation = pObject == null ? "Q" : (String) pObject;
-        this.rawLearningRate = Double.valueOf(validParams.get(CommonConstants.LEARNING_RATE).toString());
-        Object dropoutRateObj = validParams.get(CommonConstants.DROPOUT_RATE);
-        if(dropoutRateObj != null) {
-            this.dropoutRate = Double.valueOf(dropoutRateObj.toString());
-        }
-        LOG.info("'dropoutRate' in master is : {}", this.dropoutRate);
-
-        Object learningDecayO = validParams.get("LearningDecay");
-        if(learningDecayO != null) {
-            this.learningDecay = Double.valueOf(learningDecayO.toString());
-        }
-        LOG.info("'learningDecay' in master is :{}", learningDecay);
-
-        Object momentumO = validParams.get("Momentum");
-        if(momentumO != null) {
-            this.momentum = Double.valueOf(momentumO.toString());
-        }
-        LOG.info("'momentum' in master is :{}", momentum);
-
-        Object adamBeta1O = validParams.get("AdamBeta1");
-        if(adamBeta1O != null) {
-            this.adamBeta1 = Double.valueOf(adamBeta1O.toString());
-        }
-        LOG.info("'adamBeta1' in master is :{}", adamBeta1);
-
-        Object adamBeta2O = validParams.get("AdamBeta2");
-        if(adamBeta2O != null) {
-            this.adamBeta2 = Double.valueOf(adamBeta2O.toString());
-        }
-        LOG.info("'adamBeta2' in master is :{}", adamBeta2);
-
-        Double threshold = this.modelConfig.getTrain().getConvergenceThreshold();
-        this.convergenceThreshold = threshold == null ? Double.MIN_VALUE : threshold.doubleValue();
-        LOG.info("Convergence threshold in master is :{}", this.convergenceThreshold);
-
-        this.wgtInit = "default";
-        Object wgtInitObj = validParams.get("WeightInitializer");
-        if(wgtInitObj != null) {
-            this.wgtInit = wgtInitObj.toString();
-        }
-
-        this.isContinuousEnabled = Boolean.TRUE.toString()
-                .equalsIgnoreCase(context.getProps().getProperty(CommonConstants.CONTINUOUS_TRAINING));
-        Object rconstant = validParams.get(CommonConstants.LR_REGULARIZED_CONSTANT);
-        this.regularizedConstant = NumberFormatUtils.getDouble(rconstant == null ? "" : rconstant.toString(), 0d);
-
-        // check if variables are set final selected
-        int[] inputOutputIndex = DTrainUtils.getNumericAndCategoricalInputAndOutputCounts(this.columnConfigList);
-        this.isAfterVarSelect = (inputOutputIndex[3] == 1);
-        // cache all feature list for sampling features
-        this.allFeatures = CommonUtils.getAllFeatureList(columnConfigList, isAfterVarSelect);
-        String subsetStr = context.getProps().getProperty(CommonConstants.SHIFU_NN_FEATURE_SUBSET);
-        if(StringUtils.isBlank(subsetStr)) {
-            this.subFeatures = this.allFeatures;
-        } else {
-            String[] splits = subsetStr.split(",");
-            this.subFeatures = new ArrayList<Integer>(splits.length);
-            for(String split: splits) {
-                this.subFeatures.add(Integer.parseInt(split));
-            }
-        }
-
-        // recover master states here is globalNNParams
-        // not init but not first iteration, first recover from last master result set from guagua
-        if(!context.isFirstIteration()) {
-            NNParams params = context.getMasterResult();
-            if(params != null && params.getWeights() != null) {
-                this.globalNNParams.setWeights(params.getWeights());
-            } else {
-                // else read from checkpoint
-                params = initOrRecoverParams(context);
-                this.globalNNParams.setWeights(params.getWeights());
-            }
-        }
-    }
-
-}
->>>>>>> 0d3e29a8
+	private HashSet<Integer> dropoutNodes() {
+		Random random = new Random(System.currentTimeMillis());
+
+		HashSet<Integer> droppedNodeIndices = new HashSet<Integer>();
+
+		// from input to last hidden layer. (exclude output layer)
+		for (int i = this.flatNetwork.getLayerIndex().length - 1; i > 0; i--) {
+			int beginNeuronIndex = this.flatNetwork.getLayerIndex()[i];
+			// exclude constant neuron
+			int neuronCount = this.flatNetwork.getLayerFeedCounts()[i];
+
+			// from first neuron to last neuron in current layer
+			for (int j = 0; j < neuronCount; j++) {
+				if (random.nextDouble() < this.flatNetwork.getLayerDropoutRates()[i]) {
+					// drop this node by adding it into list and will passing
+					// this list to workers
+					droppedNodeIndices.add(beginNeuronIndex + j);
+				}
+			}
+		}
+
+		LOG.info("layerIndex:{}; layerCounts:{}; dropoutNodes:{}", Arrays.toString(this.flatNetwork.getLayerIndex()),
+				Arrays.toString(this.flatNetwork.getLayerCounts()),
+				Arrays.toString(droppedNodeIndices.toArray(new Integer[droppedNodeIndices.size()])));
+		return droppedNodeIndices;
+	}
+}