<<<<<<< HEAD
/**
 * Copyright [2012-2014] eBay Software Foundation
 *
 * Licensed under the Apache License, Version 2.0 (the "License");
 * you may not use this file except in compliance with the License.
 * You may obtain a copy of the License at
 *
 *    http://www.apache.org/licenses/LICENSE-2.0
 *
 * Unless required by applicable law or agreed to in writing, software
 * distributed under the License is distributed on an "AS IS" BASIS,
 * WITHOUT WARRANTIES OR CONDITIONS OF ANY KIND, either express or implied.
 * See the License for the specific language governing permissions and
 * limitations under the License.
 */
package ml.shifu.shifu.core.dtrain;

import ml.shifu.guagua.master.MasterComputable;
import ml.shifu.guagua.master.MasterContext;
import ml.shifu.shifu.container.obj.ColumnConfig;
import ml.shifu.shifu.container.obj.ModelConfig;
import ml.shifu.shifu.container.obj.RawSourceData.SourceType;
import ml.shifu.shifu.core.ConvergeJudger;
import ml.shifu.shifu.core.alg.NNTrainer;
import ml.shifu.shifu.util.CommonUtils;

import org.encog.neural.networks.BasicNetwork;
import org.slf4j.Logger;
import org.slf4j.LoggerFactory;

import java.io.IOException;
import java.util.List;
import java.util.Properties;
import java.util.concurrent.atomic.AtomicBoolean;

/**
 * {@link NNMaster} is used to accumulate all workers NN parameters.
 * <p/>
 * <p/>
 * We accumulate all gradients from workers to calculate model weights. And set weights to workers. Then workers use
 * weights to set their models and train for another iteration.
 * <p/>
 * <p/>
 * This logic follows Encog multi-core implementation.
 * <p/>
 * <p/>
 * Make sure workers and master use the same initialization weights.
 */
public class NNMaster implements MasterComputable<NNParams, NNParams> {

    private static final Logger LOG = LoggerFactory.getLogger(NNMaster.class);

    /**
     * Global master NN parameters instance which is used to update model weights by using accumulated gradients.
     */
    private NNParams globalNNParams = new NNParams();

    /**
     * Whether some configurations are initialized
     */
    private AtomicBoolean isInitialized = new AtomicBoolean(false);

    /**
     * Model configuration loaded from configuration file.
     */
    private ModelConfig modelConfig;

    /**
     * To calculate weights according to last weights and accumulated gradients
     */
    private Weight weightCalculator = null;

    /**
     * Column configuration loaded from configuration file.
     */
    private List<ColumnConfig> columnConfigList;

    private String propagation = "Q";

    private Double rawLearningRate = 0.1d;

    private Double learningRate = 0.1d;

    private double learningDecay = 0d;

    private double convergenceThreshold = 0d;
    
    /**
     * Convergence judger instance for convergence criteria checking.
     */
    private ConvergeJudger judger = new ConvergeJudger();
    
    @Override
    public NNParams compute(MasterContext<NNParams, NNParams> context) {
        // For first step, we not only initialize whole context but also return weights to master to make sure all
        // workers and master are using the same weights.
        if(this.isInitialized.compareAndSet(false, true)) {
            // initilize configuration
            init(context);

            // first iteration is used to set initial weights
            NNParams params = initWeights();
            // should be set here to make sure master and workers use the same weights
            this.globalNNParams.setWeights(params.getWeights());

            return params;
        }

        if(context.getWorkerResults() == null) {
            throw new IllegalArgumentException("workers' results are null.");
        }

        double totalTestError = 0;
        double totalTrainError = 0;
        int size = 0;

        // before accumulate, reset gradients and train size
        this.globalNNParams.reset();

        for(NNParams nn: context.getWorkerResults()) {
            totalTestError += nn.getTestError();
            totalTrainError += nn.getTrainError();
            this.globalNNParams.accumulateGradients(nn.getGradients());
            this.globalNNParams.accumulateTrainSize(nn.getTrainSize());
            size++;
        }

        // worker result size is 0. throw exception because shouldn't happen
        if(size == 0) {
            throw new IllegalArgumentException("workers' results are empty.");
        }

        // initialize weightCalCulater.
        if(this.weightCalculator == null) {
            this.learningRate = this.rawLearningRate;
            this.weightCalculator = new Weight(this.globalNNParams.getGradients().length,
                    this.globalNNParams.getTrainSize(), learningRate, propagation);
        } else {
            this.learningRate = this.learningRate * (1.0d - this.learningDecay);
            this.weightCalculator.setLearningRate(this.learningRate);
        }

        // use last weights and current gradients to calculate
        double[] weights = this.weightCalculator.calculateWeights(this.globalNNParams.getWeights(),
                this.globalNNParams.getGradients());

        this.globalNNParams.setWeights(weights);

        double currentTestError = totalTestError / size;
        double currentTrainError = totalTrainError / size;

        LOG.info("NNMaster compute iteration {} ( avg train error {}, avg validation error {} )", new Object[] {
                context.getCurrentIteration(), currentTrainError, currentTestError });

        NNParams params = new NNParams();
        params.setTrainError(currentTrainError);
        params.setTestError(currentTestError);
        // prevent null point
        params.setGradients(new double[0]);
        params.setWeights(weights);
        LOG.debug("master result {} in iteration {}", params, context.getCurrentIteration());
        
        // Convergence judging part
        LOG.info("Judging convergence :");
        
        double avgErr = (currentTrainError + currentTestError) / 2;
        
        LOG.info("NNMaster compute iteration {} Average error: {} , Threshold: {}"
                , context.getCurrentIteration(), avgErr, convergenceThreshold);
        
        if (judger.judge(avgErr, convergenceThreshold)) {
            LOG.info("NNMaster compute iteration {} converged !", context.getCurrentIteration());
            params.setHalt(true);
        } else {
            LOG.info("NNMaster compute iteration {} not converged yet !", context.getCurrentIteration());
        }

        return params;
    }

    @SuppressWarnings({ "unchecked" })
    private NNParams initWeights() {
        NNParams params = new NNParams();

        int[] inputAndOutput = NNUtils.getInputOutputCandidateCounts(this.columnConfigList);
        int inputNodeCount = inputAndOutput[0] == 0 ? inputAndOutput[2] : inputAndOutput[0];
        int outputNodeCount = inputAndOutput[1];

        int numLayers = (Integer) this.modelConfig.getParams().get(NNTrainer.NUM_HIDDEN_LAYERS);
        List<String> actFunc = (List<String>) this.modelConfig.getParams().get(NNTrainer.ACTIVATION_FUNC);
        List<Integer> hiddenNodeList = (List<Integer>) this.modelConfig.getParams().get(NNTrainer.NUM_HIDDEN_NODES);

        BasicNetwork network = NNUtils.generateNetwork(inputNodeCount, outputNodeCount, numLayers, actFunc,
                hiddenNodeList);

        params.setTrainError(0);
        params.setTestError(0);
        // prevent null point
        params.setGradients(new double[0]);
        params.setWeights(network.getFlat().getWeights());
        return params;
    }

    public void init(MasterContext<NNParams, NNParams> context) {
        Properties props = context.getProps();

        try {
            SourceType sourceType = SourceType.valueOf(props.getProperty(NNConstants.NN_MODELSET_SOURCE_TYPE,
                    SourceType.HDFS.toString()));

            this.modelConfig = CommonUtils.loadModelConfig(props.getProperty(NNConstants.SHIFU_NN_MODEL_CONFIG),
                    sourceType);

            this.columnConfigList = CommonUtils.loadColumnConfigList(
                    props.getProperty(NNConstants.SHIFU_NN_COLUMN_CONFIG), sourceType);
            this.propagation = (String) this.modelConfig.getParams().get(NNTrainer.PROPAGATION);
            this.rawLearningRate = Double.valueOf(this.modelConfig.getParams().get(NNTrainer.LEARNING_RATE).toString());
            Object learningDecayO = this.modelConfig.getParams().get("LearningDecay");
            if(learningDecayO != null) {
                this.learningDecay = Double.valueOf(learningDecayO.toString());
            }
            Double threshold =  this.modelConfig.getTrain().getConvergenceThreshold();
            this.convergenceThreshold = threshold == null ? 0d : threshold.doubleValue();
            
            LOG.info("learningDecay in master is :{}", learningDecay);
        } catch (IOException e) {
            throw new RuntimeException(e);
        }
    }

=======
/**
 * Copyright [2012-2014] eBay Software Foundation
 *
 * Licensed under the Apache License, Version 2.0 (the "License");
 * you may not use this file except in compliance with the License.
 * You may obtain a copy of the License at
 *
 *    http://www.apache.org/licenses/LICENSE-2.0
 *
 * Unless required by applicable law or agreed to in writing, software
 * distributed under the License is distributed on an "AS IS" BASIS,
 * WITHOUT WARRANTIES OR CONDITIONS OF ANY KIND, either express or implied.
 * See the License for the specific language governing permissions and
 * limitations under the License.
 */
package ml.shifu.shifu.core.dtrain;

import java.io.IOException;
import java.util.List;
import java.util.Properties;
import java.util.concurrent.atomic.AtomicBoolean;

import ml.shifu.guagua.GuaguaRuntimeException;
import ml.shifu.guagua.master.MasterComputable;
import ml.shifu.guagua.master.MasterContext;
import ml.shifu.shifu.container.obj.ColumnConfig;
import ml.shifu.shifu.container.obj.ModelConfig;
import ml.shifu.shifu.container.obj.RawSourceData.SourceType;
import ml.shifu.shifu.core.alg.NNTrainer;
import ml.shifu.shifu.fs.ShifuFileUtils;
import ml.shifu.shifu.util.CommonUtils;

import org.apache.hadoop.fs.Path;
import org.encog.neural.networks.BasicNetwork;
import org.slf4j.Logger;
import org.slf4j.LoggerFactory;

/**
 * {@link NNMaster} is used to accumulate all workers NN parameters.
 * <p/>
 * <p/>
 * We accumulate all gradients from workers to calculate model weights. And set weights to workers. Then workers use
 * weights to set their models and train for another iteration.
 * <p/>
 * <p/>
 * This logic follows Encog multi-core implementation.
 * <p/>
 * <p/>
 * Make sure workers and master use the same initialization weights.
 */
public class NNMaster implements MasterComputable<NNParams, NNParams> {

    private static final Logger LOG = LoggerFactory.getLogger(NNMaster.class);

    /**
     * Global master NN parameters instance which is used to update model weights by using accumulated gradients.
     */
    private NNParams globalNNParams = new NNParams();

    /**
     * Whether some configurations are initialized
     */
    private AtomicBoolean isInitialized = new AtomicBoolean(false);

    /**
     * Model configuration loaded from configuration file.
     */
    private ModelConfig modelConfig;

    /**
     * To calculate weights according to last weights and accumulated gradients
     */
    private Weight weightCalculator = null;

    /**
     * Column configuration loaded from configuration file.
     */
    private List<ColumnConfig> columnConfigList;

    /**
     * Propagation type for Encog neural network model setting: Q, B, R, C
     */
    private String propagation = "Q";

    /**
     * Raw learning rate set by model configuration.
     */
    private Double rawLearningRate = 0.1d;

    /**
     * Real learning rate used to train nn model
     */
    private Double learningRate = 0.1d;

    /**
     * Learning decay setting to decrease learning rate iteration by iteration. Common setting value is from 0 to 0.1
     */
    private double learningDecay = 0d;

    /**
     * Whether to enable continuous model training based on existing models.
     */
    private boolean isContinuousEnabled = false;

    @Override
    public NNParams compute(MasterContext<NNParams, NNParams> context) {
        // For first step, we not only initialize whole context but also return weights to master to make sure all
        // workers and master are using the same weights.
        if(this.isInitialized.compareAndSet(false, true)) {
            // initilize configuration
            init(context);

            NNParams params = null;
            if(!this.isContinuousEnabled) {
                // first iteration is used to set initial weights
                params = initWeights();
                LOG.info("Starting to train model from scratch.");
            } else {
                try {
                    Path modelPath = new Path(context.getProps().getProperty(NNConstants.GUAGUA_NN_OUTPUT));
                    BasicNetwork existingModel = NNUtils.loadModel(modelPath,
                            ShifuFileUtils.getFileSystemBySourceType(this.modelConfig.getDataSet().getSource()));
                    if(existingModel == null) {
                        params = initWeights();
                        LOG.info("Starting to train model from scratch.");
                    } else {
                        params = initModelParams(existingModel);
                        LOG.info("Starting to train model from existing model {}.", modelPath);
                    }
                } catch (IOException e) {
                    throw new GuaguaRuntimeException(e);
                }
            }
            // should be set here to make sure master and workers use the same weights
            this.globalNNParams.setWeights(params.getWeights());
            // for continuous model training, here can be optimized by return null and load model weights in worker by
            // reading HDFS.
            return params;
        }

        if(context.getWorkerResults() == null) {
            throw new IllegalArgumentException("workers' results are null.");
        }

        double totalTestError = 0;
        double totalTrainError = 0;
        int size = 0;

        // before accumulate, reset gradients and train size
        this.globalNNParams.reset();

        for(NNParams nn: context.getWorkerResults()) {
            totalTestError += nn.getTestError();
            totalTrainError += nn.getTrainError();
            this.globalNNParams.accumulateGradients(nn.getGradients());
            this.globalNNParams.accumulateTrainSize(nn.getTrainSize());
            size++;
        }

        // worker result size is 0. throw exception because shouldn't happen
        if(size == 0) {
            throw new IllegalArgumentException("workers' results are empty.");
        }

        // initialize weightCalCulater.
        if(this.weightCalculator == null) {
            this.learningRate = this.rawLearningRate;
            this.weightCalculator = new Weight(this.globalNNParams.getGradients().length,
                    this.globalNNParams.getTrainSize(), learningRate, propagation);
        } else {
            this.learningRate = this.learningRate * (1.0d - this.learningDecay);
            // without learningDecay Parameter using sqrt(iteration number) to decrease learning rate
            // this.learningRate = this.learningRate / Math.sqrt(context.getCurrentIteration() -1);
            this.weightCalculator.setLearningRate(this.learningRate);
        }

        // use last weights and current gradients to calculate
        double[] weights = this.weightCalculator.calculateWeights(this.globalNNParams.getWeights(),
                this.globalNNParams.getGradients());

        this.globalNNParams.setWeights(weights);

        double currentTestError = totalTestError / size;
        double currentTrainError = totalTrainError / size;

        LOG.info("NNMaster compute iteration {} ( avg train error {}, avg validation error {} )", new Object[] {
                context.getCurrentIteration(), currentTrainError, currentTestError });

        NNParams params = new NNParams();
        params.setTrainError(currentTrainError);
        params.setTestError(currentTestError);
        // prevent null point
        params.setGradients(new double[0]);
        params.setWeights(weights);
        LOG.debug("master result {} in iteration {}", params, context.getCurrentIteration());
        return params;
    }

    private NNParams initModelParams(BasicNetwork loadModel) {
        NNParams params = new NNParams();
        params.setTrainError(0);
        params.setTestError(0);
        // prevent null point
        params.setGradients(new double[0]);
        params.setWeights(loadModel.getFlat().getWeights());
        return params;
    }

    @SuppressWarnings({ "unchecked" })
    private NNParams initWeights() {
        NNParams params = new NNParams();

        int[] inputAndOutput = NNUtils.getInputOutputCandidateCounts(this.columnConfigList);
        int inputNodeCount = inputAndOutput[0] == 0 ? inputAndOutput[2] : inputAndOutput[0];
        int outputNodeCount = inputAndOutput[1];

        int numLayers = (Integer) this.modelConfig.getParams().get(NNTrainer.NUM_HIDDEN_LAYERS);
        List<String> actFunc = (List<String>) this.modelConfig.getParams().get(NNTrainer.ACTIVATION_FUNC);
        List<Integer> hiddenNodeList = (List<Integer>) this.modelConfig.getParams().get(NNTrainer.NUM_HIDDEN_NODES);

        BasicNetwork network = NNUtils.generateNetwork(inputNodeCount, outputNodeCount, numLayers, actFunc,
                hiddenNodeList);

        params.setTrainError(0);
        params.setTestError(0);
        // prevent null point
        params.setGradients(new double[0]);
        params.setWeights(network.getFlat().getWeights());
        return params;
    }

    public void init(MasterContext<NNParams, NNParams> context) {
        Properties props = context.getProps();

        try {
            SourceType sourceType = SourceType.valueOf(props.getProperty(NNConstants.NN_MODELSET_SOURCE_TYPE,
                    SourceType.HDFS.toString()));

            this.modelConfig = CommonUtils.loadModelConfig(props.getProperty(NNConstants.SHIFU_NN_MODEL_CONFIG),
                    sourceType);

            this.columnConfigList = CommonUtils.loadColumnConfigList(
                    props.getProperty(NNConstants.SHIFU_NN_COLUMN_CONFIG), sourceType);
            this.propagation = (String) this.modelConfig.getParams().get(NNTrainer.PROPAGATION);
            this.rawLearningRate = Double.valueOf(this.modelConfig.getParams().get(NNTrainer.LEARNING_RATE).toString());
            Object learningDecayO = this.modelConfig.getParams().get("LearningDecay");
            if(learningDecayO != null) {
                this.learningDecay = Double.valueOf(learningDecayO.toString());
            }
            LOG.info("learningDecay in master is :{}", learningDecay);
            this.isContinuousEnabled = Boolean.TRUE.toString().equalsIgnoreCase(
                    context.getProps().getProperty(NNConstants.NN_CONTINUOUS_TRAINING));
        } catch (IOException e) {
            throw new RuntimeException(e);
        }
    }

>>>>>>> 49ff1903
}<|MERGE_RESOLUTION|>--- conflicted
+++ resolved
@@ -1,4 +1,3 @@
-<<<<<<< HEAD
 /**
  * Copyright [2012-2014] eBay Software Foundation
  *
@@ -16,6 +15,12 @@
  */
 package ml.shifu.shifu.core.dtrain;
 
+import java.io.IOException;
+import java.util.List;
+import java.util.Properties;
+import java.util.concurrent.atomic.AtomicBoolean;
+
+import ml.shifu.guagua.GuaguaRuntimeException;
 import ml.shifu.guagua.master.MasterComputable;
 import ml.shifu.guagua.master.MasterContext;
 import ml.shifu.shifu.container.obj.ColumnConfig;
@@ -23,242 +28,6 @@
 import ml.shifu.shifu.container.obj.RawSourceData.SourceType;
 import ml.shifu.shifu.core.ConvergeJudger;
 import ml.shifu.shifu.core.alg.NNTrainer;
-import ml.shifu.shifu.util.CommonUtils;
-
-import org.encog.neural.networks.BasicNetwork;
-import org.slf4j.Logger;
-import org.slf4j.LoggerFactory;
-
-import java.io.IOException;
-import java.util.List;
-import java.util.Properties;
-import java.util.concurrent.atomic.AtomicBoolean;
-
-/**
- * {@link NNMaster} is used to accumulate all workers NN parameters.
- * <p/>
- * <p/>
- * We accumulate all gradients from workers to calculate model weights. And set weights to workers. Then workers use
- * weights to set their models and train for another iteration.
- * <p/>
- * <p/>
- * This logic follows Encog multi-core implementation.
- * <p/>
- * <p/>
- * Make sure workers and master use the same initialization weights.
- */
-public class NNMaster implements MasterComputable<NNParams, NNParams> {
-
-    private static final Logger LOG = LoggerFactory.getLogger(NNMaster.class);
-
-    /**
-     * Global master NN parameters instance which is used to update model weights by using accumulated gradients.
-     */
-    private NNParams globalNNParams = new NNParams();
-
-    /**
-     * Whether some configurations are initialized
-     */
-    private AtomicBoolean isInitialized = new AtomicBoolean(false);
-
-    /**
-     * Model configuration loaded from configuration file.
-     */
-    private ModelConfig modelConfig;
-
-    /**
-     * To calculate weights according to last weights and accumulated gradients
-     */
-    private Weight weightCalculator = null;
-
-    /**
-     * Column configuration loaded from configuration file.
-     */
-    private List<ColumnConfig> columnConfigList;
-
-    private String propagation = "Q";
-
-    private Double rawLearningRate = 0.1d;
-
-    private Double learningRate = 0.1d;
-
-    private double learningDecay = 0d;
-
-    private double convergenceThreshold = 0d;
-    
-    /**
-     * Convergence judger instance for convergence criteria checking.
-     */
-    private ConvergeJudger judger = new ConvergeJudger();
-    
-    @Override
-    public NNParams compute(MasterContext<NNParams, NNParams> context) {
-        // For first step, we not only initialize whole context but also return weights to master to make sure all
-        // workers and master are using the same weights.
-        if(this.isInitialized.compareAndSet(false, true)) {
-            // initilize configuration
-            init(context);
-
-            // first iteration is used to set initial weights
-            NNParams params = initWeights();
-            // should be set here to make sure master and workers use the same weights
-            this.globalNNParams.setWeights(params.getWeights());
-
-            return params;
-        }
-
-        if(context.getWorkerResults() == null) {
-            throw new IllegalArgumentException("workers' results are null.");
-        }
-
-        double totalTestError = 0;
-        double totalTrainError = 0;
-        int size = 0;
-
-        // before accumulate, reset gradients and train size
-        this.globalNNParams.reset();
-
-        for(NNParams nn: context.getWorkerResults()) {
-            totalTestError += nn.getTestError();
-            totalTrainError += nn.getTrainError();
-            this.globalNNParams.accumulateGradients(nn.getGradients());
-            this.globalNNParams.accumulateTrainSize(nn.getTrainSize());
-            size++;
-        }
-
-        // worker result size is 0. throw exception because shouldn't happen
-        if(size == 0) {
-            throw new IllegalArgumentException("workers' results are empty.");
-        }
-
-        // initialize weightCalCulater.
-        if(this.weightCalculator == null) {
-            this.learningRate = this.rawLearningRate;
-            this.weightCalculator = new Weight(this.globalNNParams.getGradients().length,
-                    this.globalNNParams.getTrainSize(), learningRate, propagation);
-        } else {
-            this.learningRate = this.learningRate * (1.0d - this.learningDecay);
-            this.weightCalculator.setLearningRate(this.learningRate);
-        }
-
-        // use last weights and current gradients to calculate
-        double[] weights = this.weightCalculator.calculateWeights(this.globalNNParams.getWeights(),
-                this.globalNNParams.getGradients());
-
-        this.globalNNParams.setWeights(weights);
-
-        double currentTestError = totalTestError / size;
-        double currentTrainError = totalTrainError / size;
-
-        LOG.info("NNMaster compute iteration {} ( avg train error {}, avg validation error {} )", new Object[] {
-                context.getCurrentIteration(), currentTrainError, currentTestError });
-
-        NNParams params = new NNParams();
-        params.setTrainError(currentTrainError);
-        params.setTestError(currentTestError);
-        // prevent null point
-        params.setGradients(new double[0]);
-        params.setWeights(weights);
-        LOG.debug("master result {} in iteration {}", params, context.getCurrentIteration());
-        
-        // Convergence judging part
-        LOG.info("Judging convergence :");
-        
-        double avgErr = (currentTrainError + currentTestError) / 2;
-        
-        LOG.info("NNMaster compute iteration {} Average error: {} , Threshold: {}"
-                , context.getCurrentIteration(), avgErr, convergenceThreshold);
-        
-        if (judger.judge(avgErr, convergenceThreshold)) {
-            LOG.info("NNMaster compute iteration {} converged !", context.getCurrentIteration());
-            params.setHalt(true);
-        } else {
-            LOG.info("NNMaster compute iteration {} not converged yet !", context.getCurrentIteration());
-        }
-
-        return params;
-    }
-
-    @SuppressWarnings({ "unchecked" })
-    private NNParams initWeights() {
-        NNParams params = new NNParams();
-
-        int[] inputAndOutput = NNUtils.getInputOutputCandidateCounts(this.columnConfigList);
-        int inputNodeCount = inputAndOutput[0] == 0 ? inputAndOutput[2] : inputAndOutput[0];
-        int outputNodeCount = inputAndOutput[1];
-
-        int numLayers = (Integer) this.modelConfig.getParams().get(NNTrainer.NUM_HIDDEN_LAYERS);
-        List<String> actFunc = (List<String>) this.modelConfig.getParams().get(NNTrainer.ACTIVATION_FUNC);
-        List<Integer> hiddenNodeList = (List<Integer>) this.modelConfig.getParams().get(NNTrainer.NUM_HIDDEN_NODES);
-
-        BasicNetwork network = NNUtils.generateNetwork(inputNodeCount, outputNodeCount, numLayers, actFunc,
-                hiddenNodeList);
-
-        params.setTrainError(0);
-        params.setTestError(0);
-        // prevent null point
-        params.setGradients(new double[0]);
-        params.setWeights(network.getFlat().getWeights());
-        return params;
-    }
-
-    public void init(MasterContext<NNParams, NNParams> context) {
-        Properties props = context.getProps();
-
-        try {
-            SourceType sourceType = SourceType.valueOf(props.getProperty(NNConstants.NN_MODELSET_SOURCE_TYPE,
-                    SourceType.HDFS.toString()));
-
-            this.modelConfig = CommonUtils.loadModelConfig(props.getProperty(NNConstants.SHIFU_NN_MODEL_CONFIG),
-                    sourceType);
-
-            this.columnConfigList = CommonUtils.loadColumnConfigList(
-                    props.getProperty(NNConstants.SHIFU_NN_COLUMN_CONFIG), sourceType);
-            this.propagation = (String) this.modelConfig.getParams().get(NNTrainer.PROPAGATION);
-            this.rawLearningRate = Double.valueOf(this.modelConfig.getParams().get(NNTrainer.LEARNING_RATE).toString());
-            Object learningDecayO = this.modelConfig.getParams().get("LearningDecay");
-            if(learningDecayO != null) {
-                this.learningDecay = Double.valueOf(learningDecayO.toString());
-            }
-            Double threshold =  this.modelConfig.getTrain().getConvergenceThreshold();
-            this.convergenceThreshold = threshold == null ? 0d : threshold.doubleValue();
-            
-            LOG.info("learningDecay in master is :{}", learningDecay);
-        } catch (IOException e) {
-            throw new RuntimeException(e);
-        }
-    }
-
-=======
-/**
- * Copyright [2012-2014] eBay Software Foundation
- *
- * Licensed under the Apache License, Version 2.0 (the "License");
- * you may not use this file except in compliance with the License.
- * You may obtain a copy of the License at
- *
- *    http://www.apache.org/licenses/LICENSE-2.0
- *
- * Unless required by applicable law or agreed to in writing, software
- * distributed under the License is distributed on an "AS IS" BASIS,
- * WITHOUT WARRANTIES OR CONDITIONS OF ANY KIND, either express or implied.
- * See the License for the specific language governing permissions and
- * limitations under the License.
- */
-package ml.shifu.shifu.core.dtrain;
-
-import java.io.IOException;
-import java.util.List;
-import java.util.Properties;
-import java.util.concurrent.atomic.AtomicBoolean;
-
-import ml.shifu.guagua.GuaguaRuntimeException;
-import ml.shifu.guagua.master.MasterComputable;
-import ml.shifu.guagua.master.MasterContext;
-import ml.shifu.shifu.container.obj.ColumnConfig;
-import ml.shifu.shifu.container.obj.ModelConfig;
-import ml.shifu.shifu.container.obj.RawSourceData.SourceType;
-import ml.shifu.shifu.core.alg.NNTrainer;
 import ml.shifu.shifu.fs.ShifuFileUtils;
 import ml.shifu.shifu.util.CommonUtils;
 
@@ -333,6 +102,16 @@
      * Whether to enable continuous model training based on existing models.
      */
     private boolean isContinuousEnabled = false;
+
+    /**
+     * Convergence threshold setting.
+     */
+    private double convergenceThreshold = 0d;
+    
+    /**
+     * Convergence judger instance for convergence checking.
+     */
+    private ConvergeJudger judger = new ConvergeJudger();
 
     @Override
     public NNParams compute(MasterContext<NNParams, NNParams> context) {
@@ -425,6 +204,22 @@
         params.setGradients(new double[0]);
         params.setWeights(weights);
         LOG.debug("master result {} in iteration {}", params, context.getCurrentIteration());
+        
+        // Convergence judging part
+        LOG.info("Judging convergence :");
+        
+        double avgErr = (currentTrainError + currentTestError) / 2;
+        
+        LOG.info("NNMaster compute iteration {} Average error: {} , Threshold: {}"
+                , context.getCurrentIteration(), avgErr, convergenceThreshold);
+        
+        if (judger.judge(avgErr, convergenceThreshold)) {
+            LOG.info("NNMaster compute iteration {} converged !", context.getCurrentIteration());
+            params.setHalt(true);
+        } else {
+            LOG.info("NNMaster compute iteration {} not converged yet !", context.getCurrentIteration());
+        }
+        
         return params;
     }
 
@@ -480,6 +275,11 @@
                 this.learningDecay = Double.valueOf(learningDecayO.toString());
             }
             LOG.info("learningDecay in master is :{}", learningDecay);
+            
+            Double threshold =  this.modelConfig.getTrain().getConvergenceThreshold();
+            this.convergenceThreshold = threshold == null ? 0d : threshold.doubleValue();
+            LOG.info("Convergence threshold in master is :{}", this.convergenceThreshold);
+            
             this.isContinuousEnabled = Boolean.TRUE.toString().equalsIgnoreCase(
                     context.getProps().getProperty(NNConstants.NN_CONTINUOUS_TRAINING));
         } catch (IOException e) {
@@ -487,5 +287,4 @@
         }
     }
 
->>>>>>> 49ff1903
 }