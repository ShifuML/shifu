/*
 * Copyright [2013-2019] PayPal Software Foundation
 *
 * Licensed under the Apache License, Version 2.0 (the "License");
 * you may not use this file except in compliance with the License.
 * You may obtain a copy of the License at
 *
 *    http://www.apache.org/licenses/LICENSE-2.0
 *
 * Unless required by applicable law or agreed to in writing, software
 * distributed under the License is distributed on an "AS IS" BASIS,
 * WITHOUT WARRANTIES OR CONDITIONS OF ANY KIND, either express or implied.
 * See the License for the specific language governing permissions and
 * limitations under the License.
 */
package ml.shifu.shifu.core.dtrain.wdl;

import com.google.common.base.Splitter;
import ml.shifu.guagua.ComputableMonitor;
import ml.shifu.guagua.hadoop.io.GuaguaLineRecordReader;
import ml.shifu.guagua.hadoop.io.GuaguaWritableAdapter;
import ml.shifu.guagua.io.GuaguaFileSplit;
import ml.shifu.guagua.util.MemoryLimitedList;
import ml.shifu.guagua.util.NumberFormatUtils;
import ml.shifu.guagua.worker.AbstractWorkerComputable;
import ml.shifu.guagua.worker.WorkerContext;
import ml.shifu.shifu.container.obj.ColumnConfig;
import ml.shifu.shifu.container.obj.ModelConfig;
import ml.shifu.shifu.container.obj.RawSourceData.SourceType;
import ml.shifu.shifu.core.dtrain.CommonConstants;
import ml.shifu.shifu.core.dtrain.DTrainUtils;
import ml.shifu.shifu.core.dtrain.nn.NNConstants;
import ml.shifu.shifu.util.CommonUtils;
import ml.shifu.shifu.util.Constants;
import ml.shifu.shifu.util.MapReduceUtils;
import org.apache.commons.lang.StringUtils;
import org.apache.commons.lang.math.NumberUtils;
import org.apache.commons.math3.distribution.PoissonDistribution;
import org.apache.hadoop.io.LongWritable;
import org.apache.hadoop.io.Text;
import org.encog.mathutil.BoundMath;
import org.slf4j.Logger;
import org.slf4j.LoggerFactory;

import java.io.IOException;
import java.util.*;
import java.util.concurrent.*;

/**
 * {@link WDLWorker} is responsible for loading part of data into memory, do iteration gradients computation and send
 * back to master for master aggregation. After master aggregation is done, received latest weights to do next
 * iteration.
 * 
 * <p>
 * Data loading into memory as memory list includes two parts: numerical double array and sparse input object array
 * which
 * is for categorical variables. To leverage sparse feature of categorical variables, sparse object is leveraged to
 * save memory and matrix computation.
 * 
 * <p>
 * First iteration, just return empty to master but wait for next iteration master models sync-up. Since at very first
 * model training in all workers should be starting from the same model.
 * 
 * <p>
 * After {@link #wnd} updating weights from master result each iteration. Then do forward-backward computation and in
 * backward computation of each record to compute gradients. Such gradients arch as wide and deep graph needs to be
 * aggregated and sent back to master.
 * 
 * <p>
 * TODO mini batch matrix support, matrix computation support
 * TODO variable/field based optimization to compute gradients
 * 
 * @author Zhang David (pengzhang@paypal.com)
 */
@ComputableMonitor(timeUnit = TimeUnit.SECONDS, duration = 3600)
public class WDLWorker extends
        AbstractWorkerComputable<WDLParams, WDLParams, GuaguaWritableAdapter<LongWritable>, GuaguaWritableAdapter<Text>> {

    protected static final Logger LOG = LoggerFactory.getLogger(WDLWorker.class);

    /**
     * Model configuration loaded from configuration file.
     */
    private ModelConfig modelConfig;

    /**
     * Column configuration loaded from configuration file.
     */
    private List<ColumnConfig> columnConfigList;

    /**
     * Basic input count for final-select variables or good candidates(if no any variables are selected)
     */
    protected int inputCount;

    /**
     * Basic numerical input count for final-select variables or good candidates(if no any variables are selected)
     */
    protected int numInputs;

    /**
     * Basic categorical input count
     */
    protected int cateInputs;

    /**
     * Means if do variable selection, if done, many variables will be set to finalSelect = true; if not, no variables
     * are selected and should be set to all good candidate variables.
     */
    private boolean isAfterVarSelect = true;

    /**
     * input record size, inc one by one.
     */
    protected long count;

    /**
     * sampled input record size.
     */
    protected long sampleCount;

    /**
     * Positive count in training data list, only be effective in 0-1 regression or onevsall classification
     */
    protected long positiveTrainCount;

    /**
     * Positive count in training data list and being selected in training, only be effective in 0-1 regression or
     * onevsall classification
     */
    protected long positiveSelectedTrainCount;

    /**
     * Negative count in training data list , only be effective in 0-1 regression or onevsall classification
     */
    protected long negativeTrainCount;

    /**
     * Negative count in training data list and being selected, only be effective in 0-1 regression or onevsall
     * classification
     */
    protected long negativeSelectedTrainCount;

    /**
     * Positive count in validation data list, only be effective in 0-1 regression or onevsall classification
     */
    protected long positiveValidationCount;

    /**
     * Negative count in validation data list, only be effective in 0-1 regression or onevsall classification
     */
    protected long negativeValidationCount;

    /**
     * Training data set with only in memory, in the future, MemoryDiskList can be leveraged.
     */
    private volatile MemoryLimitedList<Data> trainingData;

    /**
     * Validation data set with only in memory.
     */
    private volatile MemoryLimitedList<Data> validationData;

    /**
     * Mapping for (ColumnNum, Map(Category, CategoryIndex) for categorical feature
     */
    private Map<Integer, Map<String, Integer>> columnCategoryIndexMapping;

    /**
     * A splitter to split data with specified delimiter.
     */
    private Splitter splitter;

    /**
     * Index map in which column index and data input array index for fast location.
     */
    private ConcurrentMap<Integer, Integer> inputIndexMap = new ConcurrentHashMap<Integer, Integer>();

    /**
     * Trainer id used to tag bagging training job, starting from 0, 1, 2 ...
     */
    private int trainerId = 0;

    /**
     * Worker thread count used as multiple threading to get node status
     */
    private int workerThreadCount;

    /**
     * If has candidate in column list.
     */
    private boolean hasCandidates;

    /**
     * Indicates if validation are set by users for validationDataPath, not random picking
     */
    protected boolean isManualValidation = false;

    /**
     * If stratified sampling or random sampling
     */
    private boolean isStratifiedSampling = false;

    /**
     * If k-fold cross validation
     */
    private boolean isKFoldCV;

    /**
     * Construct a validation random map for different classes. For stratified sampling, this is useful for class level
     * sampling.
     */
    private Map<Integer, Random> validationRandomMap = new HashMap<Integer, Random>();

    /**
     * Random object to sample negative records
     */
    protected Random negOnlyRnd = new Random(System.currentTimeMillis() + 1000L);

    /**
     * Whether to enable poisson bagging with replacement.
     */
    protected boolean poissonSampler;

    /**
     * PoissonDistribution which is used for poisson sampling for bagging with replacement.
     */
    protected PoissonDistribution rng = null;

    /**
     * PoissonDistribution which is used for up sampling positive records.
     */
    protected PoissonDistribution upSampleRng = null;

    /**
     * Parameters defined in ModelConfig.json#train part
     */
    private Map<String, Object> validParams;

    /**
     * WideAndDeep graph definition network.
     */
    private WideAndDeep wnd;

    /**
     * Logic to load data into memory list which includes double array for numerical features and sparse object array
     * for
     * categorical features.
     */
    @Override
    public void load(GuaguaWritableAdapter<LongWritable> currentKey, GuaguaWritableAdapter<Text> currentValue,
            WorkerContext<WDLParams, WDLParams> context) {
        if((++this.count) % 5000 == 0) {
            LOG.info("Read {} records.", this.count);
        }

        long hashcode = 0; // hashcode for fixed input split in train and validation
        double[] inputs = new double[this.numInputs];
        this.cateInputs = (int) this.columnConfigList.stream().filter(ColumnConfig::isCategorical).count();
        SparseInput[] cateInputs = new SparseInput[this.cateInputs];
        double ideal = 0d, significance = 1d;
        int index = 0, numIndex = 0, cateIndex = 0;
        // use guava Splitter to iterate only once
        for(String input: this.splitter.split(currentValue.getWritable().toString())) {
            // if no wgt column at last pos, no need process here
            if(index == this.columnConfigList.size()) {
                significance = getWeightValue(input);
                break; // the last field is significance, break here
            } else {
                ColumnConfig config = this.columnConfigList.get(index);
                if(config != null && config.isTarget()) {
                    ideal = getDoubleValue(input);
                } else {
                    // final select some variables but meta and target are not included
                    if(validColumn(config)) {
                        if(config.isNumerical()) {
                            inputs[numIndex] = getDoubleValue(input);
                            this.inputIndexMap.putIfAbsent(config.getColumnNum(), numIndex++);
                        } else if(config.isCategorical()) {
                            cateInputs[cateIndex] = new SparseInput(config.getColumnNum(), (int) getDoubleValue(input));
                            this.inputIndexMap.putIfAbsent(config.getColumnNum(), cateIndex++);
                        }
                        hashcode = hashcode * 31 + input.hashCode();
                    }
                }
            }
            index += 1;
        }

        // output delimiter in norm can be set by user now and if user set a special one later changed, this exception
        // is helped to quick find such issue., here only check numerical array
        validateInputLength(context, inputs, numIndex);

        // sample negative only logic here, sample negative out, no need continue
        if(sampleNegOnly(hashcode, ideal)) {
            return;
        }
        // up sampling logic, just add more weights while bagging sampling rate is still not changed
        if(modelConfig.isRegression() && isUpSampleEnabled() && Double.compare(ideal, 1d) == 0) {
            // ideal == 1 means positive tags; sample + 1 to avoid sample count to 0
            significance = significance * (this.upSampleRng.sample() + 1);
        }

        Data data = new Data(inputs, cateInputs, significance, ideal);
        // split into validation and training data set according to validation rate
        boolean isInTraining = this.addDataPairToDataSet(hashcode, data, context.getAttachment());
        // update some positive or negative selected count in metrics
        this.updateMetrics(data, isInTraining);
    }

    protected boolean isUpSampleEnabled() {
        // only enabled in regression
        return this.upSampleRng != null && (modelConfig.isRegression()
                || (modelConfig.isClassification() && modelConfig.getTrain().isOneVsAll()));
    }

    private boolean sampleNegOnly(long hashcode, double ideal) {
        if(!modelConfig.getTrain().getSampleNegOnly()) { // only works when set sampleNegOnly
            return false;
        }
        boolean ret = false;
        double bagSampleRate = this.modelConfig.getBaggingSampleRate();
        if(this.modelConfig.isFixInitialInput()) {
            // if fixInitialInput, sample hashcode in 1-sampleRate range out if negative records
            int startHashCode = (100 / this.modelConfig.getBaggingNum()) * this.trainerId;
            // here BaggingSampleRate means how many data will be used in training and validation, if it is 0.8, we
            // should take 1-0.8 to check endHashCode
            int endHashCode = startHashCode + (int) ((1d - bagSampleRate) * 100);
            if((modelConfig.isRegression() || (modelConfig.isClassification() && modelConfig.getTrain().isOneVsAll()))
                    && (int) (ideal + 0.01d) == 0 && isInRange(hashcode, startHashCode, endHashCode)) {
                ret = true;
            }
        } else {
            // if not fixed initial input, for regression or onevsall multiple classification, if negative record
            if((modelConfig.isRegression() || (modelConfig.isClassification() && modelConfig.getTrain().isOneVsAll()))
                    && (int) (ideal + 0.01d) == 0 && negOnlyRnd.nextDouble() > bagSampleRate) {
                ret = true;
            }
        }
        return ret;
    }

    private void updateMetrics(Data data, boolean isInTraining) {
        // do bagging sampling only for training data
        if(isInTraining) {
            // for training data, compute real selected training data according to baggingSampleRate
            if(isPositive(data.label)) {
                this.positiveSelectedTrainCount += 1L;
            } else {
                this.negativeSelectedTrainCount += 1L;
            }
        } else {
            // for validation data, according bagging sampling logic, we may need to sampling validation data set, while
            // validation data set are only used to compute validation error, not to do real sampling is ok.
        }
    }

    /**
     * Add to training set or validation set according to validation rate.
     * 
     * @param hashcode
     *            the hash code of the data
     * @param data
     *            data instance
     * @param attachment
     *            if it is validation
     * @return if in training, training is true, others are false.
     */
    protected boolean addDataPairToDataSet(long hashcode, Data data, Object attachment) {
        // if validation data from configured validation data set
        boolean isValidation = (attachment != null && attachment instanceof Boolean) ? (Boolean) attachment : false;

        if(this.isKFoldCV) {
            return addKFoldDataPairToDataSet(hashcode, data);
        }

        if(this.isManualValidation) { // validation data set is set by users in ModelConfig:dataSet:validationDataPath
            return addManualValidationDataPairToDataSet(data, isValidation);
        } else { // normal case, according to validSetRate, split dataset into training and validation data set
            return splitDataPairToDataSet(hashcode, data);
        }
    }

    private boolean splitDataPairToDataSet(long hashcode, Data data) {
        if(Double.compare(this.modelConfig.getValidSetRate(), 0d) != 0) {
            Random random = updateRandom((int) (data.label + 0.01d));
            if(this.modelConfig.isFixInitialInput()) {
                // for fix initial input, if hashcode%100 is in [start-hashcode, end-hashcode), validation,
                // otherwise training. start hashcode in different job is different to make sure bagging jobs have
                // different data. if end-hashcode is over 100, then check if hashcode is in [start-hashcode, 100]
                // or [0, end-hashcode]
                int startHashCode = (100 / this.modelConfig.getBaggingNum()) * this.trainerId;
                int endHashCode = startHashCode + (int) (this.modelConfig.getValidSetRate() * 100);
                if(isInRange(hashcode, startHashCode, endHashCode)) {
                    this.validationData.append(data);
                    updateValidationPosNegMetrics(data);
                    return false;
                } else {
                    this.trainingData.append(data);
                    updateTrainPosNegMetrics(data);
                    return true;
                }
            } else {
                // not fixed initial input, if random value >= validRate, training, otherwise validation.
                if(random.nextDouble() >= this.modelConfig.getValidSetRate()) {
                    this.trainingData.append(data);
                    updateTrainPosNegMetrics(data);
                    return true;
                } else {
                    this.validationData.append(data);
                    updateValidationPosNegMetrics(data);
                    return false;
                }
            }
        } else {
            this.trainingData.append(data);
            updateTrainPosNegMetrics(data);
            return true;
        }
    }

    private boolean addManualValidationDataPairToDataSet(Data data, boolean isValidation) {
        if(isValidation) {
            this.validationData.append(data);
            updateValidationPosNegMetrics(data);
            return false;
        } else {
            this.trainingData.append(data);
            updateTrainPosNegMetrics(data);
            return true;
        }
    }

    private boolean addKFoldDataPairToDataSet(long hashcode, Data data) {
        int k = this.modelConfig.getTrain().getNumKFold();
        if(hashcode % k == this.trainerId) {
            this.validationData.append(data);
            updateValidationPosNegMetrics(data);
            return false;
        } else {
            this.trainingData.append(data);
            updateTrainPosNegMetrics(data);
            return true;
        }
    }

    private Random updateRandom(int classValue) {
        Random random = null;
        if(this.isStratifiedSampling) {
            // each class use one random instance
            random = validationRandomMap.get(classValue);
            if(random == null) {
                random = new Random();
                this.validationRandomMap.put(classValue, random);
            }
        } else {
            // all data use one random instance
            random = validationRandomMap.get(0);
            if(random == null) {
                random = new Random();
                this.validationRandomMap.put(0, random);
            }
        }
        return random;
    }

    private void updateTrainPosNegMetrics(Data data) {
        if(isPositive(data.label)) {
            this.positiveTrainCount += 1L;
        } else {
            this.negativeTrainCount += 1L;
        }
    }

    private void updateValidationPosNegMetrics(Data data) {
        if(isPositive(data.label)) {
            this.positiveValidationCount += 1L;
        } else {
            this.negativeValidationCount += 1L;
        }
    }

    private boolean isPositive(double value) {
        return Double.compare(1d, value) == 0;
    }

    private boolean isInRange(long hashcode, int startHashCode, int endHashCode) {
        // check if in [start, end] or if in [start, 100) and [0, end-100)
        int hashCodeIn100 = (int) hashcode % 100;
        if(endHashCode <= 100) {
            // in range [start, end)
            return hashCodeIn100 >= startHashCode && hashCodeIn100 < endHashCode;
        } else {
            // in range [start, 100) or [0, endHashCode-100)
            return hashCodeIn100 >= startHashCode || hashCodeIn100 < (endHashCode % 100);
        }
    }

    /**
     * If no enough columns for model training, most of the cases root cause is from inconsistent delimiter.
     */
    private void validateInputLength(WorkerContext<WDLParams, WDLParams> context, double[] inputs, int numInputIndex) {
        if(numInputIndex != inputs.length) {
            String delimiter = context.getProps().getProperty(Constants.SHIFU_OUTPUT_DATA_DELIMITER,
                    Constants.DEFAULT_DELIMITER);
            throw new RuntimeException("Input length is inconsistent with parsing size. Input original size: "
                    + inputs.length + ", parsing size:" + numInputIndex + ", delimiter:" + delimiter + ".");
        }
    }

    /**
     * If column is valid and be selected in model training
     */
    private boolean validColumn(ColumnConfig columnConfig) {
        if(isAfterVarSelect) {
            return columnConfig != null && !columnConfig.isMeta() && !columnConfig.isTarget()
                    && columnConfig.isFinalSelect();
        } else {
            return !columnConfig.isMeta() && !columnConfig.isTarget()
                    && CommonUtils.isGoodCandidate(columnConfig, this.hasCandidates);
        }
    }

    @SuppressWarnings("unused")
    private int getCateIndex(String input, ColumnConfig columnConfig) {
        int shortValue = (columnConfig.getBinCategory().size());
        if(input.length() == 0) { // missing which is invalid category
            shortValue = columnConfig.getBinCategory().size();
        } else {
            Integer cateIndex = this.columnCategoryIndexMapping.get(columnConfig.getColumnNum()).get(input);
            shortValue = (cateIndex == null) ? -1 : cateIndex.intValue(); // -1 is invalid or not existing category
            if(shortValue == -1) { // still not found
                shortValue = columnConfig.getBinCategory().size();
            }
        }
        return shortValue;
    }

    private double getWeightValue(String input) {
        double significance = 1d;
        if(StringUtils.isNotBlank(modelConfig.getWeightColumnName())) {
            // check here to avoid bad performance in failed NumberFormatUtils.getDouble(input, 1d)
            significance = input.length() == 0 ? 1d : NumberFormatUtils.getDouble(input, 1d);
            // if invalid weight, set it to 1d and warning in log
            if(significance < 0d) {
                LOG.warn("Record {} with weight {} is less than 0 and invalid, set it to 1.", count, significance);
                significance = 1d;
            }
        }
        return significance;
    }

    private double getDoubleValue(String input) {
        // check here to avoid bad performance in failed NumberFormatUtils.getDouble(input, 0d)
        double doubleValue = input.length() == 0 ? 0d : NumberFormatUtils.getDouble(input, 0d);
        // no idea about why NaN in input data, we should process it as missing value TODO , according to norm type
        return (Double.isNaN(doubleValue) || Double.isNaN(doubleValue)) ? 0d : doubleValue;
    }

    @Override
    public void initRecordReader(GuaguaFileSplit fileSplit) throws IOException {
        // initialize Hadoop based line (long, string) reader
        super.setRecordReader(new GuaguaLineRecordReader(fileSplit));
    }

    @SuppressWarnings({ "unchecked", "unused" })
    @Override
    public void init(WorkerContext<WDLParams, WDLParams> context) {
        Properties props = context.getProps();
        try {
            SourceType sourceType = SourceType
                    .valueOf(props.getProperty(CommonConstants.MODELSET_SOURCE_TYPE, SourceType.HDFS.toString()));
            this.modelConfig = CommonUtils.loadModelConfig(props.getProperty(CommonConstants.SHIFU_MODEL_CONFIG),
                    sourceType);
            this.columnConfigList = CommonUtils
                    .loadColumnConfigList(props.getProperty(CommonConstants.SHIFU_COLUMN_CONFIG), sourceType);
        } catch (IOException e) {
            throw new RuntimeException(e);
        }

        this.initCateIndexMap();
        this.hasCandidates = CommonUtils.hasCandidateColumns(columnConfigList);

        // create Splitter
        String delimiter = context.getProps().getProperty(Constants.SHIFU_OUTPUT_DATA_DELIMITER);
        this.splitter = MapReduceUtils.generateShifuOutputSplitter(delimiter);

        Integer kCrossValidation = this.modelConfig.getTrain().getNumKFold();
        if(kCrossValidation != null && kCrossValidation > 0) {
            isKFoldCV = true;
            LOG.info("Cross validation is enabled by kCrossValidation: {}.", kCrossValidation);
        }

        this.workerThreadCount = modelConfig.getTrain().getWorkerThreadCount();

        this.poissonSampler = Boolean.TRUE.toString()
                .equalsIgnoreCase(context.getProps().getProperty(NNConstants.NN_POISON_SAMPLER));
        this.rng = new PoissonDistribution(1d);
        Double upSampleWeight = modelConfig.getTrain().getUpSampleWeight();
        if(upSampleWeight != 1d && (modelConfig.isRegression()
                || (modelConfig.isClassification() && modelConfig.getTrain().isOneVsAll()))) {
            // set mean to upSampleWeight -1 and get sample + 1to make sure no zero sample value
            LOG.info("Enable up sampling with weight {}.", upSampleWeight);
            this.upSampleRng = new PoissonDistribution(upSampleWeight - 1);
        }

        this.trainerId = Integer.valueOf(context.getProps().getProperty(CommonConstants.SHIFU_TRAINER_ID, "0"));

        double memoryFraction = Double.valueOf(context.getProps().getProperty("guagua.data.memoryFraction", "0.6"));
        LOG.info("Max heap memory: {}, fraction: {}", Runtime.getRuntime().maxMemory(), memoryFraction);

        double validationRate = this.modelConfig.getValidSetRate();
        if(StringUtils.isNotBlank(modelConfig.getValidationDataSetRawPath())) {
            // fixed 0.6 and 0.4 of max memory for trainingData and validationData
            this.trainingData = new MemoryLimitedList<Data>(
                    (long) (Runtime.getRuntime().maxMemory() * memoryFraction * 0.6), new ArrayList<Data>());
            this.validationData = new MemoryLimitedList<Data>(
                    (long) (Runtime.getRuntime().maxMemory() * memoryFraction * 0.4), new ArrayList<Data>());
        } else {
            if(validationRate != 0d) {
                this.trainingData = new MemoryLimitedList<Data>(
                        (long) (Runtime.getRuntime().maxMemory() * memoryFraction * (1 - validationRate)),
                        new ArrayList<Data>());
                this.validationData = new MemoryLimitedList<Data>(
                        (long) (Runtime.getRuntime().maxMemory() * memoryFraction * validationRate),
                        new ArrayList<Data>());
            } else {
                this.trainingData = new MemoryLimitedList<Data>(
                        (long) (Runtime.getRuntime().maxMemory() * memoryFraction), new ArrayList<Data>());
            }
        }

        int[] inputOutputIndex = DTrainUtils.getNumericAndCategoricalInputAndOutputCounts(this.columnConfigList);
        // numerical + categorical = # of all input
        this.numInputs = inputOutputIndex[0];
        this.inputCount = inputOutputIndex[0] + inputOutputIndex[1];
        // regression outputNodeCount is 1, binaryClassfication, it is 1, OneVsAll it is 1, Native classification it is
        // 1, with index of 0,1,2,3 denotes different classes
        this.isAfterVarSelect = (inputOutputIndex[3] == 1);
        this.isManualValidation = (modelConfig.getValidationDataSetRawPath() != null
                && !"".equals(modelConfig.getValidationDataSetRawPath()));

        this.isStratifiedSampling = this.modelConfig.getTrain().getStratifiedSample();

        this.validParams = this.modelConfig.getTrain().getParams();

        // Build wide and deep graph
        List<Integer> embedColumnIds = (List<Integer>) this.validParams.get(CommonConstants.NUM_EMBED_COLUMN_IDS);
        Integer embedOutputs = (Integer) this.validParams.get(CommonConstants.NUM_EMBED_OUTPUTS);
        List<Integer> embedOutputList = new ArrayList<Integer>();
        for(Integer cId: embedColumnIds) {
            embedOutputList.add(embedOutputs == null ? CommonConstants.DEFAULT_EMBEDING_OUTPUT : embedOutputs);
        }
        List<Integer> numericalIds = DTrainUtils.getNumericalIds(this.columnConfigList, isAfterVarSelect);
        List<Integer> wideColumnIds = DTrainUtils.getCategoricalIds(columnConfigList, isAfterVarSelect);
        Map<Integer, Integer> idBinCateSizeMap = DTrainUtils.getIdBinCategorySizeMap(columnConfigList);
        int numLayers = (Integer) this.validParams.get(CommonConstants.NUM_HIDDEN_LAYERS);
        List<String> actFunc = (List<String>) this.validParams.get(CommonConstants.ACTIVATION_FUNC);
        List<Integer> hiddenNodes = (List<Integer>) this.validParams.get(CommonConstants.NUM_HIDDEN_NODES);
        double l2reg = NumberUtils.toDouble(this.validParams.get(CommonConstants.WDL_L2_REG).toString(), 0d);
        Object wideEnableObj = this.validParams.get(CommonConstants.WIDE_ENABLE);
        boolean wideEnable = CommonUtils.getBooleanValue(this.validParams.get(CommonConstants.WIDE_ENABLE), true);
        boolean deepEnable = CommonUtils.getBooleanValue(this.validParams.get(CommonConstants.DEEP_ENABLE), true);
        boolean embedEnable = CommonUtils.getBooleanValue(this.validParams.get(CommonConstants.EMBED_ENABLE), true);
        this.wnd = new WideAndDeep(wideEnable, deepEnable, embedEnable, idBinCateSizeMap, numInputs, numericalIds,
                embedColumnIds, embedOutputList, wideColumnIds, hiddenNodes, actFunc, l2reg);
    }

    private void initCateIndexMap() {
        this.columnCategoryIndexMapping = new HashMap<Integer, Map<String, Integer>>();
        for(ColumnConfig config: this.columnConfigList) {
            if(config.isCategorical() && config.getBinCategory() != null) {
                Map<String, Integer> tmpMap = new HashMap<String, Integer>();
                for(int i = 0; i < config.getBinCategory().size(); i++) {
                    List<String> catVals = CommonUtils.flattenCatValGrp(config.getBinCategory().get(i));
                    for(String cval: catVals) {
                        tmpMap.put(cval, i);
                    }
                }
                this.columnCategoryIndexMapping.put(config.getColumnNum(), tmpMap);
            }
        }
    }

    @Override
    public WDLParams doCompute(WorkerContext<WDLParams, WDLParams> context) {
        if(context.isFirstIteration()) {
            // return empty which has been ignored in master first iteration, worker needs sync with master at first.
            return new WDLParams();
        }

        // update master global model into worker WideAndDeep graph
        this.wnd.updateWeights(context.getLastMasterResult());
<<<<<<< HEAD
        WDLParallelGradient parallelGradient = new WDLParallelGradient(this.wnd, this.workerThreadCount,
                this.inputIndexMap, this.trainingData, this.validationData);
        return parallelGradient.doCompute();
=======

        // LOG.info("Init dense weights: {}.", Arrays.toString(this.wnd.getWl().getDenseLayer().getWeights()));
        // for(WideFieldLayer wfl: this.wnd.getWl().getLayers()) {
        // LOG.info("Init wide weights: {}.", Arrays.toString(wfl.getWeights()));
        // }

        long start = System.currentTimeMillis();
        // forward and backward compute gradients for each iteration
        double trainCnt = trainingData.size(), validCnt = validationData.size();
        double trainSize = 0, validationSize = 0;
        double trainSumError = 0d, validSumError = 0d;
        // LOG.info("Before training dense wGradients: {}.", Arrays.toString(wnd.getWl().getDenseLayer().getwGrads()));

        int index = 0;
        for(Data data: trainingData) {
            if(index <= 30) {
                this.wnd.setDebug(false);
                this.wnd.getWl().getDenseLayer().setDebug(false);
            } else {
                this.wnd.getWl().getDenseLayer().setDebug(false);
                this.wnd.setDebug(false);
            }
            trainSize += data.getWeight();
            double[] logits = this.wnd.forward(data.getNumericalValues(), getEmbedInputs(data), getWideInputs(data));
            double predict = sigmoid(logits[0]);
            double error = predict - data.label;
            trainSumError += (error * error * data.getWeight());
            this.wnd.backward(new double[] { predict }, new double[] { data.label }, data.getWeight());
            index += 1;
        }

        // LOG.info("After training dense wGradients: {}.", Arrays.toString(wnd.getWl().getDenseLayer().getwGrads()));

        LOG.info("Worker with training time {} ms.", (System.currentTimeMillis() - start));

        start = System.currentTimeMillis();
        index = 0;

        LOG.info("Start validation computation.");

        this.wnd.setIndex(0);

        // compute validation error
        for(Data data: validationData) {
            double[] logits = this.wnd.forward(data.getNumericalValues(), getEmbedInputs(data), getWideInputs(data));
            double sigmoid = sigmoid(logits[0]);
            if(index++ <= 100) {
                LOG.info("Index {}, logit {}, sigmoid {}, label {}.", index, logits[0], sigmoid, data.label);
            }
            validationSize += data.getWeight();
            double error = sigmoid - data.label;
            validSumError += (error * error * data.getWeight());
        }

        LOG.info("training error is {} {}", trainSumError, validSumError);
        // LOG.info("Worker gradients in dense layer {}",
        // Arrays.toString(this.wnd.getWl().getDenseLayer().getwGrads()));
        // set cnt, error to params and return to master
        WDLParams params = new WDLParams();
        params.setTrainCount(trainCnt);
        params.setValidationCount(validCnt);
        params.setTrainSize(trainSize);
        params.setValidationSize(validationSize);
        params.setTrainError(trainSumError);
        params.setValidationError(validSumError);
        params.setSerializationType(SerializationType.GRADIENTS);
        this.wnd.setSerializationType(SerializationType.GRADIENTS);
        params.setWnd(this.wnd);
        LOG.info("Worker with validation run time {} ms.", (System.currentTimeMillis() - start));

        return params;
>>>>>>> 9c7d56d0
    }

    public double sigmoid(double logit) {
        // return (double) (1 / (1 + Math.min(1.0E19, Math.exp(-logit))));
        return 1.0d / (1.0d + BoundMath.exp(-1 * logit));
    }

    @Override
    protected void postLoad(WorkerContext<WDLParams, WDLParams> context) {
        this.trainingData.switchState();
        if(validationData != null) {
            this.validationData.switchState();
        }
        LOG.info("    - # Records of the Total Data Set: {}.", this.count);
        LOG.info("    - Bagging Sample Rate: {}.", this.modelConfig.getBaggingSampleRate());
        LOG.info("    - Bagging With Replacement: {}.", this.modelConfig.isBaggingWithReplacement());
        if(this.isKFoldCV) {
            LOG.info("        - Validation Rate(kFold): {}.", 1d / this.modelConfig.getTrain().getNumKFold());
        } else {
            LOG.info("        - Validation Rate: {}.", this.modelConfig.getValidSetRate());
        }
        LOG.info("        - # Records of the Training Set: {}.", this.trainingData.size());
        if(modelConfig.isRegression() || modelConfig.getTrain().isOneVsAll()) {
            LOG.info("        - # Positive Bagging Selected Records of the Training Set: {}.",
                    this.positiveSelectedTrainCount);
            LOG.info("        - # Negative Bagging Selected Records of the Training Set: {}.",
                    this.negativeSelectedTrainCount);
            LOG.info("        - # Positive Raw Records of the Training Set: {}.", this.positiveTrainCount);
            LOG.info("        - # Negative Raw Records of the Training Set: {}.", this.negativeTrainCount);
        }

        if(validationData != null) {
            LOG.info("        - # Records of the Validation Set: {}.", this.validationData.size());
            if(modelConfig.isRegression() || modelConfig.getTrain().isOneVsAll()) {
                LOG.info("        - # Positive Records of the Validation Set: {}.", this.positiveValidationCount);
                LOG.info("        - # Negative Records of the Validation Set: {}.", this.negativeValidationCount);
            }
        }

    }

    /**
     * {@link Data} denotes training record with a double array of dense (numerical) inputs and a list of sparse inputs
     * of categorical input features.
     * 
     * @author Zhang David (pengzhang@paypal.com)
     */
    public static class Data {

        /**
         * Numerical values
         */
        private double[] numericalValues;

        /**
         * Categorical values in sparse object
         */
        private SparseInput[] categoricalValues;

        /**
         * The weight of one training record like dollar amount in one txn
         */
        private double weight;

        /**
         * Target value of one record
         */
        private double label;

        /**
         * Constructor for a unified data object which is for a line of training record.
         * 
         * @param numericalValues
         *            numerical values
         * @param categoricalValues
         *            categorical values which stored into one {@link SparseInput} array.
         * @param weight
         *            the weight of one training record
         * @param ideal
         *            the label field, 0 or 1
         */
        public Data(double[] numericalValues, SparseInput[] categoricalValues, double weight, double ideal) {
            this.numericalValues = numericalValues;
            this.categoricalValues = categoricalValues;
            this.weight = weight;
            this.label = ideal;
        }

        /**
         * @return the numericalValues
         */
        public double[] getNumericalValues() {
            return numericalValues;
        }

        /**
         * @param numericalValues
         *            the numericalValues to set
         */
        public void setNumericalValues(double[] numericalValues) {
            this.numericalValues = numericalValues;
        }

        /**
         * @return the categoricalValues
         */
        public SparseInput[] getCategoricalValues() {
            return categoricalValues;
        }

        /**
         * @param categoricalValues
         *            the categoricalValues to set
         */
        public void setCategoricalValues(SparseInput[] categoricalValues) {
            this.categoricalValues = categoricalValues;
        }

        /**
         * @return the weight
         */
        public double getWeight() {
            return weight;
        }

        /**
         * @param weight
         *            the weight to set
         */
        public void setWeight(double weight) {
            this.weight = weight;
        }

        /**
         * @return the ideal
         */
        public double getLabel() {
            return label;
        }

        /**
         * @param ideal
         *            the ideal to set
         */
        public void setLabel(double ideal) {
            this.label = ideal;
        }

    }

}<|MERGE_RESOLUTION|>--- conflicted
+++ resolved
@@ -691,83 +691,9 @@
 
         // update master global model into worker WideAndDeep graph
         this.wnd.updateWeights(context.getLastMasterResult());
-<<<<<<< HEAD
         WDLParallelGradient parallelGradient = new WDLParallelGradient(this.wnd, this.workerThreadCount,
                 this.inputIndexMap, this.trainingData, this.validationData);
         return parallelGradient.doCompute();
-=======
-
-        // LOG.info("Init dense weights: {}.", Arrays.toString(this.wnd.getWl().getDenseLayer().getWeights()));
-        // for(WideFieldLayer wfl: this.wnd.getWl().getLayers()) {
-        // LOG.info("Init wide weights: {}.", Arrays.toString(wfl.getWeights()));
-        // }
-
-        long start = System.currentTimeMillis();
-        // forward and backward compute gradients for each iteration
-        double trainCnt = trainingData.size(), validCnt = validationData.size();
-        double trainSize = 0, validationSize = 0;
-        double trainSumError = 0d, validSumError = 0d;
-        // LOG.info("Before training dense wGradients: {}.", Arrays.toString(wnd.getWl().getDenseLayer().getwGrads()));
-
-        int index = 0;
-        for(Data data: trainingData) {
-            if(index <= 30) {
-                this.wnd.setDebug(false);
-                this.wnd.getWl().getDenseLayer().setDebug(false);
-            } else {
-                this.wnd.getWl().getDenseLayer().setDebug(false);
-                this.wnd.setDebug(false);
-            }
-            trainSize += data.getWeight();
-            double[] logits = this.wnd.forward(data.getNumericalValues(), getEmbedInputs(data), getWideInputs(data));
-            double predict = sigmoid(logits[0]);
-            double error = predict - data.label;
-            trainSumError += (error * error * data.getWeight());
-            this.wnd.backward(new double[] { predict }, new double[] { data.label }, data.getWeight());
-            index += 1;
-        }
-
-        // LOG.info("After training dense wGradients: {}.", Arrays.toString(wnd.getWl().getDenseLayer().getwGrads()));
-
-        LOG.info("Worker with training time {} ms.", (System.currentTimeMillis() - start));
-
-        start = System.currentTimeMillis();
-        index = 0;
-
-        LOG.info("Start validation computation.");
-
-        this.wnd.setIndex(0);
-
-        // compute validation error
-        for(Data data: validationData) {
-            double[] logits = this.wnd.forward(data.getNumericalValues(), getEmbedInputs(data), getWideInputs(data));
-            double sigmoid = sigmoid(logits[0]);
-            if(index++ <= 100) {
-                LOG.info("Index {}, logit {}, sigmoid {}, label {}.", index, logits[0], sigmoid, data.label);
-            }
-            validationSize += data.getWeight();
-            double error = sigmoid - data.label;
-            validSumError += (error * error * data.getWeight());
-        }
-
-        LOG.info("training error is {} {}", trainSumError, validSumError);
-        // LOG.info("Worker gradients in dense layer {}",
-        // Arrays.toString(this.wnd.getWl().getDenseLayer().getwGrads()));
-        // set cnt, error to params and return to master
-        WDLParams params = new WDLParams();
-        params.setTrainCount(trainCnt);
-        params.setValidationCount(validCnt);
-        params.setTrainSize(trainSize);
-        params.setValidationSize(validationSize);
-        params.setTrainError(trainSumError);
-        params.setValidationError(validSumError);
-        params.setSerializationType(SerializationType.GRADIENTS);
-        this.wnd.setSerializationType(SerializationType.GRADIENTS);
-        params.setWnd(this.wnd);
-        LOG.info("Worker with validation run time {} ms.", (System.currentTimeMillis() - start));
-
-        return params;
->>>>>>> 9c7d56d0
     }
 
     public double sigmoid(double logit) {
