--- conflicted
+++ resolved
@@ -27,17 +27,11 @@
 import ml.shifu.shifu.fs.ShifuFileUtils;
 import ml.shifu.shifu.udf.norm.PrecisionType;
 import ml.shifu.shifu.util.CommonUtils;
-<<<<<<< HEAD
 import ml.shifu.shifu.util.Constants;
 import ml.shifu.shifu.util.HDFSUtils;
-=======
-
-import ml.shifu.shifu.util.HDFSUtils;
-import org.apache.hadoop.conf.Configuration;
-import org.apache.hadoop.fs.Path;
->>>>>>> e34493e5
 import org.apache.hadoop.fs.FSDataInputStream;
 import org.apache.hadoop.fs.FSDataOutputStream;
+import org.apache.hadoop.fs.Path;
 import org.apache.hadoop.io.IOUtils;
 import org.slf4j.Logger;
 import org.slf4j.LoggerFactory;
@@ -124,7 +118,6 @@
      */
     private boolean isKFoldCV;
 
-<<<<<<< HEAD
     /**
      * Model spec precision, by default some threshold and predict are double to ensure model predict precision, change
      * to FLOAT32 or FLOAT16 may impact final predict precision but save some space. As already compressed based on
@@ -138,8 +131,6 @@
      */
     private Path bModel;
 
-=======
->>>>>>> e34493e5
     @Override
     public void preApplication(MasterContext<DTMasterParams, DTWorkerParams> context) {
         init(context);
@@ -390,7 +381,6 @@
         try {
             BinaryDTSerializer.save(modelConfig, columnConfigList, baggingTrees,
                     this.validParams.get("Loss").toString(), inputCount, HDFSUtils.getFS(out), out);
-<<<<<<< HEAD
             if(isFinal) {
                 if(this.msPt != null) {
                     switch(this.msPt) {
@@ -406,8 +396,6 @@
                     }
                 }
             }
-=======
->>>>>>> e34493e5
         } catch (IOException e) {
             LOG.error("Error in writing model", e);
         }
