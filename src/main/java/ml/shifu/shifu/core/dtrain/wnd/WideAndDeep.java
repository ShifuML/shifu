--- conflicted
+++ resolved
@@ -31,13 +31,10 @@
 import java.util.Map;
 import java.util.Map.Entry;
 
-<<<<<<< HEAD
 import ml.shifu.guagua.io.Bytable;
 import ml.shifu.shifu.core.dtrain.AssertUtils;
 import ml.shifu.shifu.util.Tuple;
 
-=======
->>>>>>> c8291a3e
 /**
  * {@link WideAndDeep} graph definition which is for whole network including deep side and wide side.
  *
