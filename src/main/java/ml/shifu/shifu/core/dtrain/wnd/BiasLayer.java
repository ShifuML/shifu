/*
 * Copyright [2013-2019] PayPal Software Foundation
 *
 * Licensed under the Apache License, Version 2.0 (the "License");
 * you may not use this file except in compliance with the License.
 * You may obtain a copy of the License at
 *
 *    http://www.apache.org/licenses/LICENSE-2.0
 *
 * Unless required by applicable law or agreed to in writing, software
 * distributed under the License is distributed on an "AS IS" BASIS,
 * WITHOUT WARRANTIES OR CONDITIONS OF ANY KIND, either express or implied.
 * See the License for the specific language governing permissions and
 * limitations under the License.
 */
package ml.shifu.shifu.core.dtrain.wnd;

import ml.shifu.guagua.io.Bytable;

import java.io.DataInput;
import java.io.DataOutput;
import java.io.IOException;

/**
 * {@link BiasLayer} used in wide part of WideAndDeep architecture.
 * 
 * @author Zhang David (pengzhang@paypal.com)
 */
<<<<<<< HEAD
public class BiasLayer extends AbstractLayer<Float, Float, Float, Float> implements WeightInitializable {
=======
public class BiasLayer implements Layer<Float, Float, Float, Float>, WeightInitializer, Bytable {
>>>>>>> c8291a3e

    private float weight;

    private float wGrad;

    public BiasLayer(float weight) {
        this.weight = weight;
    }

    public BiasLayer() {
    }

    @Override
    public int getOutDim() {
        return 1;
    }

    @Override
    public Float forward(Float input) {
        return weight;
    }

    @Override
    public Float backward(Float backInput, float sig) {
        this.wGrad = backInput * sig; // no need l2 reg in bias layer
        // no need backward output computation as it is last layer.
        return backInput * weight;
    }

    public float getWeight() {
        return weight;
    }

    public void setWeight(float weight) {
        this.weight = weight;
    }

    @Override public void initWeight(InitMethod method) {
        this.weight = method.getInitialisable().initWeight();
    }

    /**
     * @return the wGrad
     */
    public float getwGrad() {
        return wGrad;
    }

    /**
     * @param wGrad
     *            the wGrad to set
     */
    public void setwGrad(float wGrad) {
        this.wGrad = wGrad;
    }

    public void initGrads() {
        this.wGrad = 0f;
    }

    /*
     * (non-Javadoc)
     * 
     * @see ml.shifu.guagua.io.Bytable#write(java.io.DataOutput)
     */
    @Override
    public void write(DataOutput out) throws IOException {
        if(this.serializationType == SerializationType.WEIGHTS
                || this.serializationType == SerializationType.MODEL_SPEC) {
            out.writeFloat(weight);
        } else if(this.serializationType == SerializationType.GRADIENTS) {
            out.writeFloat(this.wGrad);
        }
    }

    /*
     * (non-Javadoc)
     * 
     * @see ml.shifu.guagua.io.Bytable#readFields(java.io.DataInput)
     */
    @Override
    public void readFields(DataInput in) throws IOException {
        if(this.serializationType == SerializationType.WEIGHTS
                || this.serializationType == SerializationType.MODEL_SPEC) {
            this.weight = in.readFloat();
        } else if(this.serializationType == SerializationType.GRADIENTS) {
            this.wGrad = in.readFloat();
        }
    }
}<|MERGE_RESOLUTION|>--- conflicted
+++ resolved
@@ -15,8 +15,6 @@
  */
 package ml.shifu.shifu.core.dtrain.wnd;
 
-import ml.shifu.guagua.io.Bytable;
-
 import java.io.DataInput;
 import java.io.DataOutput;
 import java.io.IOException;
@@ -26,11 +24,7 @@
  * 
  * @author Zhang David (pengzhang@paypal.com)
  */
-<<<<<<< HEAD
-public class BiasLayer extends AbstractLayer<Float, Float, Float, Float> implements WeightInitializable {
-=======
-public class BiasLayer implements Layer<Float, Float, Float, Float>, WeightInitializer, Bytable {
->>>>>>> c8291a3e
+public class BiasLayer extends AbstractLayer<Float, Float, Float, Float> implements WeightInitializer {
 
     private float weight;
 
@@ -68,7 +62,8 @@
         this.weight = weight;
     }
 
-    @Override public void initWeight(InitMethod method) {
+    @Override
+    public void initWeight(InitMethod method) {
         this.weight = method.getInitialisable().initWeight();
     }
 
