/*
 * Copyright [2013-2016] PayPal Software Foundation
 *
 * Licensed under the Apache License, Version 2.0 (the "License");
 * you may not use this file except in compliance with the License.
 * You may obtain a copy of the License at
 *
 *    http://www.apache.org/licenses/LICENSE-2.0
 *
 * Unless required by applicable law or agreed to in writing, software
 * distributed under the License is distributed on an "AS IS" BASIS,
 * WITHOUT WARRANTIES OR CONDITIONS OF ANY KIND, either express or implied.
 * See the License for the specific language governing permissions and
 * limitations under the License.
 */
package ml.shifu.shifu.core.correlation;

import java.io.IOException;
import java.util.HashMap;
import java.util.HashSet;
import java.util.List;
import java.util.Map;
import java.util.Set;

import org.apache.commons.lang.StringUtils;
import org.apache.hadoop.io.IntWritable;
import org.apache.hadoop.io.LongWritable;
import org.apache.hadoop.io.Text;
import org.apache.hadoop.mapreduce.Mapper;
import org.slf4j.Logger;
import org.slf4j.LoggerFactory;

import ml.shifu.guagua.util.MemoryUtils;
import ml.shifu.guagua.util.NumberFormatUtils;
import ml.shifu.shifu.container.obj.ColumnConfig;
import ml.shifu.shifu.container.obj.ColumnConfig.ColumnFlag;
import ml.shifu.shifu.container.obj.ModelConfig;
import ml.shifu.shifu.container.obj.RawSourceData.SourceType;
import ml.shifu.shifu.core.DataPurifier;
import ml.shifu.shifu.udf.norm.PrecisionType;
import ml.shifu.shifu.util.CommonUtils;
import ml.shifu.shifu.util.Constants;
import parquet.example.data.Group;

/**
 * {@link FastCorrelationMapper} is used to compute {@link CorrelationWritable} per column per mapper.
 * 
 * <p>
 * Such {@link CorrelationWritable} is sent to reducer (only one) to merge and compute real pearson value.
 * 
 * @author Zhang David (pengzhang@paypal.com)
 */
public class FastCorrelationMapper extends Mapper<LongWritable, Object, IntWritable, CorrelationWritable> {

    private final static Logger LOG = LoggerFactory.getLogger(FastCorrelationMapper.class);

    /**
     * Default splitter used to split input record. Use one instance to prevent more news in Splitter.on.
     */
    private String dataSetDelimiter;

    /**
     * Model Config read from HDFS, be static to shared in multiple mappers
     */
    private static ModelConfig modelConfig;

    /**
     * To filter records by customized expressions
     */
    private DataPurifier dataPurifier;

    /**
     * Count in current mapper
     */
    private long count;

    /**
     * Column Config list read from HDFS, be static to shared in multiple mappers
     */
    private static List<ColumnConfig> columnConfigList;

    /**
     * For categorical feature, a map is used to save query time in execution
     */
    private Map<Integer, Map<String, Integer>> categoricalIndexMap = new HashMap<Integer, Map<String, Integer>>();

    /**
     * If compute all pairs (i, j), if false, only computes pairs (i, j) when i >= j
     */
    private boolean isComputeAll = false;

    private static boolean hasCandidates = false;

    /**
     * Output key cache to avoid new operation.
     */
    private IntWritable outputKey;

    /**
     * Correlation map with <column_idm columnInfo>
     */
    private Map<Integer, CorrelationWritable> correlationMap;

    // cache tags in set for search
    protected Set<String> posTagSet;
    protected Set<String> negTagSet;
    protected Set<String> tagSet;
    private List<Set<String>> tags;

    private PrecisionType precisionType;

    private boolean isComputeOnNorm = false;

    private synchronized static void loadConfigFiles(final Context context) {
        if(modelConfig == null) {
            LOG.info("Before loading config with memory {} in thread {}.", MemoryUtils.getRuntimeMemoryStats(),
                    Thread.currentThread().getName());
            long start = System.currentTimeMillis();
            try {
                modelConfig = CommonUtils.loadModelConfig(Constants.MODEL_CONFIG_JSON_FILE_NAME, SourceType.LOCAL);
                columnConfigList = CommonUtils.loadColumnConfigList(Constants.COLUMN_CONFIG_JSON_FILE_NAME,
                        SourceType.LOCAL);
                hasCandidates = CommonUtils.hasCandidateColumns(columnConfigList);
            } catch (IOException e) {
                throw new RuntimeException(e);
            }
            LOG.info("After loading config with time {}ms and memory {} in thread {}.",
                    (System.currentTimeMillis() - start), MemoryUtils.getRuntimeMemoryStats(),
                    Thread.currentThread().getName());
        }
    }

    @Override
    protected void setup(Context context) throws IOException, InterruptedException {
        loadConfigFiles(context);

        String precision = context.getConfiguration().get(Constants.SHIFU_PRECISION_TYPE);
        if(StringUtils.isNotBlank(precision)) {
            this.precisionType = PrecisionType.of(
                    context.getConfiguration().get(Constants.SHIFU_PRECISION_TYPE, PrecisionType.FLOAT32.toString()));
        }

        this.dataSetDelimiter = modelConfig.getDataSetDelimiter();

        this.isComputeOnNorm = Boolean
                .valueOf(context.getConfiguration().get(Constants.SHIFU_CORRELATION_ON_NORM, "false"));

        this.dataPurifier = new DataPurifier(modelConfig, columnConfigList, false);
        if(this.isComputeOnNorm) {
            String normDelimiter = CommonUtils.escapePigString(
                    context.getConfiguration().get(Constants.SHIFU_OUTPUT_DATA_DELIMITER, Constants.DEFAULT_DELIMITER));
            this.dataPurifier.setDataDelimiter(normDelimiter);
            this.dataSetDelimiter = normDelimiter;
        }

        this.isComputeAll = Boolean
                .valueOf(context.getConfiguration().get(Constants.SHIFU_CORRELATION_COMPUTE_ALL, "false"));

        this.outputKey = new IntWritable();
        this.correlationMap = new HashMap<Integer, CorrelationWritable>();

        for(ColumnConfig config: columnConfigList) {
            if(config.isCategorical()) {
                Map<String, Integer> map = new HashMap<String, Integer>();
                if(config.getBinCategory() != null) {
                    for(int i = 0; i < config.getBinCategory().size(); i++) {
                        List<String> cvals = CommonUtils.flattenCatValGrp(config.getBinCategory().get(i));
                        for(String cval: cvals) {
                            map.put(cval, i);
                        }
                    }
                }
                this.categoricalIndexMap.put(config.getColumnNum(), map);
            }
        }

        if(modelConfig != null && modelConfig.getPosTags() != null) {
            this.posTagSet = new HashSet<String>(modelConfig.getPosTags());
        }
        if(modelConfig != null && modelConfig.getNegTags() != null) {
            this.negTagSet = new HashSet<String>(modelConfig.getNegTags());
        }
        if(modelConfig != null && modelConfig.getFlattenTags() != null) {
            this.tagSet = new HashSet<String>(modelConfig.getFlattenTags());
        }

        if(modelConfig != null) {
            this.tags = modelConfig.getSetTags();
        }
    }

    @Override
    protected void map(LongWritable key, Object value, Context context) throws IOException, InterruptedException {
        String[] units = null;

        if (value instanceof Text) {
            String valueStr = value.toString();
            if(valueStr == null || valueStr.length() == 0 || valueStr.trim().length() == 0) {
                LOG.warn("Empty input.");
                return;
            }
            units = CommonUtils.split(valueStr, this.dataSetDelimiter);
        }  else if (value instanceof Group) {
            units = CommonUtils.convertGroupToArr((Group) value);
        } else {
            LOG.error("Unsupported value type or class {}.", ((value != null) ? value.getClass().getName() : null));
            return;
        }

        double[] dValues = null;

<<<<<<< HEAD
        if(!this.dataPurifier.isFilter(units)) {
=======
        if(!this.isComputeOnNorm && !this.dataPurifier.isFilter(valueStr)) {
>>>>>>> acab9678
            return;
        }

        context.getCounter(Constants.SHIFU_GROUP_COUNTER, "CNT_AFTER_FILTER").increment(1L);

        // make sampling work in correlation
        if(!this.isComputeOnNorm && Math.random() >= modelConfig.getStats().getSampleRate()) {
            return;
        }

        context.getCounter(Constants.SHIFU_GROUP_COUNTER, "CORRELATION_CNT").increment(1L);

        dValues = getDoubleArrayByRawArray(units);

        count += 1L;
        if(count % 2000L == 0) {
            LOG.info("Current records: {} in thread {}.", count, Thread.currentThread().getName());
        }

        long startO = System.currentTimeMillis();
        for(int i = 0; i < columnConfigList.size(); i++) {
            long start = System.currentTimeMillis();
            ColumnConfig columnConfig = columnConfigList.get(i);
            if(columnConfig.getColumnFlag() == ColumnFlag.Meta
                    || (hasCandidates && !ColumnFlag.Candidate.equals(columnConfig.getColumnFlag()))) {
                continue;
            }
            CorrelationWritable cw = this.correlationMap.get(columnConfig.getColumnNum());
            if(cw == null) {
                cw = new CorrelationWritable();
                this.correlationMap.put(columnConfig.getColumnNum(), cw);
            }
            cw.setColumnIndex(i);
            cw.setCount(cw.getCount() + 1d);
            cw.setSum(cw.getSum() + dValues[i]);
            double squaredSum = dValues[i] * dValues[i];
            cw.setSumSquare(cw.getSumSquare() + squaredSum);
            double[] xySum = cw.getXySum();
            if(xySum == null) {
                xySum = new double[columnConfigList.size()];
                cw.setXySum(xySum);
            }
            double[] xxSum = cw.getXxSum();
            if(xxSum == null) {
                xxSum = new double[columnConfigList.size()];
                cw.setXxSum(xxSum);
            }
            double[] yySum = cw.getYySum();
            if(yySum == null) {
                yySum = new double[columnConfigList.size()];
                cw.setYySum(yySum);
            }

            double[] adjustCount = cw.getAdjustCount();
            if(adjustCount == null) {
                adjustCount = new double[columnConfigList.size()];
                cw.setAdjustCount(adjustCount);
            }
            double[] adjustSumX = cw.getAdjustSumX();
            if(adjustSumX == null) {
                adjustSumX = new double[columnConfigList.size()];
                cw.setAdjustSumX(adjustSumX);
            }
            double[] adjustSumY = cw.getAdjustSumY();
            if(adjustSumY == null) {
                adjustSumY = new double[columnConfigList.size()];
                cw.setAdjustSumY(adjustSumY);
            }
            if(i % 1000 == 0) {
                LOG.debug("running time 1 is {}ms in thread {}", (System.currentTimeMillis() - start),
                        Thread.currentThread().getName());
            }
            start = System.currentTimeMillis();
            for(int j = (this.isComputeAll ? 0 : i); j < columnConfigList.size(); j++) {
                ColumnConfig otherColumnConfig = columnConfigList.get(j);
                if((otherColumnConfig.getColumnFlag() != ColumnFlag.Target)
                        && ((otherColumnConfig.getColumnFlag() == ColumnFlag.Meta) || (hasCandidates
                                && !ColumnFlag.Candidate.equals(otherColumnConfig.getColumnFlag())))) {
                    continue;
                }

                // only do stats on both valid values
                if(dValues[i] != Double.MIN_VALUE && dValues[j] != Double.MIN_VALUE) {
                    xySum[j] += dValues[i] * dValues[j];
                    xxSum[j] += squaredSum;
                    yySum[j] += dValues[j] * dValues[j];
                    adjustCount[j] += 1d;
                    adjustSumX[j] += dValues[i];
                    adjustSumY[j] += dValues[j];
                }
            }
            if(i % 1000 == 0) {
                LOG.debug("running time 2 is {}ms in thread {}", (System.currentTimeMillis() - start),
                        Thread.currentThread().getName());
            }
        }
        LOG.debug("running time is {}ms in thread {}", (System.currentTimeMillis() - startO),
                Thread.currentThread().getName());
    }

    private double[] getDoubleArrayByRawArray(String[] units) {
        double[] dValues = new double[columnConfigList.size()];
        for(int i = 0; i < columnConfigList.size(); i++) {
            ColumnConfig columnConfig = columnConfigList.get(i);
            if(columnConfig.getColumnFlag() == ColumnFlag.Meta) {
                // only meta columns not in correlation
                dValues[i] = 0d;
            } else if(!this.isComputeOnNorm && columnConfig.getColumnFlag() == ColumnFlag.Target) {
                if(this.tagSet.contains(units[i])) {
                    if(modelConfig.isRegression()) {
                        if(this.posTagSet.contains(units[i])) {
                            dValues[i] = 1d;
                        }
                        if(this.negTagSet.contains(units[i])) {
                            dValues[i] = 0d;
                        }
                    } else {
                        int index = -1;
                        for(int j = 0; j < tags.size(); j++) {
                            Set<String> tagSet = tags.get(j);
                            if(tagSet.contains(units[0])) {
                                index = j;
                                break;
                            }
                        }
                        dValues[i] = index;
                    }
                } else {
                    // Invalid target
                    dValues[i] = Double.MIN_VALUE;
                }
            } else {
                if(this.isComputeOnNorm || columnConfig.isNumerical()) {
                    // if missing it is set to MIN_VALUE, then try to skip rows with invalid value
                    if(units[i] == null || units[i].length() == 0) {
                        // some null values, set it to min value to avoid parsing String to improve performance
                        dValues[i] = Double.MIN_VALUE;
                    } else {
                        dValues[i] = NumberFormatUtils.getDouble(units[i], Double.MIN_VALUE);
                    }
                    if(precisionType != null) {
                        // mimic like cur precision
                        dValues[i] = ((Number) this.precisionType.to(dValues[i])).doubleValue();
                    }
                }
                if(!this.isComputeOnNorm && columnConfig.isCategorical()) {
                    if(columnConfig.getBinCategory() == null) {
                        if(System.currentTimeMillis() % 100L == 0) {
                            LOG.warn(
                                    "Column {} with null binCategory but is not meta or target column, set to 0d for correlation.",
                                    columnConfig.getColumnName());
                        }
                        dValues[i] = 0d;
                        continue;
                    }
                    Integer index = null;
                    if(units[i] != null) {
                        index = this.categoricalIndexMap.get(columnConfig.getColumnNum()).get(units[i]);
                    }
                    if(index == null || index == -1) {
                        dValues[i] = columnConfig.getBinPosRate().get(columnConfig.getBinPosRate().size() - 1);
                    } else {
                        Double binPosRate = columnConfig.getBinPosRate().get(index);
                        if(binPosRate == null) {
                            dValues[i] = columnConfig.getBinPosRate().get(columnConfig.getBinPosRate().size() - 1);
                        } else {
                            dValues[i] = binPosRate;
                        }
                    }
                }
            }
        }
        return dValues;
    }

    /**
     * Write column info to reducer for merging.
     */
    @Override
    protected void cleanup(Context context) throws IOException, InterruptedException {
        LOG.info("Final records in such thread of mapper: {}.", count);
        for(Map.Entry<Integer, CorrelationWritable> entry: this.correlationMap.entrySet()) {
            outputKey.set(entry.getKey());
            context.write(outputKey, entry.getValue());
        }
    }

}<|MERGE_RESOLUTION|>--- conflicted
+++ resolved
@@ -209,11 +209,7 @@
 
         double[] dValues = null;
 
-<<<<<<< HEAD
-        if(!this.dataPurifier.isFilter(units)) {
-=======
         if(!this.isComputeOnNorm && !this.dataPurifier.isFilter(valueStr)) {
->>>>>>> acab9678
             return;
         }
 
