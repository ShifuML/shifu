package ml.shifu.shifu.core.shuffle;

import java.io.IOException;

import org.apache.hadoop.io.IntWritable;
import org.apache.hadoop.io.LongWritable;
import org.apache.hadoop.io.NullWritable;
import org.apache.hadoop.io.Text;
import org.apache.hadoop.mapreduce.Mapper;
import org.apache.hadoop.mapreduce.Partitioner;
import org.apache.hadoop.mapreduce.Reducer;

import ml.shifu.shifu.util.Base64Utils;
import ml.shifu.shifu.util.Constants;

/**
 * Created by zhanhu on 12/31/16.
 */
public class DataShuffle {

    public static class ShuffleMapper extends Mapper<LongWritable, Text, IntWritable, Text> {

        private int shuffleSize;
        private AbstractDataMapper dataMapper;

        @Override
        public void setup(Context context) throws IOException {
            this.shuffleSize = context.getConfiguration()
                    .getInt(Constants.SHIFU_NORM_SHUFFLE_SIZE, 100);
            int targetIndex = context.getConfiguration()
                    .getInt(Constants.SHIFU_NORM_SHUFFLE_RBL_TARGET_INDEX, -1);

            if (targetIndex < 0) { // no duplicate
                dataMapper = new RandomConstDataMapper();
            } else {
                double rblRatio = context.getConfiguration()
                        .getDouble(Constants.SHIFU_NORM_SHUFFLE_RBL_RATIO, -1.0d);
                boolean rblUpdateWeight = context.getConfiguration()
                        .getBoolean(Constants.SHIFU_NORM_SHUFFLE_RBL_UPDATE_WEIGHT, false);
                String delimiter = Base64Utils.base64Decode(context.getConfiguration()
                        .get(Constants.SHIFU_OUTPUT_DATA_DELIMITER, "|"));

                if (rblUpdateWeight) { // duplicate by update weight column
                    dataMapper = new UpdateWeightDataMapper(rblRatio, targetIndex, delimiter);
                } else { // duplicate by add duplicate records
                    dataMapper = new DuplicateDataMapper(rblRatio, targetIndex, delimiter);
                }
            }
        }

        @Override
        public void map(LongWritable key, Text line, Context context) throws IOException, InterruptedException {
<<<<<<< HEAD
            dataMapper.mapData(context, line, this.shuffleSize);
=======
            int shuffleInt = this.rd.nextInt(this.shuffleSize);
            shuffleInt += this.shuffleSize * this.rd.nextInt(10000);
            // make write 10000 keys in each reducer to avoid group into one key
            IntWritable shuffleIndex = new IntWritable(shuffleInt);
            context.write(shuffleIndex, line);
>>>>>>> 6db06689
        }
    }

    public static class ShuffleReducer extends Reducer<IntWritable, Text, NullWritable, Text> {

        @Override
        public void reduce(IntWritable key, Iterable<Text> iterable, Context context)
                throws IOException, InterruptedException {
            for(Text record: iterable) {
                context.write(NullWritable.get(), record);
            }
        }

    }

    public static class KvalPartitioner extends Partitioner<IntWritable, Text> {
        @Override
        public int getPartition(IntWritable key, Text text, int numReduceTasks) {
            return key.get() % numReduceTasks;
        }
    }
}<|MERGE_RESOLUTION|>--- conflicted
+++ resolved
@@ -50,15 +50,7 @@
 
         @Override
         public void map(LongWritable key, Text line, Context context) throws IOException, InterruptedException {
-<<<<<<< HEAD
             dataMapper.mapData(context, line, this.shuffleSize);
-=======
-            int shuffleInt = this.rd.nextInt(this.shuffleSize);
-            shuffleInt += this.shuffleSize * this.rd.nextInt(10000);
-            // make write 10000 keys in each reducer to avoid group into one key
-            IntWritable shuffleIndex = new IntWritable(shuffleInt);
-            context.write(shuffleIndex, line);
->>>>>>> 6db06689
         }
     }
 
