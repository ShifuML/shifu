<<<<<<< HEAD
/*
 * Copyright [2012-2014] PayPal Software Foundation
 *
 * Licensed under the Apache License, Version 2.0 (the "License");
 * you may not use this file except in compliance with the License.
 * You may obtain a copy of the License at
 *
 *    http://www.apache.org/licenses/LICENSE-2.0
 *
 * Unless required by applicable law or agreed to in writing, software
 * distributed under the License is distributed on an "AS IS" BASIS,
 * WITHOUT WARRANTIES OR CONDITIONS OF ANY KIND, either express or implied.
 * See the License for the specific language governing permissions and
 * limitations under the License.
 */
package ml.shifu.shifu.core.processor;

import ml.shifu.shifu.actor.AkkaSystemExecutor;
import ml.shifu.shifu.column.NSColumn;
import ml.shifu.shifu.container.obj.ColumnConfig;
import ml.shifu.shifu.container.obj.EvalConfig;
import ml.shifu.shifu.container.obj.ModelBasicConf;
import ml.shifu.shifu.container.obj.PerformanceResult;
import ml.shifu.shifu.container.obj.RawSourceData.SourceType;
import ml.shifu.shifu.core.ConfusionMatrix;
import ml.shifu.shifu.core.PerformanceEvaluator;
import ml.shifu.shifu.core.Scorer;
import ml.shifu.shifu.core.dtrain.CommonConstants;
import ml.shifu.shifu.core.dtrain.dt.IndependentTreeModel;
import ml.shifu.shifu.core.eval.GainChart;
import ml.shifu.shifu.core.model.ModelSpec;
import ml.shifu.shifu.core.validator.ModelInspector.ModelStep;
import ml.shifu.shifu.exception.ShifuErrorCode;
import ml.shifu.shifu.exception.ShifuException;
import ml.shifu.shifu.fs.ShifuFileUtils;
import ml.shifu.shifu.pig.PigExecutor;
import ml.shifu.shifu.util.*;
import org.apache.commons.collections.CollectionUtils;
import org.apache.commons.io.FileUtils;
import org.apache.commons.io.IOUtils;
import org.apache.commons.lang.StringUtils;
import org.apache.hadoop.fs.Path;
import org.apache.pig.tools.pigstats.JobStats;
import org.apache.pig.tools.pigstats.PigStats;
import org.encog.ml.BasicML;
import org.slf4j.Logger;
import org.slf4j.LoggerFactory;

import java.io.*;
import java.util.*;
import java.util.concurrent.CountDownLatch;
import java.util.stream.Collectors;

/**
 * EvalModelProcessor class
 */
public class EvalModelProcessor extends BasicModelProcessor implements Processor {

    /**
     * log object
     */
    private final static Logger LOG = LoggerFactory.getLogger(EvalModelProcessor.class);

    /**
     * Step for evaluation
     */
    public enum EvalStep {
        LIST, NEW, DELETE, RUN, PERF, SCORE, AUDIT, CONFMAT, NORM, GAINCHART;
    }

    public static final String NOSORT = "NOSORT";
    public static final String EXPECT_AUDIT_CNT = "EXPECT_AUDIT_CNT";

    private String evalName = null;

    private EvalStep evalStep;

    private long evalRecords = 0l;

    private static final Random RANDOM = new Random();

    /**
     * Constructor
     * 
     * @param step
     *            the evaluation step
     */
    public EvalModelProcessor(EvalStep step) {
        this.evalStep = step;
    }

    public EvalModelProcessor(EvalStep step, Map<String, Object> otherConfigs) {
        this.evalStep = step;
        super.otherConfigs = otherConfigs;
    }

    /**
     * Constructor
     * 
     * @param step
     *            the evaluation step
     * @param name
     *            the evaluation name
     */
    public EvalModelProcessor(EvalStep step, String name) {
        this.evalName = name;
        this.evalStep = step;
    }

    /**
     * Constructor
     *
     * @param step
     *            the evaluation step
     * @param name
     *            the evaluation name
     * @param params
     *            the command params
     */
    public EvalModelProcessor(EvalStep step, String name, Map<String, Object> params) {
        this(step, name);
        this.params = params;
    }

    /**
     * Runner for evaluation
     */
    @Override
    public int run() throws Exception {
        LOG.info("Step Start: eval");
        long start = System.currentTimeMillis();
        try {
            setUp(ModelStep.EVAL);
            syncDataToHdfs(modelConfig.getDataSet().getSource());

            switch(evalStep) {
                case LIST:
                    listEvalSet();
                    break;
                case NEW:
                    createNewEval(evalName);
                    break;
                case DELETE:
                    deleteEvalSet(evalName);
                    break;
                case RUN:
                    runEval(getEvalConfigListFromInput());
                    break;
                case NORM:
                    runNormalize(getEvalConfigListFromInput());
                    break;
                case PERF:
                    // FIXME, here should be failed because of this.evalRecords is 0. how to fix it
                    runPerformance(getEvalConfigListFromInput());
                    break;
                case SCORE:
                    runScore(getEvalConfigListFromInput());
                    break;
                case AUDIT:
                    runGenAudit(getEvalConfigListFromInput());
                    break;
                case CONFMAT:
                    // FIXME, here should be failed
                    runConfusionMatrix(getEvalConfigListFromInput());
                    break;
                default:
                    break;
            }

            syncDataToHdfs(modelConfig.getDataSet().getSource());

            clearUp(ModelStep.EVAL);
        } catch (ShifuException e) {
            LOG.error("Error:" + e.getError().toString() + "; msg:" + e.getMessage(), e);
            return -1;
        } catch (Exception e) {
            LOG.error("Error:" + e.getMessage(), e);
            return -1;
        }
        LOG.info("Step Finished: eval with {} ms", (System.currentTimeMillis() - start));
        return 0;
    }

    private void deleteEvalSet(String evalSetName) {
        EvalConfig evalConfig = modelConfig.getEvalConfigByName(evalSetName);
        if(evalConfig == null) {
            LOG.error("{} eval set doesn't exist.", evalSetName);
        } else {
            modelConfig.getEvals().remove(evalConfig);
            try {
                saveModelConfig();
            } catch (IOException e) {
                throw new ShifuException(ShifuErrorCode.ERROR_WRITE_MODELCONFIG, e);
            }
            LOG.info("Done. Delete eval set - " + evalSetName);
        }
    }

    private void listEvalSet() {
        List<EvalConfig> evals = modelConfig.getEvals();
        if(CollectionUtils.isNotEmpty(evals)) {
            LOG.info("There are {} eval sets.", evals.size());
            for(EvalConfig evalConfig: evals) {
                LOG.info("\t - {}", evalConfig.getName());
            }
        }
    }

    private List<EvalConfig> getEvalConfigListFromInput() {
        List<EvalConfig> evalSetList = new ArrayList<EvalConfig>();

        if(StringUtils.isNotBlank(evalName)) {
            String[] evalList = evalName.split(",");
            for(String eval: evalList) {
                EvalConfig evalConfig = modelConfig.getEvalConfigByName(eval);
                if(evalConfig == null) {
                    LOG.error("The evalset - " + eval + " doesn't exist!");
                } else {
                    evalSetList.add(evalConfig);
                }
            }
        } else {
            evalSetList = modelConfig.getEvals();
            if(CollectionUtils.isEmpty(evalSetList)) {
                throw new ShifuException(ShifuErrorCode.ERROR_MODEL_EVALSET_DOESNT_EXIST);
            }
        }

        return evalSetList;
    }

    /**
     * run score only
     * 
     * @param evalSetList
     *            eval config list
     * @throws IOException
     *             any io exception
     */
    private void runScore(List<EvalConfig> evalSetList) throws IOException {
        // do the validation before scoring the data set
        for(EvalConfig evalConfig: evalSetList) {
            validateEvalColumnConfig(evalConfig);
        }

        // do it only once
        syncDataToHdfs(evalSetList);

        if(Environment.getBoolean(Constants.SHIFU_EVAL_PARALLEL, true) && modelConfig.isMapReduceRunMode()
                && evalSetList.size() > 1) {
            // run in parallel
            int parallelNum = Environment.getInt(Constants.SHIFU_EVAL_PARALLEL_NUM, 5);
            if(parallelNum <= 0 || parallelNum > 100) {
                throw new IllegalArgumentException(Constants.SHIFU_EVAL_PARALLEL_NUM
                        + " in shifuconfig should be in (0, 100], by default it is 5.");
            }

            int evalSize = evalSetList.size();
            int mod = evalSize % parallelNum;
            int batch = evalSize / parallelNum;
            batch = (mod == 0 ? batch : (batch + 1));

            for(int i = 0; i < batch; i++) {
                int batchSize = (mod != 0 && i == (batch - 1)) ? mod : parallelNum;
                // lunch current batch size
                LOG.info("Starting to run eval score in {}/{} round", (i + 1), batch);
                final CountDownLatch cdl = new CountDownLatch(batchSize);
                for(int j = 0; j < batchSize; j++) {
                    int currentIndex = i * parallelNum + j;
                    final EvalConfig config = evalSetList.get(currentIndex);
                    // save tmp models
                    Thread evalRunThread = new Thread(new Runnable() {
                        @Override
                        public void run() {
                            try {
                                runScore(config);
                            } catch (IOException e) {
                                LOG.error("Exception in eval score:", e);
                            } catch (Exception e) {
                                LOG.error("Exception in eval score:", e);
                            }
                            cdl.countDown();
                        }
                    }, config.getName());
                    // print eval name to log4j console to make each one is easy to be get from logs
                    evalRunThread.start();

                    // each one sleep 4s to avoid conflict in initialization
                    try {
                        Thread.sleep(4000);
                    } catch (InterruptedException e) {
                        Thread.currentThread().interrupt();
                    }
                }

                LOG.info("Starting to wait eval score in {}/{} round", (i + 1), batch);
                // await all threads done
                try {
                    cdl.await();
                } catch (InterruptedException e) {
                    Thread.currentThread().interrupt();
                }
                LOG.info("Finish eval score in {}/{} round", (i + 1), batch);
            }
            LOG.info("Finish all eval score parallel running with eval size {}.", evalSize);
        } else {
            // for old sequential runs
            for(final EvalConfig config: evalSetList) {
                runScore(config);
            }
        }
    }

    /**
     * Run score only
     * 
     * @param config
     *            the eval config instance
     * @throws IOException
     *             any io exception
     */
    private void runScore(EvalConfig config) throws IOException {
        // create evalset home directory firstly in local file system
        // PathFinder pathFinder = new PathFinder(modelConfig);
        // String evalSetPath = pathFinder.getEvalSetPath(config, SourceType.LOCAL);
        // FileUtils.forceMkdir(new File(evalSetPath));
        // syncDataToHdfs(config.getDataSet().getSource());

        switch(modelConfig.getBasic().getRunMode()) {
            case DIST:
            case MAPRED:
                runDistScore(config);
                break;
            case LOCAL:
                runAkkaScore(config);
                break;
            default:
                break;
        }
    }

    /**
     * Run normalization against the evaluation data sets based on existing ColumnConfig.json which is from training
     * data set.
     * 
     * @param evalConfigList
     *            the eval config list
     * @throws IOException
     *             any io exception
     */
    private void runNormalize(List<EvalConfig> evalConfigList) throws IOException {
        for(EvalConfig evalConfig: evalConfigList) {
            runNormalize(evalConfig);
        }
    }

    /**
     * Run normalization against the evaluation data set based on existing ColumnConfig.json which is from training
     * data set.
     * 
     * @param evalConfig
     *            the eval config instance
     * @throws IOException
     *             when any IO exception
     * @throws IllegalArgumentException
     *             if LOCAL run mode
     */
    private void runNormalize(EvalConfig evalConfig) throws IOException {
        String evalSetPath = super.pathFinder.getEvalSetPath(evalConfig, SourceType.LOCAL);
        FileUtils.forceMkdir(new File(evalSetPath));
        syncDataToHdfs(evalConfig.getDataSet().getSource());

        switch(modelConfig.getBasic().getRunMode()) {
            case DIST:
            case MAPRED:
                runPigNormalize(evalConfig);
                break;
            case LOCAL:
            default:
                throw new IllegalArgumentException("Eval norm doesn't support LOCAL run mode.");
        }
    }

    /**
     * run pig mode scoring
     * 
     * @param evalConfig
     *            the name for evaluation
     * @throws IOException
     *             any io exception
     */
    @SuppressWarnings("deprecation")
    private ScoreStatus runDistScore(EvalConfig evalConfig) throws IOException {
        // clean up output directories
        SourceType sourceType = evalConfig.getDataSet().getSource();

        ShifuFileUtils.deleteFile(pathFinder.getEvalNormalizedPath(evalConfig), sourceType);
        ShifuFileUtils.deleteFile(pathFinder.getEvalScorePath(evalConfig), sourceType);
        ShifuFileUtils.deleteFile(pathFinder.getEvalPerformancePath(evalConfig), sourceType);

        // prepare special parameters and execute pig
        Map<String, String> paramsMap = new HashMap<String, String>();

        paramsMap.put(Constants.SOURCE_TYPE, sourceType.toString());
        paramsMap.put("pathEvalRawData", evalConfig.getDataSet().getDataPath());
        paramsMap.put("pathEvalNormalized", pathFinder.getEvalNormalizedPath(evalConfig));
        paramsMap.put("pathEvalScore", pathFinder.getEvalScorePath(evalConfig));
        paramsMap.put("pathEvalPerformance", pathFinder.getEvalPerformancePath(evalConfig));
        paramsMap.put("eval_set_name", evalConfig.getName());
        paramsMap.put("delimiter", CommonUtils.escapePigString(evalConfig.getDataSet().getDataDelimiter()));
        paramsMap.put("columnIndex", evalConfig.getPerformanceScoreSelector().trim());
        paramsMap.put("scale",
                Environment.getProperty(Constants.SHIFU_SCORE_SCALE, Integer.toString(Scorer.DEFAULT_SCORE_SCALE)));

        String expressionsAsString = super.modelConfig.getSegmentFilterExpressionsAsString();
        Environment.getProperties().put("shifu.segment.expressions", expressionsAsString);

        String pigScript = "scripts/Eval.pig";
        Map<String, String> confMap = new HashMap<String, String>();

        // max min score folder
        String maxMinScoreFolder = ShifuFileUtils.getFileSystemBySourceType(sourceType).makeQualified(new Path(
                "tmp" + File.separator + "maxmin_score_" + System.currentTimeMillis() + "_" + RANDOM.nextLong()))
                .toString();
        confMap.put(Constants.SHIFU_EVAL_MAXMIN_SCORE_OUTPUT, maxMinScoreFolder);
        if(modelConfig.isClassification() ||
                (isNoSort() && (EvalStep.SCORE.equals(this.evalStep) || EvalStep.AUDIT.equals(this.evalStep)))) {
            pigScript = "scripts/EvalScore.pig";
        }
        try {
            PigExecutor.getExecutor().submitJob(modelConfig, pathFinder.getScriptPath(pigScript), paramsMap,
                    evalConfig.getDataSet().getSource(), confMap, super.pathFinder);
        } catch (IOException e) {
            throw new ShifuException(ShifuErrorCode.ERROR_RUNNING_PIG_JOB, e);
        } catch (Throwable e) {
            throw new RuntimeException(e);
        }

        Iterator<JobStats> iter = PigStats.get().getJobGraph().iterator();

        while(iter.hasNext()) {
            JobStats jobStats = iter.next();
            long evalRecords = jobStats.getHadoopCounters().getGroup(Constants.SHIFU_GROUP_COUNTER)
                    .getCounter(Constants.COUNTER_RECORDS);
            LOG.info("Total valid eval records is : {}", evalRecords);
            // If no basic record counter, check next one
            if(evalRecords == 0L) {
                continue;
            }
            this.evalRecords = evalRecords;

            long pigPosTags = jobStats.getHadoopCounters().getGroup(Constants.SHIFU_GROUP_COUNTER)
                    .getCounter(Constants.COUNTER_POSTAGS);
            long pigNegTags = jobStats.getHadoopCounters().getGroup(Constants.SHIFU_GROUP_COUNTER)
                    .getCounter(Constants.COUNTER_NEGTAGS);
            double pigPosWeightTags = jobStats.getHadoopCounters().getGroup(Constants.SHIFU_GROUP_COUNTER)
                    .getCounter(Constants.COUNTER_WPOSTAGS) / (Constants.EVAL_COUNTER_WEIGHT_SCALE * 1.0d);
            double pigNegWeightTags = jobStats.getHadoopCounters().getGroup(Constants.SHIFU_GROUP_COUNTER)
                    .getCounter(Constants.COUNTER_WNEGTAGS) / (Constants.EVAL_COUNTER_WEIGHT_SCALE * 1.0d);

            LOG.info("Total positive record count is : {}", pigPosTags);
            LOG.info("Total negative record count is : {}", pigNegTags);
            LOG.info("Total weighted positive record count is : {}", pigPosWeightTags);
            LOG.info("Total weighted negative record count is : {}", pigNegWeightTags);

            long totalRunTime = jobStats.getHadoopCounters().getGroup(Constants.SHIFU_GROUP_COUNTER)
                    .getCounter(Constants.TOTAL_MODEL_RUNTIME);

            LOG.info("Avg SLA for eval model scoring is {} micro seconds", totalRunTime / evalRecords);

            double maxScore = Integer.MIN_VALUE;
            double minScore = Integer.MAX_VALUE;
            if(modelConfig.isRegression()) {
                double[] maxMinScores = locateMaxMinScoreFromFile(sourceType, maxMinScoreFolder);
                maxScore = maxMinScores[0];
                minScore = maxMinScores[1];
                LOG.info("Raw max score is {}, raw min score is {}", maxScore, minScore);
                ShifuFileUtils.deleteFile(maxMinScoreFolder, sourceType);
            }
            // only one pig job with such counters, return
            return new ScoreStatus(pigPosTags, pigNegTags, pigPosWeightTags, pigNegWeightTags, maxScore, minScore,
                    evalRecords);
        }
        return null;
    }

    private double[] locateMaxMinScoreFromFile(SourceType sourceType, String maxMinScoreFolder) throws IOException {
        List<Scanner> scanners = null;
        double maxScore = Double.MIN_VALUE;
        double minScore = Double.MAX_VALUE;
        try {
            // here only works for 1 reducer
            scanners = ShifuFileUtils.getDataScanners(maxMinScoreFolder, sourceType);
            for(Scanner scanner: scanners) {
                if(scanner.hasNext()) {
                    String line = scanner.nextLine().trim();
                    String[] splits = line.split(",");
                    if(splits.length >= 2) {
                        double localMaxScore = Double.parseDouble(splits[0]);
                        if(maxScore < localMaxScore) {
                            maxScore = localMaxScore;
                        }

                        Double localMinScore = Double.parseDouble(splits[1]);
                        if(minScore > localMinScore) {
                            minScore = localMinScore;
                        }
                    }
                }
            }
        } finally {
            if(scanners != null) {
                for(Scanner scanner: scanners) {
                    if(scanner != null) {
                        scanner.close();
                    }
                }
            }
        }
        return new double[] { maxScore, minScore };
    }

    /**
     * Normalize evaluation dataset based on pig distributed solution.
     * 
     * @param evalConfig
     *            eval config instance
     * @throws IOException
     *             any io exception
     */
    private void runPigNormalize(EvalConfig evalConfig) throws IOException {
        SourceType sourceType = evalConfig.getDataSet().getSource();

        // clean up output directories
        ShifuFileUtils.deleteFile(pathFinder.getEvalNormalizedPath(evalConfig), sourceType);

        // prepare special parameters and execute pig
        Map<String, String> paramsMap = new HashMap<String, String>();

        paramsMap.put(Constants.SOURCE_TYPE, sourceType.toString());
        paramsMap.put("pathEvalRawData", evalConfig.getDataSet().getDataPath());
        paramsMap.put("pathEvalNormalized", pathFinder.getEvalNormalizedPath(evalConfig));
        paramsMap.put("eval_set_name", evalConfig.getName());
        paramsMap.put("delimiter", evalConfig.getDataSet().getDataDelimiter());
        paramsMap.put("scale",
                Environment.getProperty(Constants.SHIFU_SCORE_SCALE, Integer.toString(Scorer.DEFAULT_SCORE_SCALE)));
        paramsMap.put(Constants.STRICT_MODE, Boolean.toString(isStrict()));
        
        String expressionsAsString = super.modelConfig.getSegmentFilterExpressionsAsString();
        Environment.getProperties().put("shifu.segment.expressions", expressionsAsString);

        String pigScript = "scripts/EvalNorm.pig";

        try {
            PigExecutor.getExecutor().submitJob(modelConfig, pathFinder.getScriptPath(pigScript), paramsMap,
                    evalConfig.getDataSet().getSource());
        } catch (IOException e) {
            throw new ShifuException(ShifuErrorCode.ERROR_RUNNING_PIG_JOB, e);
        } catch (Throwable e) {
            throw new RuntimeException(e);
        }
    }

    /**
     * run akka mode scoring
     * 
     * @param config
     *            the name for evaluation
     * @throws IOException
     *             any io exception
     */
    private void runAkkaScore(EvalConfig config) throws IOException {
        SourceType sourceType = config.getDataSet().getSource();
        List<Scanner> scanners = ShifuFileUtils
                .getDataScanners(ShifuFileUtils.expandPath(config.getDataSet().getDataPath(), sourceType), sourceType);

        AkkaSystemExecutor.getExecutor().submitModelEvalJob(modelConfig,
                ShifuFileUtils.searchColumnConfig(config, this.columnConfigList), config, scanners);

        // FIXME A bug here in local mode, compute eval records please
        // this.evalRecords = ...;
        closeScanners(scanners);
    }

    /**
     * Create a evaluation with <code>name</code>
     * 
     * @param name
     *            - the evaluation set name
     * @throws IOException
     *             any io exception
     */
    private void createNewEval(String name) throws IOException {
        EvalConfig evalConfig = modelConfig.getEvalConfigByName(name);
        if(evalConfig != null) {
            throw new ShifuException(ShifuErrorCode.ERROR_MODEL_EVALSET_ALREADY_EXIST,
                    "EvalSet - " + name + " already exists in ModelConfig. Please use another evalset name");
        }

        evalConfig = new EvalConfig();
        evalConfig.setName(name);
        evalConfig.setDataSet(modelConfig.getDataSet().cloneRawSourceData());
        // create empty <EvalSetName>Score.meta.column.names
        ShifuFileUtils.createFileIfNotExists(
                new Path(evalConfig.getName() + Constants.DEFAULT_CHAMPIONSCORE_META_COLUMN_FILE).toString(),
                SourceType.LOCAL);

        // create empty <EvalSetName>.meta.column.names
        String namesFilePath = Constants.COLUMN_META_FOLDER_NAME + File.separator + evalConfig.getName() + "."
                + Constants.DEFAULT_META_COLUMN_FILE;
        ShifuFileUtils.createFileIfNotExists(new Path(namesFilePath).toString(), SourceType.LOCAL);
        evalConfig.getDataSet().setMetaColumnNameFile(namesFilePath);

        modelConfig.getEvals().add(evalConfig);

        try {
            saveModelConfig();
        } catch (IOException e) {
            throw new ShifuException(ShifuErrorCode.ERROR_WRITE_MODELCONFIG, e);
        }
        LOG.info("Create Eval - " + name);
    }

    /**
     * Running evaluation including scoring and performance evaluation two steps.
     * 
     * <p>
     * This function will switch to pig or akka evaluation depends on the modelConfig running mode
     * 
     * @throws IOException
     *             any exception in running pig evaluation or akka evaluation
     */
    private void runEval(List<EvalConfig> evalSetList) throws IOException {
        // do it only once
        syncDataToHdfs(evalSetList);

        // validation for score column
        for(EvalConfig evalConfig: evalSetList) {
            List<String> scoreMetaColumns = evalConfig.getScoreMetaColumns(modelConfig);
            if(scoreMetaColumns.size() > 5) {
                LOG.error(
                        "Starting from 0.10.x, 'scoreMetaColumns' is used for benchmark score columns and limited to at most 5.");
                LOG.error(
                        "If meta columns are set in file of 'scoreMetaColumns', please move meta column config to 'eval#dataSet#metaColumnNameFile' part.");
                LOG.error(
                        "If 'eval#dataSet#metaColumnNameFile' is duplicated with training 'metaColumnNameFile', you can rename it to another file with different name.");
                return;
            }
        }

        if(Environment.getBoolean(Constants.SHIFU_EVAL_PARALLEL, true) && modelConfig.isMapReduceRunMode()
                && evalSetList.size() > 1) {
            // run in parallel
            int parallelNum = Environment.getInt(Constants.SHIFU_EVAL_PARALLEL_NUM, 5);
            if(parallelNum <= 0 || parallelNum > 100) {
                throw new IllegalArgumentException(Constants.SHIFU_EVAL_PARALLEL_NUM
                        + " in shifuconfig should be in (0, 100], by default it is 5.");
            }

            int evalSize = evalSetList.size();
            int mod = evalSize % parallelNum;
            int batch = evalSize / parallelNum;
            batch = (mod == 0 ? batch : (batch + 1));

            for(int i = 0; i < batch; i++) {
                int batchSize = (mod != 0 && i == (batch - 1)) ? mod : parallelNum;
                // lunch current batch size
                LOG.info("Starting to run eval score in {}/{} round", (i + 1), batch);
                final CountDownLatch cdl = new CountDownLatch(batchSize);
                for(int j = 0; j < batchSize; j++) {
                    int currentIndex = i * parallelNum + j;
                    final EvalConfig config = evalSetList.get(currentIndex);
                    // save tmp models
                    Thread evalRunThread = new Thread(new Runnable() {
                        @Override
                        public void run() {
                            try {
                                runEval(config);
                            } catch (IOException e) {
                                LOG.error("Exception in eval:", e);
                            } catch (Exception e) {
                                LOG.error("Exception in eval:", e);
                            }
                            cdl.countDown();
                        }
                    }, config.getName());
                    // print eval name to log4j console to make each one is easy to be get from logs
                    evalRunThread.start();

                    // each one sleep 3s to avoid conflict in initialization
                    try {
                        Thread.sleep(3000);
                    } catch (InterruptedException e) {
                        Thread.currentThread().interrupt();
                    }
                }

                LOG.info("Starting to wait eval in {}/{} round", (i + 1), batch);
                // await all threads done
                try {
                    cdl.await();
                } catch (InterruptedException e) {
                    Thread.currentThread().interrupt();
                }
                LOG.info("Finish eval in {}/{} round", (i + 1), batch);
            }
            LOG.info("Finish all eval parallel running with eval size {}.", evalSize);
        } else {
            // for old sequential runs
            for(EvalConfig evalConfig: evalSetList) {
                runEval(evalConfig);
            }
        }
    }

    @SuppressWarnings("deprecation")
    private void validateEvalColumnConfig(EvalConfig evalConfig) throws IOException {
        if(this.columnConfigList == null) {
            return;
        }

        String[] evalColumnNames = null;

        if(StringUtils.isNotBlank(evalConfig.getDataSet().getHeaderPath())) {
            String delimiter = StringUtils.isBlank(evalConfig.getDataSet().getHeaderDelimiter()) // get header delimiter
                    ? evalConfig.getDataSet().getDataDelimiter()
                    : evalConfig.getDataSet().getHeaderDelimiter();
            evalColumnNames = CommonUtils.getHeaders(evalConfig.getDataSet().getHeaderPath(), delimiter,
                    evalConfig.getDataSet().getSource());
        } else {
            String delimiter = StringUtils.isBlank(evalConfig.getDataSet().getHeaderDelimiter()) // get header delimiter
                    ? evalConfig.getDataSet().getDataDelimiter() : evalConfig.getDataSet().getHeaderDelimiter();
            String[] fields = CommonUtils.takeFirstLine(evalConfig.getDataSet().getDataPath(), delimiter,
                    evalConfig.getDataSet().getSource());
            // first line of data meaning second line in data files excluding first header line
            String[] dataInFirstLine = CommonUtils.takeFirstTwoLines(evalConfig.getDataSet().getDataPath(), delimiter,
                    evalConfig.getDataSet().getSource())[1];
            if(dataInFirstLine != null && fields.length != dataInFirstLine.length) {
                throw new IllegalArgumentException(
                        "Eval header length and eval data length are not consistent, please check you header setting and data set setting in eval.");
            }

            // replace empty and / to _ to avoid pig column schema parsing issue, all columns with empty
            // char or / in its name in shifu will be replaced;
            for(int i = 0; i < fields.length; i++) {
                fields[i] = CommonUtils.normColumnName(fields[i]);
            }
            evalColumnNames = fields;
            // for(int i = 0; i < fields.length; i++) {
            // evalColumnNames[i] = CommonUtils.getRelativePigHeaderColumnName(fields[i]);
            // }
            LOG.warn("No header path is provided, we will try to read first line and detect schema.");
            LOG.warn("Schema in ColumnConfig.json are named as first line of data set path.");
        }

        Set<NSColumn> names = new HashSet<NSColumn>();
        for(String evalColumnName: evalColumnNames) {
            names.add(new NSColumn(evalColumnName));
        }

        String filterExpressions = super.modelConfig.getSegmentFilterExpressionsAsString();
        if(StringUtils.isNotBlank(filterExpressions)) {
            int segFilterSize = CommonUtils.split(filterExpressions,
                    Constants.SHIFU_STATS_FILTER_EXPRESSIONS_DELIMETER).length;
            for(int i = 0; i < segFilterSize; i++) {
                for(int j = 0; j < evalColumnNames.length; j++) {
                    names.add(new NSColumn(evalColumnNames[j] + "_" + (i + 1)));
                }
            }
        }
        if(Constants.GENERIC.equalsIgnoreCase(modelConfig.getAlgorithm())
                || Constants.TENSORFLOW.equalsIgnoreCase(modelConfig.getAlgorithm())
                || CommonUtils.isWDLModel(modelConfig.getAlgorithm())) {
            // TODO correct this logic
            return;
        }
        List<BasicML> models = ModelSpecLoaderUtils.loadBasicModels(modelConfig, evalConfig, SourceType.LOCAL,
                evalConfig.getGbtConvertToProb(), evalConfig.getGbtScoreConvertStrategy());
        if(CollectionUtils.isNotEmpty(models)) {
            validateFinalColumns(evalConfig, this.modelConfig.getModelSetName(), false, this.columnConfigList, names);
        }

        String evalTargetName = modelConfig.getTargetColumnName(evalConfig, null);
        NSColumn targetColumn = new NSColumn(evalTargetName);
        if(StringUtils.isNotBlank(evalTargetName) && !names.contains(targetColumn)
                && !names.contains(new NSColumn(targetColumn.getSimpleName()))) {
            throw new IllegalArgumentException("Target column " + evalTargetName
                    + " does not exist in - " + evalConfig.getDataSet().getHeaderPath());
        }

        NSColumn weightColumn = new NSColumn(evalConfig.getDataSet().getWeightColumnName());
        if(StringUtils.isNotBlank(evalConfig.getDataSet().getWeightColumnName()) && !names.contains(weightColumn)
                && !names.contains(new NSColumn(weightColumn.getSimpleName()))) {
            throw new IllegalArgumentException("Weight column " + evalConfig.getDataSet().getWeightColumnName()
                    + " does not exist in - " + evalConfig.getDataSet().getHeaderPath());
        }

        List<ModelSpec> subModels = ModelSpecLoaderUtils.loadSubModels(modelConfig, this.columnConfigList, evalConfig,
                SourceType.LOCAL, evalConfig.getGbtConvertToProb(), evalConfig.getGbtScoreConvertStrategy());
        if(CollectionUtils.isNotEmpty(subModels)) {
            for(ModelSpec modelSpec: subModels) {
                validateFinalColumns(evalConfig, modelSpec.getModelName(), true, modelSpec.getColumnConfigList(),
                        names);
            }
        }
    }

    private void validateFinalColumns(EvalConfig evalConfig, String modelName, boolean isSubModel,
            List<ColumnConfig> columnConfigs, Set<NSColumn> names) {
        for(ColumnConfig config: columnConfigs) {
            NSColumn nsColumn = new NSColumn(config.getColumnName());
            if(config.isFinalSelect() && !names.contains(nsColumn)
                    && !names.contains(new NSColumn(nsColumn.getSimpleName()))) {
                throw new IllegalArgumentException(
                        "Final selected column " + config.getColumnName() + " in " + (isSubModel ? "sub[" : "current[")
                                + modelName + "]" + " does not exist in - " + evalConfig.getDataSet().getHeaderPath());
            }
        }
    }

    /**
     * Run evaluation per EvalConfig.
     * 
     * @param evalConfig
     *            the evaluation config instance.
     * @throws IOException
     *             when any IO exception
     */
    private void runEval(EvalConfig evalConfig) throws IOException {
        // create evalset home directory firstly in local file system
        synchronized(this) {
            validateEvalColumnConfig(evalConfig);
            // String evalSetPath = pathFinder.getEvalSetPath(evalConfig, SourceType.LOCAL);
            // FileUtils.forceMkdir(new File(evalSetPath));
            // syncDataToHdfs(evalConfig.getDataSet().getSource());
        }

        // each one sleep 8s to avoid conflict in initialization
        try {
            Thread.sleep(8000);
        } catch (InterruptedException e) {
            Thread.currentThread().interrupt();
        }

        switch(modelConfig.getBasic().getRunMode()) {
            case DIST:
            case MAPRED:
                runDistEval(evalConfig);
                break;
            case LOCAL:
                runAkkaEval(evalConfig);
                break;
            default:
                break;
        }
    }

    @SuppressWarnings("deprecation")
    private boolean isGBTNotConvertToProb(EvalConfig evalConfig) {
        if(CommonConstants.GBT_ALG_NAME.equalsIgnoreCase(modelConfig.getTrain().getAlgorithm())) {
            if(IndependentTreeModel.isValidGbtScoreConvertStrategy(evalConfig.getGbtScoreConvertStrategy())) {
                if(Constants.GBT_SCORE_RAW_CONVETER.equalsIgnoreCase(evalConfig.getGbtScoreConvertStrategy())) {
                    return true;
                }
            } else {
                // if score strategy not set, check deprecated parameter getGbtConvertToProb
                if(!evalConfig.getGbtConvertToProb()) {
                    return true;
                }
            }
        }
        return false;
    }

    /**
     * Run distributed version of evaluation and performance review.
     * 
     * @param evalConfig
     *            the evaluation instance
     * @throws IOException
     *             when any exception in delete the old tmp files
     */
    private void runDistEval(EvalConfig evalConfig) throws IOException {
        ScoreStatus ss = runDistScore(evalConfig);

        List<String> scoreMetaColumns = evalConfig.getScoreMetaColumns(modelConfig);
        if(scoreMetaColumns == null || scoreMetaColumns.isEmpty() || !modelConfig.isRegression()) {
            // if no any champion score column set, go to previous evaluation with only challendge model
            runConfusionMatrix(evalConfig, ss, isGBTNotConvertToProb(evalConfig));
            return;
        }

        // 1. Get challenge model performance
        PerformanceResult challengeModelPerformance = runConfusionMatrix(evalConfig, ss,
                pathFinder.getEvalScorePath(evalConfig), pathFinder.getEvalPerformancePath(evalConfig), false, false,
                isGBTNotConvertToProb(evalConfig));

        List<PerformanceResult> prList = new ArrayList<PerformanceResult>();
        prList.add(challengeModelPerformance);

        // 2. Get all champion model performance
        List<String> names = new ArrayList<String>();
        names.add(modelConfig.getBasic().getName() + "-" + evalConfig.getName());
        for(String metaScoreColumn: scoreMetaColumns) {
            if(StringUtils.isBlank(metaScoreColumn)) {
                continue;
            }
            names.add(metaScoreColumn);

            LOG.info("Model score sort for {} in eval {} is started.", metaScoreColumn, evalConfig.getName());
            ScoreStatus newScoreStatus = runDistMetaScore(evalConfig, metaScoreColumn);

            PerformanceResult championModelPerformance = runConfusionMatrix(evalConfig, newScoreStatus,
                    pathFinder.getEvalMetaScorePath(evalConfig, metaScoreColumn),
                    pathFinder.getEvalMetaPerformancePath(evalConfig, metaScoreColumn), false, false, 0, 1, 2);
            prList.add(championModelPerformance);
        }

        synchronized(this) {
            GainChart gc = new GainChart();
            boolean hasWeight = StringUtils.isNotBlank(evalConfig.getDataSet().getWeightColumnName());

            // 3. Compute gain chart and other eval performance files only in local.
            String htmlGainChart = pathFinder.getEvalFilePath(evalConfig.getName(),
                    evalConfig.getName() + "_gainchart.html", SourceType.LOCAL);
            LOG.info("Gain chart is generated in {}.", htmlGainChart);
            gc.generateHtml(evalConfig, modelConfig, htmlGainChart, prList, names);

            String hrmlPrRoc = pathFinder.getEvalFilePath(evalConfig.getName(), evalConfig.getName() + "_prroc.html",
                    SourceType.LOCAL);
            LOG.info("PR & ROC chart is generated in {}.", hrmlPrRoc);
            gc.generateHtml4PrAndRoc(evalConfig, modelConfig, hrmlPrRoc, prList, names);

            for(int i = 0; i < names.size(); i++) {
                String name = names.get(i);
                PerformanceResult pr = prList.get(i);
                String unitGainChartCsv = pathFinder.getEvalFilePath(evalConfig.getName(),
                        name + "_unit_wise_gainchart.csv", SourceType.LOCAL);
                LOG.info("Unit-wise gain chart data is generated in {} for eval {} and name {}.", unitGainChartCsv,
                        evalConfig.getName(), name);
                gc.generateCsv(evalConfig, modelConfig, unitGainChartCsv, pr.gains);
                if(hasWeight) {
                    String weightedGainChartCsv = pathFinder.getEvalFilePath(evalConfig.getName(),
                            name + "_weighted_gainchart.csv", SourceType.LOCAL);
                    LOG.info("Weighted gain chart data is generated in {} for eval {} and name {}.",
                            weightedGainChartCsv, evalConfig.getName(), name);
                    gc.generateCsv(evalConfig, modelConfig, weightedGainChartCsv, pr.weightedGains);
                }

                String prCsvFile = pathFinder.getEvalFilePath(evalConfig.getName(), name + "_unit_wise_pr.csv",
                        SourceType.LOCAL);
                LOG.info("Unit-wise pr data is generated in {} for eval {} and name {}.", prCsvFile,
                        evalConfig.getName(), name);
                gc.generateCsv(evalConfig, modelConfig, prCsvFile, pr.pr);

                if(hasWeight) {
                    String weightedPrCsvFile = pathFinder.getEvalFilePath(evalConfig.getName(),
                            name + "_weighted_pr.csv", SourceType.LOCAL);
                    LOG.info("Weighted pr data is generated in {} for eval {} and name {}.", weightedPrCsvFile,
                            evalConfig.getName(), name);
                    gc.generateCsv(evalConfig, modelConfig, weightedPrCsvFile, pr.weightedPr);
                }

                String rocCsvFile = pathFinder.getEvalFilePath(evalConfig.getName(), name + "_unit_wise_roc.csv",
                        SourceType.LOCAL);
                LOG.info("Unit-wise roc data is generated in {} for eval {} and name {}.", rocCsvFile,
                        evalConfig.getName(), name);
                gc.generateCsv(evalConfig, modelConfig, rocCsvFile, pr.roc);

                if(hasWeight) {
                    String weightedRocCsvFile = pathFinder.getEvalFilePath(evalConfig.getName(),
                            name + "_weighted_roc.csv", SourceType.LOCAL);
                    LOG.info("Weighted roc data is generated in {} for eval {} and name {}.", weightedRocCsvFile,
                            evalConfig.getName(), name);
                    gc.generateCsv(evalConfig, modelConfig, weightedRocCsvFile, pr.weightedRoc);
                }

                String modelScoreGainChartCsv = pathFinder.getEvalFilePath(evalConfig.getName(),
                        name + "_modelscore_gainchart.csv", SourceType.LOCAL);
                LOG.info("Model score gain chart data is generated in {} for eval {} and name {}.",
                        modelScoreGainChartCsv, evalConfig.getName(), name);
                gc.generateCsv(evalConfig, modelConfig, modelScoreGainChartCsv, pr.modelScoreList);
            }
            LOG.info("Performance Evaluation is done for {}.", evalConfig.getName());
        }
    }

    @SuppressWarnings("deprecation")
    private ScoreStatus runDistMetaScore(EvalConfig evalConfig, String metaScore) throws IOException {
        SourceType sourceType = evalConfig.getDataSet().getSource();

        // clean up output directories
        ShifuFileUtils.deleteFile(pathFinder.getEvalMetaScorePath(evalConfig, metaScore), sourceType);

        // prepare special parameters and execute pig
        Map<String, String> paramsMap = new HashMap<String, String>();

        paramsMap.put(Constants.SOURCE_TYPE, sourceType.toString());
        paramsMap.put("pathEvalRawData", evalConfig.getDataSet().getDataPath());
        paramsMap.put("pathSortScoreData", pathFinder.getEvalMetaScorePath(evalConfig, metaScore));
        paramsMap.put("eval_set_name", evalConfig.getName());
        paramsMap.put("delimiter", evalConfig.getDataSet().getDataDelimiter());
        paramsMap.put("column_name", metaScore);

        String pigScript = "scripts/EvalScoreMetaSort.pig";
        Map<String, String> confMap = new HashMap<String, String>();
        // max min score folder
        String maxMinScoreFolder = ShifuFileUtils.getFileSystemBySourceType(sourceType).makeQualified(new Path(
                "tmp" + File.separator + "maxmin_score_" + System.currentTimeMillis() + "_" + RANDOM.nextLong()))
                .toString();
        confMap.put(Constants.SHIFU_EVAL_MAXMIN_SCORE_OUTPUT, maxMinScoreFolder);

        try {
            PigExecutor.getExecutor().submitJob(modelConfig, pathFinder.getScriptPath(pigScript), paramsMap,
                    evalConfig.getDataSet().getSource(), confMap, super.pathFinder);
        } catch (IOException e) {
            throw new ShifuException(ShifuErrorCode.ERROR_RUNNING_PIG_JOB, e);
        } catch (Throwable e) {
            throw new RuntimeException(e);
        }

        Iterator<JobStats> iter = PigStats.get().getJobGraph().iterator();

        while(iter.hasNext()) {
            JobStats jobStats = iter.next();
            long evalRecords = jobStats.getHadoopCounters().getGroup(Constants.SHIFU_GROUP_COUNTER)
                    .getCounter(Constants.COUNTER_RECORDS);
            LOG.info("Total valid eval records is : {}", evalRecords);
            // If no basic record counter, check next one
            if(evalRecords == 0L) {
                continue;
            }
            this.evalRecords = evalRecords;

            long pigPosTags = jobStats.getHadoopCounters().getGroup(Constants.SHIFU_GROUP_COUNTER)
                    .getCounter(Constants.COUNTER_POSTAGS);
            long pigNegTags = jobStats.getHadoopCounters().getGroup(Constants.SHIFU_GROUP_COUNTER)
                    .getCounter(Constants.COUNTER_NEGTAGS);
            double pigPosWeightTags = jobStats.getHadoopCounters().getGroup(Constants.SHIFU_GROUP_COUNTER)
                    .getCounter(Constants.COUNTER_WPOSTAGS) / (Constants.EVAL_COUNTER_WEIGHT_SCALE * 1.0d);
            double pigNegWeightTags = jobStats.getHadoopCounters().getGroup(Constants.SHIFU_GROUP_COUNTER)
                    .getCounter(Constants.COUNTER_WNEGTAGS) / (Constants.EVAL_COUNTER_WEIGHT_SCALE * 1.0d);

            double maxScore = Integer.MIN_VALUE;
            double minScore = Integer.MAX_VALUE;
            if(modelConfig.isRegression()) {
                double[] maxMinScores = locateMaxMinScoreFromFile(sourceType, maxMinScoreFolder);
                maxScore = maxMinScores[0];
                minScore = maxMinScores[1];
                LOG.info("Max score is {}, min score is {}", maxScore, minScore);
                ShifuFileUtils.deleteFile(maxMinScoreFolder, sourceType);
            }

            long badMetaScores = jobStats.getHadoopCounters().getGroup(Constants.SHIFU_GROUP_COUNTER)
                    .getCounter("BAD_META_SCORE");

            // Get score status from Counter to avoid re-computing such metrics
            LOG.info("Eval records is {}; and bad meta score is {}.", evalRecords, badMetaScores);

            return new ScoreStatus(pigPosTags, pigNegTags, pigPosWeightTags, pigNegWeightTags, maxScore, minScore,
                    evalRecords);
        }
        return null;
    }

    /**
     * Use akka to run model evaluation
     * 
     * @param evalConfig
     *            the evaluation instance
     * @throws IOException
     *             the error while create data scanner for input data
     */
    private void runAkkaEval(EvalConfig evalConfig) throws IOException {
        runAkkaScore(evalConfig);
        runConfusionMatrix(evalConfig);
        runPerformance(evalConfig);
    }

    /**
     * Running the performance matrices
     * 
     * @param evalSetList
     *            EvalConfig list
     * @throws IOException
     */
    private void runPerformance(List<EvalConfig> evalSetList) throws IOException {
        for(EvalConfig evalConfig: evalSetList) {
            runPerformance(evalConfig);
        }
    }

    /**
     * Running the performance matrices
     * 
     * @param evalConfig
     *            the name for evaluation
     * @throws IOException
     *             any io exception
     */
    private void runPerformance(EvalConfig evalConfig) throws IOException {
        PerformanceEvaluator perfEval = new PerformanceEvaluator(modelConfig, evalConfig);
        switch(modelConfig.getBasic().getRunMode()) {
            case DIST:
            case MAPRED:
                // FIXME here, this,evalRecords is 0 in initialzation
                perfEval.review(this.evalRecords);
                break;
            case LOCAL:
            default:
                perfEval.review();
                break;
        }
    }

    /**
     * Compute confusion matrix
     * 
     * @param evalSetList
     *            a List of EvalConfig
     * @throws IOException
     *             any io exception
     */
    private void runConfusionMatrix(List<EvalConfig> evalSetList) throws IOException {
        for(EvalConfig config: evalSetList) {
            runConfusionMatrix(config);
        }
    }

    /**
     * Compute confusion matrix
     * 
     * @param config
     *            eval config
     * @param ss
     *            the score stats
     * @return List of ConfusionMatrixObject
     * @throws IOException
     *             any io exception
     */
    private PerformanceResult runConfusionMatrix(EvalConfig config, ScoreStatus ss, boolean isUseMaxMinScore)
            throws IOException {
        return runConfusionMatrix(config, ss, pathFinder.getEvalScorePath(config),
                pathFinder.getEvalPerformancePath(config, config.getDataSet().getSource()), true, true,
                isUseMaxMinScore);
    }

    private PerformanceResult runConfusionMatrix(EvalConfig config, ScoreStatus ss, String scoreDataPath,
            String evalPerformancePath, boolean isPrint, boolean isGenerateChart, boolean isUseMaxMinScore)
            throws IOException {
        ConfusionMatrix worker = new ConfusionMatrix(modelConfig, columnConfigList, config, this);
        switch(modelConfig.getBasic().getRunMode()) {
            case DIST:
            case MAPRED:
                if(modelConfig.isRegression()) {
                    return worker.bufferedComputeConfusionMatrixAndPerformance(ss.pigPosTags, ss.pigNegTags,
                            ss.pigPosWeightTags, ss.pigNegWeightTags, ss.evalRecords, ss.maxScore, ss.minScore,
                            scoreDataPath, evalPerformancePath, isPrint, isGenerateChart, isUseMaxMinScore);
                } else {
                    worker.computeConfusionMatixForMultipleClassification(this.evalRecords);
                    return null;
                }
            default:
                worker.computeConfusionMatrix();
                return null;
        }
    }

    private PerformanceResult runConfusionMatrix(EvalConfig config, ScoreStatus ss, String scoreDataPath,
            String evalPerformancePath, boolean isPrint, boolean isGenerateChart, int targetColumnIndex,
            int scoreColumnIndex, int weightColumnIndex) throws IOException {
        ConfusionMatrix worker = new ConfusionMatrix(modelConfig, columnConfigList, config, this);
        switch(modelConfig.getBasic().getRunMode()) {
            case DIST:
            case MAPRED:
                if(modelConfig.isRegression()) {
                    return worker.bufferedComputeConfusionMatrixAndPerformance(ss.pigPosTags, ss.pigNegTags,
                            ss.pigPosWeightTags, ss.pigNegWeightTags, ss.evalRecords, ss.maxScore, ss.minScore,
                            scoreDataPath, evalPerformancePath, isPrint, isGenerateChart, targetColumnIndex,
                            scoreColumnIndex, weightColumnIndex, true);
                } else {
                    worker.computeConfusionMatixForMultipleClassification(this.evalRecords);
                    return null;
                }
            case LOCAL:
            default:
                worker.computeConfusionMatrix();
                return null;
        }
    }

    private void runGenAudit(List<EvalConfig> evalSetList) throws IOException{
        this.params.put(NOSORT, Boolean.TRUE);
        if (CollectionUtils.isNotEmpty(evalSetList)) {
            for (EvalConfig evalConfig: evalSetList) {
                doGenAuditData(evalConfig);
            }
        }
    }

    private void doGenAuditData(EvalConfig evalConfig) throws IOException {
        // generate audit meta columns
        List<String> evalMetaColumns = evalConfig.getAllMetaColumns(this.modelConfig);
        final Set<String> metaColumnSet = new HashSet<>(evalMetaColumns);
        this.columnConfigList.stream().filter(columnConfig -> columnConfig.isFinalSelect())
                .map(columnConfig -> columnConfig.getColumnName())
                .forEach(finalVar -> {
                    if(!metaColumnSet.contains(finalVar)) {
                        evalMetaColumns.add(finalVar);
                    } });

        File columns = new File("columns");
        columns.mkdirs(); // create folder if it doesn't exist
        String newEvalMetaFile = "columns" + File.separator + evalConfig.getName() + ".audit.names";
        ShifuFileUtils.writeLines(evalMetaColumns, newEvalMetaFile, SourceType.LOCAL);

        String originalMetaFileName = evalConfig.getDataSet().getMetaColumnNameFile();
        String originalScoreFileName = evalConfig.getScoreMetaColumnNameFile();

        evalConfig.getDataSet().setMetaColumnNameFile(newEvalMetaFile);
        evalConfig.setScoreMetaColumnNameFile(null);
        saveModelConfig(); // update ModelConfig
        syncDataToHdfs(Arrays.asList(new EvalConfig[]{evalConfig}));
        runScore(evalConfig);

        // recover setting
        evalConfig.getDataSet().setMetaColumnNameFile(originalMetaFileName);
        evalConfig.setScoreMetaColumnNameFile(originalScoreFileName);
        saveModelConfig();

        int auditRecordsCount = getExpectAuditCount();

        File auditFile = new File("tmp",
                modelConfig.getModelSetName() + "_" + evalConfig.getName() + "_audit.data");
        BufferedWriter writer = null;
        try {
            writer = new BufferedWriter(new FileWriter(auditFile));
            if (ModelBasicConf.RunMode.LOCAL.equals(this.modelConfig.getBasic().getRunMode())) {
                String evalSorePah = this.pathFinder.getEvalScorePath(evalConfig);
                writeFileLines(writer, evalSorePah, evalConfig.getDataSet().getSource(),
                        false, auditRecordsCount + 1);
            } else {
                String headerPath = this.pathFinder.getEvalScoreHeaderPath(evalConfig);
                writeFileLines(writer, headerPath, evalConfig.getDataSet().getSource(),
                        false,1);
                String evalSorePah = this.pathFinder.getEvalScorePath(evalConfig);
                writeFileLines(writer, evalSorePah, evalConfig.getDataSet().getSource(),
                        true, auditRecordsCount);
            }
            
            LOG.info("Generate audit file {} successfully", auditFile.getCanonicalFile());
        } catch (IOException e) {
            LOG.error("Error occurred when generating audit file - {}", auditFile.getCanonicalPath());
        } finally {
            IOUtils.closeQuietly(writer);
        }
    }

    private void writeFileLines(BufferedWriter writer, String filePath, SourceType sourceType,
            boolean isPartFile, int linesCount) {
        BufferedReader reader = null;
        HdfsPartFile hdfsPartFile = null;
        int currentNumOfLine = 0;
        try {
            if (!isPartFile) {
                reader = ShifuFileUtils.getReader(filePath, sourceType);
                String line = null;
                while (currentNumOfLine ++ < linesCount && (line = reader.readLine()) != null) {
                    writer.write(line);
                    writer.newLine();
                }
            } else {
                hdfsPartFile = new HdfsPartFile(filePath, sourceType);
                String line = null;
                while (currentNumOfLine ++ < linesCount && (line = hdfsPartFile.readLine()) != null) {
                    writer.write(line);
                    writer.newLine();
                }
            }
        } catch (IOException e) {
            LOG.error("Fail to read data from {}.", filePath, e);
        } finally {
            IOUtils.closeQuietly(reader);
            if (hdfsPartFile != null) {
                hdfsPartFile.close();
            }
        }
    }

    /**
     * Run confusion matrix
     * 
     * @param config
     *            eval config
     * @return List of ConfusionMatrixObject
     * @throws IOException
     *             any io exception
     */
    private void runConfusionMatrix(EvalConfig config) throws IOException {
        runConfusionMatrix(config, null, false);
    }

    /**
     * Check user set the expect audit count or not
     *
     * @return the expect audit records count, if user doesn't set, return default value - 10k
     */
    private int getExpectAuditCount() {
        return getIntParam(this.params, EXPECT_AUDIT_CNT, 10000);
    }


    /**
     * Check "-nosort" is specified or not
     * 
     * @return true if nosort is specified, or false
     */
    private boolean isNoSort() {
        return getBooleanParam(this.params, NOSORT);
    }

    /**
     * Check "-strict" is specified or not. This is used when normalize the evaluation data set.
     * The Strict model - means output the data just as input, and append weight column only.
     * 
     * @return true if strict is specified, or false
     */
    private boolean isStrict() {
        return getBooleanParam(this.params, Constants.STRICT_MODE);
    }

    private static class ScoreStatus {

        public long pigPosTags = 0l;

        public long pigNegTags = 0l;

        public double pigPosWeightTags = 0d;

        public double pigNegWeightTags = 0d;

        public double maxScore = Integer.MIN_VALUE;

        public double minScore = Integer.MAX_VALUE;

        public long evalRecords = 0l;

        public ScoreStatus(long pigPosTags, long pigNegTags, double pigPosWeightTags, double pigNegWeightTags,
                double maxScore, double minScore, long evalRecords) {
            this.pigPosTags = pigPosTags;
            this.pigNegTags = pigNegTags;
            this.pigPosWeightTags = pigPosWeightTags;
            this.pigNegWeightTags = pigNegWeightTags;
            this.maxScore = maxScore;
            this.minScore = minScore;
            this.evalRecords = evalRecords;
        }
    }

}
=======
/*
 * Copyright [2012-2014] PayPal Software Foundation
 *
 * Licensed under the Apache License, Version 2.0 (the "License");
 * you may not use this file except in compliance with the License.
 * You may obtain a copy of the License at
 *
 *    http://www.apache.org/licenses/LICENSE-2.0
 *
 * Unless required by applicable law or agreed to in writing, software
 * distributed under the License is distributed on an "AS IS" BASIS,
 * WITHOUT WARRANTIES OR CONDITIONS OF ANY KIND, either express or implied.
 * See the License for the specific language governing permissions and
 * limitations under the License.
 */
package ml.shifu.shifu.core.processor;

import java.io.File;
import java.io.IOException;
import java.util.ArrayList;
import java.util.HashMap;
import java.util.HashSet;
import java.util.Iterator;
import java.util.List;
import java.util.Map;
import java.util.Random;
import java.util.Scanner;
import java.util.Set;
import java.util.concurrent.CountDownLatch;

import org.apache.commons.collections.CollectionUtils;
import org.apache.commons.io.FileUtils;
import org.apache.commons.lang.StringUtils;
import org.apache.hadoop.fs.Path;
import org.apache.pig.tools.pigstats.JobStats;
import org.apache.pig.tools.pigstats.PigStats;
import org.encog.ml.BasicML;
import org.slf4j.Logger;
import org.slf4j.LoggerFactory;

import ml.shifu.shifu.actor.AkkaSystemExecutor;
import ml.shifu.shifu.column.NSColumn;
import ml.shifu.shifu.container.obj.ColumnConfig;
import ml.shifu.shifu.container.obj.EvalConfig;
import ml.shifu.shifu.container.obj.PerformanceResult;
import ml.shifu.shifu.container.obj.RawSourceData.SourceType;
import ml.shifu.shifu.core.ConfusionMatrix;
import ml.shifu.shifu.core.PerformanceEvaluator;
import ml.shifu.shifu.core.Scorer;
import ml.shifu.shifu.core.dtrain.CommonConstants;
import ml.shifu.shifu.core.dtrain.dt.IndependentTreeModel;
import ml.shifu.shifu.core.eval.GainChart;
import ml.shifu.shifu.core.model.ModelSpec;
import ml.shifu.shifu.core.validator.ModelInspector.ModelStep;
import ml.shifu.shifu.exception.ShifuErrorCode;
import ml.shifu.shifu.exception.ShifuException;
import ml.shifu.shifu.fs.ShifuFileUtils;
import ml.shifu.shifu.pig.PigExecutor;
import ml.shifu.shifu.util.CommonUtils;
import ml.shifu.shifu.util.Constants;
import ml.shifu.shifu.util.Environment;
import ml.shifu.shifu.util.ModelSpecLoaderUtils;

/**
 * {@link EvalModelProcessor} defines 'shifu eval' step mostly for model performance generation.
 * 
 * <p>
 * Precision-Recall, gain chart, auc and score distribution are generated as csv format or html chart format. Champion
 * model performance is also supported in the same html chart for visualization.
 */
public class EvalModelProcessor extends BasicModelProcessor implements Processor {

    private final static Logger LOG = LoggerFactory.getLogger(EvalModelProcessor.class);

    /**
     * Step definition for evaluation
     */
    public enum EvalStep {
        LIST, NEW, DELETE, RUN, PERF, SCORE, CONFMAT, NORM, GAINCHART;
    }

    public static final String NOSORT = "NOSORT";

    private String evalName = null;

    private EvalStep evalStep;

    private long evalRecords = 0l;

    private static final Random RANDOM = new Random();

    /**
     * Constructor
     * 
     * @param step
     *            the evaluation step
     */
    public EvalModelProcessor(EvalStep step) {
        this.evalStep = step;
    }

    public EvalModelProcessor(EvalStep step, Map<String, Object> otherConfigs) {
        this.evalStep = step;
        super.otherConfigs = otherConfigs;
    }

    /**
     * Constructor
     * 
     * @param step
     *            the evaluation step
     * @param name
     *            the evaluation name
     */
    public EvalModelProcessor(EvalStep step, String name) {
        this.evalName = name;
        this.evalStep = step;
    }

    /**
     * Constructor
     *
     * @param step
     *            the evaluation step
     * @param name
     *            the evaluation name
     * @param params
     *            the command params
     */
    public EvalModelProcessor(EvalStep step, String name, Map<String, Object> params) {
        this(step, name);
        this.params = params;
    }

    /**
     * Runner for evaluation
     */
    @Override
    public int run() throws Exception {
        LOG.info("Step Start: eval");
        long start = System.currentTimeMillis();
        try {
            setUp(ModelStep.EVAL);
            syncDataToHdfs(modelConfig.getDataSet().getSource());

            switch(evalStep) {
                case LIST:
                    listEvalSet();
                    break;
                case NEW:
                    createNewEval(evalName);
                    break;
                case DELETE:
                    deleteEvalSet(evalName);
                    break;
                case RUN:
                    runEval(getEvalConfigListFromInput());
                    break;
                case NORM:
                    runNormalize(getEvalConfigListFromInput());
                    break;
                case PERF:
                    // FIXME, here should be failed because of this.evalRecords is 0. how to fix it
                    runPerformance(getEvalConfigListFromInput());
                    break;
                case SCORE:
                    runScore(getEvalConfigListFromInput());
                    break;
                case CONFMAT:
                    // FIXME, here should be failed
                    runConfusionMatrix(getEvalConfigListFromInput());
                    break;
                default:
                    break;
            }

            syncDataToHdfs(modelConfig.getDataSet().getSource());

            clearUp(ModelStep.EVAL);
        } catch (ShifuException e) {
            LOG.error("Error:" + e.getError().toString() + "; msg:" + e.getMessage(), e);
            return -1;
        } catch (Exception e) {
            LOG.error("Error:" + e.getMessage(), e);
            return -1;
        }
        LOG.info("Step Finished: eval with {} ms", (System.currentTimeMillis() - start));
        return 0;
    }

    private void deleteEvalSet(String evalSetName) {
        EvalConfig evalConfig = modelConfig.getEvalConfigByName(evalSetName);
        if(evalConfig == null) {
            LOG.error("{} eval set doesn't exist.", evalSetName);
        } else {
            modelConfig.getEvals().remove(evalConfig);
            try {
                saveModelConfig();
            } catch (IOException e) {
                throw new ShifuException(ShifuErrorCode.ERROR_WRITE_MODELCONFIG, e);
            }
            LOG.info("Done. Delete eval set - " + evalSetName);
        }
    }

    private void listEvalSet() {
        List<EvalConfig> evals = modelConfig.getEvals();
        if(CollectionUtils.isNotEmpty(evals)) {
            LOG.info("There are {} eval sets.", evals.size());
            for(EvalConfig evalConfig: evals) {
                LOG.info("\t - {}", evalConfig.getName());
            }
        }
    }

    private List<EvalConfig> getEvalConfigListFromInput() {
        List<EvalConfig> evalSetList = new ArrayList<EvalConfig>();

        if(StringUtils.isNotBlank(evalName)) {
            String[] evalList = evalName.split(",");
            for(String eval: evalList) {
                EvalConfig evalConfig = modelConfig.getEvalConfigByName(eval);
                if(evalConfig == null) {
                    LOG.error("The evalset - " + eval + " doesn't exist!");
                } else {
                    evalSetList.add(evalConfig);
                }
            }
        } else {
            evalSetList = modelConfig.getEvals();
            if(CollectionUtils.isEmpty(evalSetList)) {
                throw new ShifuException(ShifuErrorCode.ERROR_MODEL_EVALSET_DOESNT_EXIST);
            }
        }

        return evalSetList;
    }

    /**
     * Run scoring only.
     * 
     * @param evalSetList
     *            eval config list
     * @throws IOException
     *             any io exception
     */
    private void runScore(List<EvalConfig> evalSetList) throws IOException {
        // do the validation before scoring the data set
        for(EvalConfig evalConfig: evalSetList) {
            validateEvalColumnConfig(evalConfig);
        }

        // do it only once
        syncDataToHdfs(evalSetList);

        if(Environment.getBoolean(Constants.SHIFU_EVAL_PARALLEL, true) && modelConfig.isMapReduceRunMode()
                && evalSetList.size() > 1) {
            // run in parallel
            int parallelNum = Environment.getInt(Constants.SHIFU_EVAL_PARALLEL_NUM, 5);
            if(parallelNum <= 0 || parallelNum > 100) {
                throw new IllegalArgumentException(Constants.SHIFU_EVAL_PARALLEL_NUM
                        + " in shifuconfig should be in (0, 100], by default it is 5.");
            }

            int evalSize = evalSetList.size();
            int mod = evalSize % parallelNum;
            int batch = evalSize / parallelNum;
            batch = (mod == 0 ? batch : (batch + 1));

            for(int i = 0; i < batch; i++) {
                int batchSize = (mod != 0 && i == (batch - 1)) ? mod : parallelNum;
                // lunch current batch size
                LOG.info("Starting to run eval score in {}/{} round", (i + 1), batch);
                final CountDownLatch cdl = new CountDownLatch(batchSize);
                for(int j = 0; j < batchSize; j++) {
                    int currentIndex = i * parallelNum + j;
                    final EvalConfig config = evalSetList.get(currentIndex);
                    // save tmp models
                    Thread evalRunThread = new Thread(new Runnable() {
                        @Override
                        public void run() {
                            try {
                                runScore(config);
                            } catch (IOException e) {
                                LOG.error("Exception in eval score:", e);
                            } catch (Exception e) {
                                LOG.error("Exception in eval score:", e);
                            }
                            cdl.countDown();
                        }
                    }, config.getName());
                    // print eval name to log4j console to make each one is easy to be get from logs
                    evalRunThread.start();

                    // each one sleep 4s to avoid conflict in initialization
                    try {
                        Thread.sleep(4000);
                    } catch (InterruptedException e) {
                        Thread.currentThread().interrupt();
                    }
                }

                LOG.info("Starting to wait eval score in {}/{} round", (i + 1), batch);
                // await all threads done
                try {
                    cdl.await();
                } catch (InterruptedException e) {
                    Thread.currentThread().interrupt();
                }
                LOG.info("Finish eval score in {}/{} round", (i + 1), batch);
            }
            LOG.info("Finish all eval score parallel running with eval size {}.", evalSize);
        } else {
            // for old sequential runs
            for(final EvalConfig config: evalSetList) {
                runScore(config);
            }
        }
    }

    /**
     * Run score only
     * 
     * @param config
     *            the eval config instance
     * @throws IOException
     *             any io exception
     */
    private void runScore(EvalConfig config) throws IOException {
        switch(modelConfig.getBasic().getRunMode()) {
            case DIST:
            case MAPRED:
                runDistScore(config, -1); // FIXME, only support non multi-task training
                break;
            case LOCAL:
                runAkkaScore(config);
                break;
            default:
                break;
        }
    }

    /**
     * Run normalization against the evaluation data sets based on existing ColumnConfig.json which is from training
     * data set.
     * 
     * @param evalConfigList
     *            the eval config list
     * @throws IOException
     *             any io exception
     */
    private void runNormalize(List<EvalConfig> evalConfigList) throws IOException {
        for(EvalConfig evalConfig: evalConfigList) {
            runNormalize(evalConfig);
        }
    }

    /**
     * Run normalization against the evaluation data set based on existing ColumnConfig.json which is from training
     * data set.
     * 
     * @param evalConfig
     *            the eval config instance
     * @throws IOException
     *             when any IO exception
     * @throws IllegalArgumentException
     *             if LOCAL run mode
     */
    private void runNormalize(EvalConfig evalConfig) throws IOException {
        String evalSetPath = super.pathFinder.getEvalSetPath(evalConfig, SourceType.LOCAL);
        FileUtils.forceMkdir(new File(evalSetPath));
        syncDataToHdfs(evalConfig.getDataSet().getSource());

        switch(modelConfig.getBasic().getRunMode()) {
            case DIST:
            case MAPRED:
                runPigNormalize(evalConfig);
                break;
            case LOCAL:
            default:
                throw new IllegalArgumentException("Eval norm doesn't support LOCAL run mode.");
        }
    }

    /**
     * run pig mode scoring
     * 
     * @param evalConfig
     *            the name for evaluation
     * @param index
     *            multi-task index, if -1 means not multi-task evaluation
     * @throws IOException
     *             any io exception
     */
    private ScoreStatus runDistScore(EvalConfig evalConfig, int index) throws IOException {
        // clean up output directories
        SourceType sourceType = evalConfig.getDataSet().getSource();

        ShifuFileUtils.deleteFile(pathFinder.getEvalNormalizedPath(evalConfig), sourceType);
        ShifuFileUtils.deleteFile(pathFinder.getEvalScorePath(evalConfig), sourceType);
        ShifuFileUtils.deleteFile(pathFinder.getEvalPerformancePath(evalConfig), sourceType);

        // prepare special parameters and execute pig
        Map<String, String> paramsMap = new HashMap<String, String>();

        paramsMap.put(Constants.SOURCE_TYPE, sourceType.toString());
        paramsMap.put("pathEvalRawData", evalConfig.getDataSet().getDataPath());
        paramsMap.put("pathEvalNormalized", pathFinder.getEvalNormalizedPath(evalConfig));
        paramsMap.put("pathEvalScore", pathFinder.getEvalScorePath(evalConfig));
        paramsMap.put("pathEvalPerformance", pathFinder.getEvalPerformancePath(evalConfig));
        paramsMap.put("eval_set_name", evalConfig.getName());
        paramsMap.put("delimiter", CommonUtils.escapePigString(evalConfig.getDataSet().getDataDelimiter()));
        if(index == -1 && !modelConfig.isMultiTask()) {
            paramsMap.put("columnIndex", evalConfig.getPerformanceScoreSelector().trim());
        } else {
            paramsMap.put("columnIndex", "model" + index); // hard code here, TODO, need extract
        }
        paramsMap.put("scale",
                Environment.getProperty(Constants.SHIFU_SCORE_SCALE, Integer.toString(Scorer.DEFAULT_SCORE_SCALE)));
        paramsMap.put(CommonConstants.MTL_INDEX, index + "");

        String expressionsAsString = super.modelConfig.getSegmentFilterExpressionsAsString();
        Environment.getProperties().put("shifu.segment.expressions", expressionsAsString);

        String pigScript = "scripts/Eval.pig";
        Map<String, String> confMap = new HashMap<String, String>();

        // max min score folder
        String maxMinScoreFolder = ShifuFileUtils.getFileSystemBySourceType(sourceType).makeQualified(new Path(
                "tmp" + File.separator + "maxmin_score_" + System.currentTimeMillis() + "_" + RANDOM.nextLong()))
                .toString();
        confMap.put(Constants.SHIFU_EVAL_MAXMIN_SCORE_OUTPUT, maxMinScoreFolder);
        if(modelConfig.isClassification() || (isNoSort() && EvalStep.SCORE.equals(this.evalStep))) {
            pigScript = "scripts/EvalScore.pig";
        }
        try {
            PigExecutor.getExecutor().submitJob(modelConfig, pathFinder.getScriptPath(pigScript), paramsMap,
                    evalConfig.getDataSet().getSource(), confMap, super.pathFinder);
        } catch (IOException e) {
            throw new ShifuException(ShifuErrorCode.ERROR_RUNNING_PIG_JOB, e);
        } catch (Throwable e) {
            throw new RuntimeException(e);
        }

        return getScoreStatusFromJobStats(sourceType, maxMinScoreFolder, index);
    }

    @SuppressWarnings("deprecation")
    private ScoreStatus getScoreStatusFromJobStats(SourceType sourceType, String maxMinScoreFolder, int mtlIndex)
            throws IOException {
        Iterator<JobStats> iter = PigStats.get().getJobGraph().iterator();

        while(iter.hasNext()) {
            JobStats jobStats = iter.next();
            long evalRecords = jobStats.getHadoopCounters().getGroup(Constants.SHIFU_GROUP_COUNTER)
                    .getCounter(Constants.COUNTER_RECORDS);
            LOG.info("Total valid eval records is : {}", evalRecords);
            // If no basic record counter, check next one
            if(evalRecords == 0L) {
                continue;
            }
            this.evalRecords = evalRecords;
            // mtlIndex here set to -1 since each eval pig job, output COUNTER are the same name.
            return getScoreStatus(sourceType, maxMinScoreFolder, jobStats, evalRecords, -1);
        }
        return null;
    }

    @SuppressWarnings("deprecation")
    private ScoreStatus getScoreStatus(SourceType sourceType, String maxMinScoreFolder, JobStats jobStats,
            long evalRecords, int postfix) throws IOException {
        long pigPosTags = jobStats.getHadoopCounters().getGroup(Constants.SHIFU_GROUP_COUNTER)
                .getCounter(postfix == -1 ? Constants.COUNTER_POSTAGS : Constants.COUNTER_POSTAGS + "_" + postfix);
        long pigNegTags = jobStats.getHadoopCounters().getGroup(Constants.SHIFU_GROUP_COUNTER)
                .getCounter(postfix == -1 ? Constants.COUNTER_NEGTAGS : Constants.COUNTER_NEGTAGS + "_" + postfix);

        double pigPosWeightTags = jobStats.getHadoopCounters().getGroup(Constants.SHIFU_GROUP_COUNTER)
                .getCounter(postfix == -1 ? Constants.COUNTER_WPOSTAGS : Constants.COUNTER_WPOSTAGS + "_" + postfix)
                / (Constants.EVAL_COUNTER_WEIGHT_SCALE * 1.0d);
        double pigNegWeightTags = jobStats.getHadoopCounters().getGroup(Constants.SHIFU_GROUP_COUNTER)
                .getCounter(postfix == -1 ? Constants.COUNTER_WNEGTAGS : Constants.COUNTER_WNEGTAGS + "_" + postfix)
                / (Constants.EVAL_COUNTER_WEIGHT_SCALE * 1.0d);

        LOG.info("Total positive record count is : {}", pigPosTags);
        LOG.info("Total negative record count is : {}", pigNegTags);
        LOG.info("Total weighted positive record count is : {}", pigPosWeightTags);
        LOG.info("Total weighted negative record count is : {}", pigNegWeightTags);

        long totalRunTime = jobStats.getHadoopCounters().getGroup(Constants.SHIFU_GROUP_COUNTER)
                .getCounter(Constants.TOTAL_MODEL_RUNTIME);

        LOG.info("Avg SLA for eval model scoring is {} micro seconds", totalRunTime / evalRecords);

        double maxScore = Integer.MIN_VALUE;
        double minScore = Integer.MAX_VALUE;
        if(modelConfig.isRegression()) {
            double[] maxMinScores = locateMaxMinScoreFromFile(sourceType, maxMinScoreFolder);
            maxScore = maxMinScores[0];
            minScore = maxMinScores[1];
            LOG.info("Raw max score is {}, raw min score is {}", maxScore, minScore);
            if(postfix == -1
                    || (this.mtlColumnConfigLists != null && postfix == this.mtlColumnConfigLists.size() - 1)) {
                ShifuFileUtils.deleteFile(maxMinScoreFolder, sourceType);
            }
        }
        // only one pig job with such counters, return
        return new ScoreStatus(pigPosTags, pigNegTags, pigPosWeightTags, pigNegWeightTags, maxScore, minScore,
                evalRecords);
    }

    private double[] locateMaxMinScoreFromFile(SourceType sourceType, String maxMinScoreFolder) throws IOException {
        List<Scanner> scanners = null;
        double maxScore = Double.MIN_VALUE;
        double minScore = Double.MAX_VALUE;
        try {
            // here only works for 1 reducer
            scanners = ShifuFileUtils.getDataScanners(maxMinScoreFolder, sourceType);
            for(Scanner scanner: scanners) {
                if(scanner.hasNext()) {
                    String line = scanner.nextLine().trim();
                    String[] splits = line.split(",");
                    if(splits.length >= 2) {
                        double localMaxScore = Double.parseDouble(splits[0]);
                        if(maxScore < localMaxScore) {
                            maxScore = localMaxScore;
                        }

                        Double localMinScore = Double.parseDouble(splits[1]);
                        if(minScore > localMinScore) {
                            minScore = localMinScore;
                        }
                    }
                }
            }
        } finally {
            if(scanners != null) {
                for(Scanner scanner: scanners) {
                    if(scanner != null) {
                        scanner.close();
                    }
                }
            }
        }
        return new double[] { maxScore, minScore };
    }

    /**
     * Normalize evaluation dataset based on pig distributed solution.
     * 
     * @param evalConfig
     *            eval config instance
     * @throws IOException
     *             any io exception
     */
    private void runPigNormalize(EvalConfig evalConfig) throws IOException {
        SourceType sourceType = evalConfig.getDataSet().getSource();

        // clean up output directories
        ShifuFileUtils.deleteFile(pathFinder.getEvalNormalizedPath(evalConfig), sourceType);

        // prepare special parameters and execute pig
        Map<String, String> paramsMap = new HashMap<String, String>();

        paramsMap.put(Constants.SOURCE_TYPE, sourceType.toString());
        paramsMap.put("pathEvalRawData", evalConfig.getDataSet().getDataPath());
        paramsMap.put("pathEvalNormalized", pathFinder.getEvalNormalizedPath(evalConfig));
        paramsMap.put("eval_set_name", evalConfig.getName());
        paramsMap.put("delimiter", evalConfig.getDataSet().getDataDelimiter());
        paramsMap.put("scale",
                Environment.getProperty(Constants.SHIFU_SCORE_SCALE, Integer.toString(Scorer.DEFAULT_SCORE_SCALE)));
        paramsMap.put(Constants.STRICT_MODE, Boolean.toString(isStrict()));

        String expressionsAsString = super.modelConfig.getSegmentFilterExpressionsAsString();
        Environment.getProperties().put("shifu.segment.expressions", expressionsAsString);

        String pigScript = "scripts/EvalNorm.pig";

        try {
            PigExecutor.getExecutor().submitJob(modelConfig, pathFinder.getScriptPath(pigScript), paramsMap,
                    evalConfig.getDataSet().getSource());
        } catch (IOException e) {
            throw new ShifuException(ShifuErrorCode.ERROR_RUNNING_PIG_JOB, e);
        } catch (Throwable e) {
            throw new RuntimeException(e);
        }
    }

    /**
     * run akka mode scoring
     * 
     * @param config
     *            the name for evaluation
     * @throws IOException
     *             any io exception
     */
    private void runAkkaScore(EvalConfig config) throws IOException {
        SourceType sourceType = config.getDataSet().getSource();
        List<Scanner> scanners = ShifuFileUtils
                .getDataScanners(ShifuFileUtils.expandPath(config.getDataSet().getDataPath(), sourceType), sourceType);

        AkkaSystemExecutor.getExecutor().submitModelEvalJob(modelConfig,
                ShifuFileUtils.searchColumnConfig(config, this.columnConfigList), config, scanners);

        // FIXME A bug here in local mode, compute eval records please
        // this.evalRecords = ...;
        closeScanners(scanners);
    }

    /**
     * Create a evaluation with <code>name</code>
     * 
     * @param name
     *            - the evaluation set name
     * @throws IOException
     *             any io exception
     */
    private void createNewEval(String name) throws IOException {
        EvalConfig evalConfig = modelConfig.getEvalConfigByName(name);
        if(evalConfig != null) {
            throw new ShifuException(ShifuErrorCode.ERROR_MODEL_EVALSET_ALREADY_EXIST,
                    "EvalSet - " + name + " already exists in ModelConfig. Please use another evalset name");
        }

        evalConfig = new EvalConfig();
        evalConfig.setName(name);
        evalConfig.setDataSet(modelConfig.getDataSet().cloneRawSourceData());
        // create empty <EvalSetName>Score.meta.column.names
        ShifuFileUtils.createFileIfNotExists(
                new Path(evalConfig.getName() + Constants.DEFAULT_CHAMPIONSCORE_META_COLUMN_FILE).toString(),
                SourceType.LOCAL);

        // create empty <EvalSetName>.meta.column.names
        String namesFilePath = Constants.COLUMN_META_FOLDER_NAME + File.separator + evalConfig.getName() + "."
                + Constants.DEFAULT_META_COLUMN_FILE;
        ShifuFileUtils.createFileIfNotExists(new Path(namesFilePath).toString(), SourceType.LOCAL);
        evalConfig.getDataSet().setMetaColumnNameFile(namesFilePath);

        modelConfig.getEvals().add(evalConfig);

        try {
            saveModelConfig();
        } catch (IOException e) {
            throw new ShifuException(ShifuErrorCode.ERROR_WRITE_MODELCONFIG, e);
        }
        LOG.info("Create Eval - " + name);
    }

    /**
     * Running evaluation including scoring and performance evaluation two steps.
     * 
     * <p>
     * This function will switch to pig or akka evaluation depends on the modelConfig running mode
     * 
     * @throws IOException
     *             any exception in running pig evaluation or akka evaluation
     */
    private void runEval(List<EvalConfig> evalSetList) throws IOException {
        // do it only once
        syncDataToHdfs(evalSetList);

        // validation for score column
        for(EvalConfig evalConfig: evalSetList) {
            List<String> scoreMetaColumns = evalConfig.getScoreMetaColumns(modelConfig);
            if(scoreMetaColumns.size() > 5) {
                LOG.error(
                        "Starting from 0.10.x, 'scoreMetaColumns' is used for benchmark score columns and limited to at most 5.");
                LOG.error(
                        "If meta columns are set in file of 'scoreMetaColumns', please move meta column config to 'eval#dataSet#metaColumnNameFile' part.");
                LOG.error(
                        "If 'eval#dataSet#metaColumnNameFile' is duplicated with training 'metaColumnNameFile', you can rename it to another file with different name.");
                return;
            }
        }

        if(Environment.getBoolean(Constants.SHIFU_EVAL_PARALLEL, true) && modelConfig.isMapReduceRunMode()
                && evalSetList.size() > 1) {
            // run in parallel
            int parallelNum = Environment.getInt(Constants.SHIFU_EVAL_PARALLEL_NUM, 5);
            if(parallelNum <= 0 || parallelNum > 100) {
                throw new IllegalArgumentException(Constants.SHIFU_EVAL_PARALLEL_NUM
                        + " in shifuconfig should be in (0, 100], by default it is 5.");
            }

            int evalSize = evalSetList.size();
            int mod = evalSize % parallelNum;
            int batch = evalSize / parallelNum;
            batch = (mod == 0 ? batch : (batch + 1));

            for(int i = 0; i < batch; i++) {
                int batchSize = (mod != 0 && i == (batch - 1)) ? mod : parallelNum;
                // lunch current batch size
                LOG.info("Starting to run eval score in {}/{} round", (i + 1), batch);
                final CountDownLatch cdl = new CountDownLatch(batchSize);
                for(int j = 0; j < batchSize; j++) {
                    int currentIndex = i * parallelNum + j;
                    final EvalConfig config = evalSetList.get(currentIndex);
                    // save tmp models
                    Thread evalRunThread = new Thread(new Runnable() {
                        @Override
                        public void run() {
                            try {
                                runEval(config);
                            } catch (IOException e) {
                                LOG.error("Exception in eval:", e);
                            } catch (Exception e) {
                                LOG.error("Exception in eval:", e);
                            } finally {
                                cdl.countDown();
                            }
                        }
                    }, config.getName());
                    // print eval name to log4j console to make each one is easy to be get from logs
                    evalRunThread.start();

                    // each one sleep 3s to avoid conflict in initialization
                    try {
                        Thread.sleep(3000);
                    } catch (InterruptedException e) {
                        Thread.currentThread().interrupt();
                    }
                }

                LOG.info("Starting to wait eval in {}/{} round", (i + 1), batch);
                // await all threads done
                try {
                    cdl.await();
                } catch (InterruptedException e) {
                    Thread.currentThread().interrupt();
                }
                LOG.info("Finish eval in {}/{} round", (i + 1), batch);
            }
            LOG.info("Finish all eval parallel running with eval size {}.", evalSize);
        } else {
            // for old sequential runs
            for(EvalConfig evalConfig: evalSetList) {
                runEval(evalConfig);
            }
        }
    }

    @SuppressWarnings("deprecation")
    private void validateEvalColumnConfig(EvalConfig evalConfig) throws IOException {
        if(this.columnConfigList == null) {
            return;
        }

        String[] evalColumnNames = null;

        if(StringUtils.isNotBlank(evalConfig.getDataSet().getHeaderPath())) {
            String delimiter = StringUtils.isBlank(evalConfig.getDataSet().getHeaderDelimiter()) // get header delimiter
                    ? evalConfig.getDataSet().getDataDelimiter()
                    : evalConfig.getDataSet().getHeaderDelimiter();
            evalColumnNames = CommonUtils.getHeaders(evalConfig.getDataSet().getHeaderPath(), delimiter,
                    evalConfig.getDataSet().getSource());
        } else {
            String delimiter = StringUtils.isBlank(evalConfig.getDataSet().getHeaderDelimiter()) // get header delimiter
                    ? evalConfig.getDataSet().getDataDelimiter()
                    : evalConfig.getDataSet().getHeaderDelimiter();
            String[] fields = CommonUtils.takeFirstLine(evalConfig.getDataSet().getDataPath(), delimiter,
                    evalConfig.getDataSet().getSource());
            // if first line contains target column name, we guess it is csv format and first line is header.
            String evalTargetColumnName = ((StringUtils.isBlank(evalConfig.getDataSet().getTargetColumnName()))
                    ? modelConfig.getTargetColumnName()
                    : evalConfig.getDataSet().getTargetColumnName());
            if(StringUtils.join(fields, "").contains(evalTargetColumnName)) {
                // first line of data meaning second line in data files excluding first header line
                String[] dataInFirstLine = CommonUtils.takeFirstTwoLines(evalConfig.getDataSet().getDataPath(),
                        delimiter, evalConfig.getDataSet().getSource())[1];
                if(dataInFirstLine != null && fields.length != dataInFirstLine.length) {
                    throw new IllegalArgumentException(
                            "Eval header length and eval data length are not consistent, please check you header setting and data set setting in eval.");
                }

                // replace empty and / to _ to avoid pig column schema parsing issue, all columns with empty
                // char or / in its name in shifu will be replaced;
                for(int i = 0; i < fields.length; i++) {
                    fields[i] = CommonUtils.normColumnName(fields[i]);
                }
                evalColumnNames = fields;
                // for(int i = 0; i < fields.length; i++) {
                // evalColumnNames[i] = CommonUtils.getRelativePigHeaderColumnName(fields[i]);
                // }
                LOG.warn("No header path is provided, we will try to read first line and detect schema.");
                LOG.warn("Schema in ColumnConfig.json are named as first line of data set path.");
            } else {
                LOG.warn("No header path is provided, we will try to read first line and detect schema.");
                LOG.warn("Schema in ColumnConfig.json are named as  index 0, 1, 2, 3 ...");
                LOG.warn("Please make sure weight column and tag column are also taking index as name.");
                evalColumnNames = new String[fields.length];
                for(int i = 0; i < fields.length; i++) {
                    evalColumnNames[i] = i + "";
                }
            }
        }

        Set<NSColumn> names = new HashSet<NSColumn>();
        for(String evalColumnName: evalColumnNames) {
            names.add(new NSColumn(evalColumnName));
        }

        String filterExpressions = super.modelConfig.getSegmentFilterExpressionsAsString();
        if(StringUtils.isNotBlank(filterExpressions)) {
            int segFilterSize = CommonUtils.split(filterExpressions,
                    Constants.SHIFU_STATS_FILTER_EXPRESSIONS_DELIMETER).length;
            for(int i = 0; i < segFilterSize; i++) {
                for(int j = 0; j < evalColumnNames.length; j++) {
                    names.add(new NSColumn(evalColumnNames[j] + "_" + (i + 1)));
                }
            }
        }
        if(Constants.GENERIC.equalsIgnoreCase(modelConfig.getAlgorithm())
                || Constants.TENSORFLOW.equalsIgnoreCase(modelConfig.getAlgorithm())
                || CommonUtils.isWDLModel(modelConfig.getAlgorithm())) {
            // TODO correct this logic
            return;
        }
        List<BasicML> models = ModelSpecLoaderUtils.loadBasicModels(modelConfig, evalConfig, SourceType.LOCAL,
                evalConfig.getGbtConvertToProb(), evalConfig.getGbtScoreConvertStrategy());
        if(CollectionUtils.isNotEmpty(models)) {
            validateFinalColumns(evalConfig, this.modelConfig.getModelSetName(), false, this.columnConfigList, names);
        }

        NSColumn targetColumn = new NSColumn(evalConfig.getDataSet().getTargetColumnName());
        if(StringUtils.isNotBlank(evalConfig.getDataSet().getTargetColumnName()) && !names.contains(targetColumn)
                && !names.contains(new NSColumn(targetColumn.getSimpleName()))) {
            throw new IllegalArgumentException("Target column " + evalConfig.getDataSet().getTargetColumnName()
                    + " does not exist in - " + evalConfig.getDataSet().getHeaderPath());
        }

        NSColumn weightColumn = new NSColumn(evalConfig.getDataSet().getWeightColumnName());
        if(StringUtils.isNotBlank(evalConfig.getDataSet().getWeightColumnName()) && !names.contains(weightColumn)
                && !names.contains(new NSColumn(weightColumn.getSimpleName()))) {
            throw new IllegalArgumentException("Weight column " + evalConfig.getDataSet().getWeightColumnName()
                    + " does not exist in - " + evalConfig.getDataSet().getHeaderPath());
        }

        List<ModelSpec> subModels = ModelSpecLoaderUtils.loadSubModels(modelConfig, this.columnConfigList, evalConfig,
                SourceType.LOCAL, evalConfig.getGbtConvertToProb(), evalConfig.getGbtScoreConvertStrategy());
        if(CollectionUtils.isNotEmpty(subModels)) {
            for(ModelSpec modelSpec: subModels) {
                validateFinalColumns(evalConfig, modelSpec.getModelName(), true, modelSpec.getColumnConfigList(),
                        names);
            }
        }
    }

    private void validateFinalColumns(EvalConfig evalConfig, String modelName, boolean isSubModel,
            List<ColumnConfig> columnConfigs, Set<NSColumn> names) {
        for(ColumnConfig config: columnConfigs) {
            NSColumn nsColumn = new NSColumn(config.getColumnName());
            if(config.isFinalSelect() && !names.contains(nsColumn)
                    && !names.contains(new NSColumn(nsColumn.getSimpleName()))) {
                throw new IllegalArgumentException(
                        "Final selected column " + config.getColumnName() + " in " + (isSubModel ? "sub[" : "current[")
                                + modelName + "]" + " does not exist in - " + evalConfig.getDataSet().getHeaderPath());
            }
        }
    }

    /**
     * Run evaluation per EvalConfig.
     * 
     * @param evalConfig
     *            the evaluation config instance.
     * @throws IOException
     *             when any IO exception
     */
    private void runEval(EvalConfig evalConfig) throws IOException {
        // create evalset home directory firstly in local file system
        synchronized(this) {
            validateEvalColumnConfig(evalConfig);
            // String evalSetPath = pathFinder.getEvalSetPath(evalConfig, SourceType.LOCAL);
            // FileUtils.forceMkdir(new File(evalSetPath));
            // syncDataToHdfs(evalConfig.getDataSet().getSource());
        }

        // each one sleep 8s to avoid conflict in initialization
        try {
            Thread.sleep(8000);
        } catch (InterruptedException e) {
            Thread.currentThread().interrupt();
        }

        switch(modelConfig.getBasic().getRunMode()) {
            case DIST:
            case MAPRED:
                runDistEval(evalConfig);
                break;
            case LOCAL:
                runAkkaEval(evalConfig);
                break;
            default:
                break;
        }
    }

    @SuppressWarnings("deprecation")
    private boolean isGBTNotConvertToProb(EvalConfig evalConfig) {
        if(CommonConstants.GBT_ALG_NAME.equalsIgnoreCase(modelConfig.getTrain().getAlgorithm())) {
            if(IndependentTreeModel.isValidGbtScoreConvertStrategy(evalConfig.getGbtScoreConvertStrategy())) {
                if(Constants.GBT_SCORE_RAW_CONVETER.equalsIgnoreCase(evalConfig.getGbtScoreConvertStrategy())) {
                    return true;
                }
            } else {
                // if score strategy not set, check deprecated parameter getGbtConvertToProb
                if(!evalConfig.getGbtConvertToProb()) {
                    return true;
                }
            }
        }
        return false;
    }

    /**
     * Run distributed version of evaluation and performance review.
     * 
     * @param evalConfig
     *            the evaluation instance
     * @throws IOException
     *             when any exception in delete the old tmp files
     */
    private void runDistEval(EvalConfig evalConfig) throws IOException {
        if(modelConfig.isMultiTask()) {
            for(int i = 0; i < this.modelConfig.getMultiTaskTargetColumnNames().size(); i++) {
                runDistEval(evalConfig, i);
            }
        } else {
            runDistEval(evalConfig, -1);
        }
    }

    /**
     * Run distributed version of evaluation and performance review.
     * 
     * @param evalConfig
     *            the evaluation instance
     * @param mtlIndex
     *            multi-task index, if -1 means not multi-task evaluation
     * @throws IOException
     *             when any exception in delete the old tmp files
     */
    private void runDistEval(EvalConfig evalConfig, int mtlIndex) throws IOException {
        ScoreStatus ss = runDistScore(evalConfig, mtlIndex);

        List<String> scoreMetaColumns = evalConfig.getScoreMetaColumns(modelConfig);
        if(scoreMetaColumns == null || scoreMetaColumns.isEmpty() || !modelConfig.isRegression()) {
            // if no any champion score column set, go to previous evaluation with only challendge model
            runConfusionMatrix(evalConfig, ss, isGBTNotConvertToProb(evalConfig), false, -1);
            return;
        }

        // 1. Get challenge model performance
        List<PerformanceResult> prList = new ArrayList<PerformanceResult>();
        List<String> names = new ArrayList<String>();

        PerformanceResult challengeModelPerformance = runConfusionMatrix(evalConfig, ss,
                pathFinder.getEvalScorePath(evalConfig), pathFinder.getEvalPerformancePath(evalConfig), false, false,
                isGBTNotConvertToProb(evalConfig), modelConfig.isMultiTask(), mtlIndex);
        prList.add(challengeModelPerformance);
        if(mtlIndex == -1 && !modelConfig.isMultiTask()) {
            names.add(modelConfig.getBasic().getName() + "-" + evalConfig.getName());
        } else {
            names.add(modelConfig.getBasic().getName() + "-" + evalConfig.getName() + "-"
                    + modelConfig.getMultiTaskTargetColumnNames().get(mtlIndex));
        }

        // 2. Get all champion model performance
        for(String metaScoreColumn: scoreMetaColumns) {
            if(StringUtils.isBlank(metaScoreColumn)) {
                continue;
            }
            names.add(metaScoreColumn);

            LOG.info("Model score sort for {} in eval {} is started.", metaScoreColumn, evalConfig.getName());
            ScoreStatus newScoreStatus = runDistMetaScore(evalConfig, metaScoreColumn, mtlIndex);

            PerformanceResult championModelPerformance = runConfusionMatrix(evalConfig, newScoreStatus,
                    pathFinder.getEvalMetaScorePath(evalConfig, metaScoreColumn),
                    pathFinder.getEvalMetaPerformancePath(evalConfig, metaScoreColumn), false, false, 0, 1, 2,
                    modelConfig.isMultiTask(), mtlIndex);
            prList.add(championModelPerformance);
        }

        synchronized(this) {
            GainChart gc = new GainChart();
            boolean hasWeight = StringUtils.isNotBlank(evalConfig.getDataSet().getWeightColumnName());

            // 3. Compute gain chart and other eval performance files only in local.
            String htmlGainChart = pathFinder.getEvalFilePath(evalConfig.getName(),
                    evalConfig.getName() + "_gainchart.html", SourceType.LOCAL);
            LOG.info("Gain chart is generated in {}.", htmlGainChart);
            gc.generateHtml(evalConfig, modelConfig, htmlGainChart, prList, names);

            String hrmlPrRoc = pathFinder.getEvalFilePath(evalConfig.getName(), evalConfig.getName() + "_prroc.html",
                    SourceType.LOCAL);
            LOG.info("PR & ROC chart is generated in {}.", hrmlPrRoc);
            gc.generateHtml4PrAndRoc(evalConfig, modelConfig, hrmlPrRoc, prList, names);

            for(int i = 0; i < names.size(); i++) {
                String name = names.get(i);
                PerformanceResult pr = prList.get(i);
                String unitGainChartCsv = pathFinder.getEvalFilePath(evalConfig.getName(),
                        name + "_unit_wise_gainchart.csv", SourceType.LOCAL);
                LOG.info("Unit-wise gain chart data is generated in {} for eval {} and name {}.", unitGainChartCsv,
                        evalConfig.getName(), name);
                gc.generateCsv(evalConfig, modelConfig, unitGainChartCsv, pr.gains);
                if(hasWeight) {
                    String weightedGainChartCsv = pathFinder.getEvalFilePath(evalConfig.getName(),
                            name + "_weighted_gainchart.csv", SourceType.LOCAL);
                    LOG.info("Weighted gain chart data is generated in {} for eval {} and name {}.",
                            weightedGainChartCsv, evalConfig.getName(), name);
                    gc.generateCsv(evalConfig, modelConfig, weightedGainChartCsv, pr.weightedGains);
                }

                String prCsvFile = pathFinder.getEvalFilePath(evalConfig.getName(), name + "_unit_wise_pr.csv",
                        SourceType.LOCAL);
                LOG.info("Unit-wise pr data is generated in {} for eval {} and name {}.", prCsvFile,
                        evalConfig.getName(), name);
                gc.generateCsv(evalConfig, modelConfig, prCsvFile, pr.pr);

                if(hasWeight) {
                    String weightedPrCsvFile = pathFinder.getEvalFilePath(evalConfig.getName(),
                            name + "_weighted_pr.csv", SourceType.LOCAL);
                    LOG.info("Weighted pr data is generated in {} for eval {} and name {}.", weightedPrCsvFile,
                            evalConfig.getName(), name);
                    gc.generateCsv(evalConfig, modelConfig, weightedPrCsvFile, pr.weightedPr);
                }

                String rocCsvFile = pathFinder.getEvalFilePath(evalConfig.getName(), name + "_unit_wise_roc.csv",
                        SourceType.LOCAL);
                LOG.info("Unit-wise roc data is generated in {} for eval {} and name {}.", rocCsvFile,
                        evalConfig.getName(), name);
                gc.generateCsv(evalConfig, modelConfig, rocCsvFile, pr.roc);

                if(hasWeight) {
                    String weightedRocCsvFile = pathFinder.getEvalFilePath(evalConfig.getName(),
                            name + "_weighted_roc.csv", SourceType.LOCAL);
                    LOG.info("Weighted roc data is generated in {} for eval {} and name {}.", weightedRocCsvFile,
                            evalConfig.getName(), name);
                    gc.generateCsv(evalConfig, modelConfig, weightedRocCsvFile, pr.weightedRoc);
                }

                String modelScoreGainChartCsv = pathFinder.getEvalFilePath(evalConfig.getName(),
                        name + "_modelscore_gainchart.csv", SourceType.LOCAL);
                LOG.info("Model score gain chart data is generated in {} for eval {} and name {}.",
                        modelScoreGainChartCsv, evalConfig.getName(), name);
                gc.generateCsv(evalConfig, modelConfig, modelScoreGainChartCsv, pr.modelScoreList);
            }
            LOG.info("Performance Evaluation is done for {}.", evalConfig.getName());
        }
    }

    @SuppressWarnings("deprecation")
    private ScoreStatus runDistMetaScore(EvalConfig evalConfig, String metaScore, int mtlIndex) throws IOException {
        // TODO mtl index support
        SourceType sourceType = evalConfig.getDataSet().getSource();

        // clean up output directories
        ShifuFileUtils.deleteFile(pathFinder.getEvalMetaScorePath(evalConfig, metaScore), sourceType);

        // prepare special parameters and execute pig
        Map<String, String> paramsMap = new HashMap<String, String>();

        paramsMap.put(Constants.SOURCE_TYPE, sourceType.toString());
        paramsMap.put("pathEvalRawData", evalConfig.getDataSet().getDataPath());
        paramsMap.put("pathSortScoreData", pathFinder.getEvalMetaScorePath(evalConfig, metaScore));
        paramsMap.put("eval_set_name", evalConfig.getName());
        paramsMap.put("delimiter", evalConfig.getDataSet().getDataDelimiter());
        paramsMap.put("column_name", metaScore);

        String pigScript = "scripts/EvalScoreMetaSort.pig";
        Map<String, String> confMap = new HashMap<String, String>();
        // max min score folder
        String maxMinScoreFolder = ShifuFileUtils.getFileSystemBySourceType(sourceType).makeQualified(new Path(
                "tmp" + File.separator + "maxmin_score_" + System.currentTimeMillis() + "_" + RANDOM.nextLong()))
                .toString();
        confMap.put(Constants.SHIFU_EVAL_MAXMIN_SCORE_OUTPUT, maxMinScoreFolder);

        try {
            PigExecutor.getExecutor().submitJob(modelConfig, pathFinder.getScriptPath(pigScript), paramsMap,
                    evalConfig.getDataSet().getSource(), confMap, super.pathFinder);
        } catch (IOException e) {
            throw new ShifuException(ShifuErrorCode.ERROR_RUNNING_PIG_JOB, e);
        } catch (Throwable e) {
            throw new RuntimeException(e);
        }

        Iterator<JobStats> iter = PigStats.get().getJobGraph().iterator();

        while(iter.hasNext()) {
            JobStats jobStats = iter.next();
            long evalRecords = jobStats.getHadoopCounters().getGroup(Constants.SHIFU_GROUP_COUNTER)
                    .getCounter(Constants.COUNTER_RECORDS);
            LOG.info("Total valid eval records is : {}", evalRecords);
            // If no basic record counter, check next one
            if(evalRecords == 0L) {
                continue;
            }
            this.evalRecords = evalRecords;

            long pigPosTags = jobStats.getHadoopCounters().getGroup(Constants.SHIFU_GROUP_COUNTER)
                    .getCounter(Constants.COUNTER_POSTAGS);
            long pigNegTags = jobStats.getHadoopCounters().getGroup(Constants.SHIFU_GROUP_COUNTER)
                    .getCounter(Constants.COUNTER_NEGTAGS);
            double pigPosWeightTags = jobStats.getHadoopCounters().getGroup(Constants.SHIFU_GROUP_COUNTER)
                    .getCounter(Constants.COUNTER_WPOSTAGS) / (Constants.EVAL_COUNTER_WEIGHT_SCALE * 1.0d);
            double pigNegWeightTags = jobStats.getHadoopCounters().getGroup(Constants.SHIFU_GROUP_COUNTER)
                    .getCounter(Constants.COUNTER_WNEGTAGS) / (Constants.EVAL_COUNTER_WEIGHT_SCALE * 1.0d);

            double maxScore = Integer.MIN_VALUE;
            double minScore = Integer.MAX_VALUE;
            if(modelConfig.isRegression()) {
                double[] maxMinScores = locateMaxMinScoreFromFile(sourceType, maxMinScoreFolder);
                maxScore = maxMinScores[0];
                minScore = maxMinScores[1];
                LOG.info("Max score is {}, min score is {}", maxScore, minScore);
                ShifuFileUtils.deleteFile(maxMinScoreFolder, sourceType);
            }

            long badMetaScores = jobStats.getHadoopCounters().getGroup(Constants.SHIFU_GROUP_COUNTER)
                    .getCounter("BAD_META_SCORE");

            // Get score status from Counter to avoid re-computing such metrics
            LOG.info("Eval records is {}; and bad meta score is {}.", evalRecords, badMetaScores);

            return new ScoreStatus(pigPosTags, pigNegTags, pigPosWeightTags, pigNegWeightTags, maxScore, minScore,
                    evalRecords);
        }
        return null;
    }

    /**
     * Use akka to run model evaluation
     * 
     * @param evalConfig
     *            the evaluation instance
     * @throws IOException
     *             the error while create data scanner for input data
     */
    private void runAkkaEval(EvalConfig evalConfig) throws IOException {
        runAkkaScore(evalConfig);
        runConfusionMatrix(evalConfig);
        runPerformance(evalConfig);
    }

    /**
     * Running the performance matrices
     * 
     * @param evalSetList
     *            EvalConfig list
     * @throws IOException
     */
    private void runPerformance(List<EvalConfig> evalSetList) throws IOException {
        for(EvalConfig evalConfig: evalSetList) {
            runPerformance(evalConfig);
        }
    }

    /**
     * Running the performance matrices
     * 
     * @param evalConfig
     *            the name for evaluation
     * @throws IOException
     *             any io exception
     */
    private void runPerformance(EvalConfig evalConfig) throws IOException {
        PerformanceEvaluator perfEval = new PerformanceEvaluator(modelConfig, evalConfig);
        switch(modelConfig.getBasic().getRunMode()) {
            case DIST:
            case MAPRED:
                // FIXME here, this,evalRecords is 0 in initialzation
                perfEval.review(this.evalRecords);
                break;
            case LOCAL:
            default:
                perfEval.review();
                break;
        }
    }

    /**
     * Compute confusion matrix
     * 
     * @param evalSetList
     *            a List of EvalConfig
     * @throws IOException
     *             any io exception
     */
    private void runConfusionMatrix(List<EvalConfig> evalSetList) throws IOException {
        for(EvalConfig config: evalSetList) {
            runConfusionMatrix(config);
        }
    }

    /**
     * Compute confusion matrix
     * 
     * @param config
     *            eval config
     * @param ss
     *            the score stats
     * @return List of ConfusionMatrixObject
     * @throws IOException
     *             any io exception
     */
    private PerformanceResult runConfusionMatrix(EvalConfig config, ScoreStatus ss, boolean isUseMaxMinScore,
            boolean isMTL, int mtlIndex) throws IOException {
        return runConfusionMatrix(config, ss, pathFinder.getEvalScorePath(config),
                pathFinder.getEvalPerformancePath(config, config.getDataSet().getSource()), true, true,
                isUseMaxMinScore, isMTL, mtlIndex);
    }

    private PerformanceResult runConfusionMatrix(EvalConfig config, ScoreStatus ss, String scoreDataPath,
            String evalPerformancePath, boolean isPrint, boolean isGenerateChart, boolean isUseMaxMinScore,
            boolean isMTL, int mtlIndex) throws IOException {
        ConfusionMatrix worker = new ConfusionMatrix(modelConfig, columnConfigList, config, this);
        switch(modelConfig.getBasic().getRunMode()) {
            case DIST:
            case MAPRED:
                if(modelConfig.isRegression()) {
                    return worker.bufferedComputeConfusionMatrixAndPerformance(ss.pigPosTags, ss.pigNegTags,
                            ss.pigPosWeightTags, ss.pigNegWeightTags, ss.evalRecords, ss.maxScore, ss.minScore,
                            scoreDataPath, evalPerformancePath, isPrint, isGenerateChart, isUseMaxMinScore, isMTL,
                            mtlIndex);
                } else {
                    worker.computeConfusionMatixForMultipleClassification(this.evalRecords);
                    return null;
                }
            default:
                worker.computeConfusionMatrix();
                return null;
        }
    }

    private PerformanceResult runConfusionMatrix(EvalConfig config, ScoreStatus ss, String scoreDataPath,
            String evalPerformancePath, boolean isPrint, boolean isGenerateChart, int targetColumnIndex,
            int scoreColumnIndex, int weightColumnIndex, boolean isMultiTask, int mtlIndex) throws IOException {
        ConfusionMatrix worker = new ConfusionMatrix(modelConfig, columnConfigList, config, this);
        switch(modelConfig.getBasic().getRunMode()) {
            case DIST:
            case MAPRED:
                if(modelConfig.isRegression()) {
                    return worker.bufferedComputeConfusionMatrixAndPerformance(ss.pigPosTags, ss.pigNegTags,
                            ss.pigPosWeightTags, ss.pigNegWeightTags, ss.evalRecords, ss.maxScore, ss.minScore,
                            scoreDataPath, evalPerformancePath, isPrint, isGenerateChart, targetColumnIndex,
                            scoreColumnIndex, weightColumnIndex, true, isMultiTask, mtlIndex);
                } else {
                    worker.computeConfusionMatixForMultipleClassification(this.evalRecords);
                    return null;
                }
            case LOCAL:
            default:
                worker.computeConfusionMatrix();
                return null;
        }
    }

    /**
     * Run confusion matrix
     * 
     * @param config
     *            eval config
     * @return List of ConfusionMatrixObject
     * @throws IOException
     *             any io exception
     */
    private void runConfusionMatrix(EvalConfig config) throws IOException {
        runConfusionMatrix(config, null, false, false, -1);
    }

    /**
     * Check "-nosort" is specified or not
     * 
     * @return true if nosort is specified, or false
     */
    private boolean isNoSort() {
        return getBooleanParam(this.params, NOSORT);
    }

    /**
     * Check "-strict" is specified or not. This is used when normalize the evaluation data set.
     * The Strict model - means output the data just as input, and append weight column only.
     * 
     * @return true if strict is specified, or false
     */
    private boolean isStrict() {
        return getBooleanParam(this.params, Constants.STRICT_MODE);
    }

    private static class ScoreStatus {

        public long pigPosTags = 0l;

        public long pigNegTags = 0l;

        public double pigPosWeightTags = 0d;

        public double pigNegWeightTags = 0d;

        public double maxScore = Integer.MIN_VALUE;

        public double minScore = Integer.MAX_VALUE;

        public long evalRecords = 0l;

        public ScoreStatus(long pigPosTags, long pigNegTags, double pigPosWeightTags, double pigNegWeightTags,
                double maxScore, double minScore, long evalRecords) {
            this.pigPosTags = pigPosTags;
            this.pigNegTags = pigNegTags;
            this.pigPosWeightTags = pigPosWeightTags;
            this.pigNegWeightTags = pigNegWeightTags;
            this.maxScore = maxScore;
            this.minScore = minScore;
            this.evalRecords = evalRecords;
        }
    }

}
>>>>>>> 075d2f46
<|MERGE_RESOLUTION|>--- conflicted
+++ resolved
@@ -1,4 +1,3 @@
-<<<<<<< HEAD
 /*
  * Copyright [2012-2014] PayPal Software Foundation
  *
@@ -330,7 +329,7 @@
         switch(modelConfig.getBasic().getRunMode()) {
             case DIST:
             case MAPRED:
-                runDistScore(config);
+                runDistScore(config, -1); // FIXME, only support non multi-task training
                 break;
             case LOCAL:
                 runAkkaScore(config);
@@ -391,7 +390,7 @@
      *             any io exception
      */
     @SuppressWarnings("deprecation")
-    private ScoreStatus runDistScore(EvalConfig evalConfig) throws IOException {
+    private ScoreStatus runDistScore(EvalConfig evalConfig, int index) throws IOException {
         // clean up output directories
         SourceType sourceType = evalConfig.getDataSet().getSource();
 
@@ -409,9 +408,14 @@
         paramsMap.put("pathEvalPerformance", pathFinder.getEvalPerformancePath(evalConfig));
         paramsMap.put("eval_set_name", evalConfig.getName());
         paramsMap.put("delimiter", CommonUtils.escapePigString(evalConfig.getDataSet().getDataDelimiter()));
-        paramsMap.put("columnIndex", evalConfig.getPerformanceScoreSelector().trim());
+        if(index == -1 && !modelConfig.isMultiTask()) {
+            paramsMap.put("columnIndex", evalConfig.getPerformanceScoreSelector().trim());
+        } else {
+            paramsMap.put("columnIndex", "model" + index); // hard code here, TODO, need extract
+        }
         paramsMap.put("scale",
                 Environment.getProperty(Constants.SHIFU_SCORE_SCALE, Integer.toString(Scorer.DEFAULT_SCORE_SCALE)));
+        paramsMap.put(CommonConstants.MTL_INDEX, index + "");
 
         String expressionsAsString = super.modelConfig.getSegmentFilterExpressionsAsString();
         Environment.getProperties().put("shifu.segment.expressions", expressionsAsString);
@@ -449,40 +453,52 @@
                 continue;
             }
             this.evalRecords = evalRecords;
-
-            long pigPosTags = jobStats.getHadoopCounters().getGroup(Constants.SHIFU_GROUP_COUNTER)
-                    .getCounter(Constants.COUNTER_POSTAGS);
-            long pigNegTags = jobStats.getHadoopCounters().getGroup(Constants.SHIFU_GROUP_COUNTER)
-                    .getCounter(Constants.COUNTER_NEGTAGS);
-            double pigPosWeightTags = jobStats.getHadoopCounters().getGroup(Constants.SHIFU_GROUP_COUNTER)
-                    .getCounter(Constants.COUNTER_WPOSTAGS) / (Constants.EVAL_COUNTER_WEIGHT_SCALE * 1.0d);
-            double pigNegWeightTags = jobStats.getHadoopCounters().getGroup(Constants.SHIFU_GROUP_COUNTER)
-                    .getCounter(Constants.COUNTER_WNEGTAGS) / (Constants.EVAL_COUNTER_WEIGHT_SCALE * 1.0d);
-
-            LOG.info("Total positive record count is : {}", pigPosTags);
-            LOG.info("Total negative record count is : {}", pigNegTags);
-            LOG.info("Total weighted positive record count is : {}", pigPosWeightTags);
-            LOG.info("Total weighted negative record count is : {}", pigNegWeightTags);
-
-            long totalRunTime = jobStats.getHadoopCounters().getGroup(Constants.SHIFU_GROUP_COUNTER)
-                    .getCounter(Constants.TOTAL_MODEL_RUNTIME);
-
-            LOG.info("Avg SLA for eval model scoring is {} micro seconds", totalRunTime / evalRecords);
-
-            double maxScore = Integer.MIN_VALUE;
-            double minScore = Integer.MAX_VALUE;
-            if(modelConfig.isRegression()) {
-                double[] maxMinScores = locateMaxMinScoreFromFile(sourceType, maxMinScoreFolder);
-                maxScore = maxMinScores[0];
-                minScore = maxMinScores[1];
-                LOG.info("Raw max score is {}, raw min score is {}", maxScore, minScore);
+            // mtlIndex here set to -1 since each eval pig job, output COUNTER are the same name.
+            return getScoreStatus(sourceType, maxMinScoreFolder, jobStats, evalRecords, -1);
+        }
+        return null;
+    }
+
+    @SuppressWarnings("deprecation")
+    private ScoreStatus getScoreStatus(SourceType sourceType, String maxMinScoreFolder, JobStats jobStats,
+            long evalRecords, int postfix) throws IOException {
+        long pigPosTags = jobStats.getHadoopCounters().getGroup(Constants.SHIFU_GROUP_COUNTER)
+                .getCounter(postfix == -1 ? Constants.COUNTER_POSTAGS : Constants.COUNTER_POSTAGS + "_" + postfix);
+        long pigNegTags = jobStats.getHadoopCounters().getGroup(Constants.SHIFU_GROUP_COUNTER)
+                .getCounter(postfix == -1 ? Constants.COUNTER_NEGTAGS : Constants.COUNTER_NEGTAGS + "_" + postfix);
+
+        double pigPosWeightTags = jobStats.getHadoopCounters().getGroup(Constants.SHIFU_GROUP_COUNTER)
+                .getCounter(postfix == -1 ? Constants.COUNTER_WPOSTAGS : Constants.COUNTER_WPOSTAGS + "_" + postfix)
+                / (Constants.EVAL_COUNTER_WEIGHT_SCALE * 1.0d);
+        double pigNegWeightTags = jobStats.getHadoopCounters().getGroup(Constants.SHIFU_GROUP_COUNTER)
+                .getCounter(postfix == -1 ? Constants.COUNTER_WNEGTAGS : Constants.COUNTER_WNEGTAGS + "_" + postfix)
+                / (Constants.EVAL_COUNTER_WEIGHT_SCALE * 1.0d);
+
+        LOG.info("Total positive record count is : {}", pigPosTags);
+        LOG.info("Total negative record count is : {}", pigNegTags);
+        LOG.info("Total weighted positive record count is : {}", pigPosWeightTags);
+        LOG.info("Total weighted negative record count is : {}", pigNegWeightTags);
+
+        long totalRunTime = jobStats.getHadoopCounters().getGroup(Constants.SHIFU_GROUP_COUNTER)
+                .getCounter(Constants.TOTAL_MODEL_RUNTIME);
+
+        LOG.info("Avg SLA for eval model scoring is {} micro seconds", totalRunTime / evalRecords);
+
+        double maxScore = Integer.MIN_VALUE;
+        double minScore = Integer.MAX_VALUE;
+        if(modelConfig.isRegression()) {
+            double[] maxMinScores = locateMaxMinScoreFromFile(sourceType, maxMinScoreFolder);
+            maxScore = maxMinScores[0];
+            minScore = maxMinScores[1];
+            LOG.info("Raw max score is {}, raw min score is {}", maxScore, minScore);
+            if(postfix == -1
+                    || (this.mtlColumnConfigLists != null && postfix == this.mtlColumnConfigLists.size() - 1)) {
                 ShifuFileUtils.deleteFile(maxMinScoreFolder, sourceType);
             }
-            // only one pig job with such counters, return
-            return new ScoreStatus(pigPosTags, pigNegTags, pigPosWeightTags, pigNegWeightTags, maxScore, minScore,
-                    evalRecords);
-        }
-        return null;
+        }
+        // only one pig job with such counters, return
+        return new ScoreStatus(pigPosTags, pigNegTags, pigPosWeightTags, pigNegWeightTags, maxScore, minScore,
+                evalRecords);
     }
 
     private double[] locateMaxMinScoreFromFile(SourceType sourceType, String maxMinScoreFolder) throws IOException {
@@ -882,26 +898,51 @@
      *             when any exception in delete the old tmp files
      */
     private void runDistEval(EvalConfig evalConfig) throws IOException {
-        ScoreStatus ss = runDistScore(evalConfig);
+        if(modelConfig.isMultiTask()) {
+            for(int i = 0; i < this.modelConfig.getMultiTaskTargetColumnNames().size(); i++) {
+                runDistEval(evalConfig, i);
+            }
+        } else {
+            runDistEval(evalConfig, -1);
+        }
+    }
+
+    /**
+     * Run distributed version of evaluation and performance review.
+     * 
+     * @param evalConfig
+     *            the evaluation instance
+     * @param mtlIndex
+     *            multi-task index, if -1 means not multi-task evaluation
+     * @throws IOException
+     *             when any exception in delete the old tmp files
+     */
+    private void runDistEval(EvalConfig evalConfig, int mtlIndex) throws IOException {
+        ScoreStatus ss = runDistScore(evalConfig, mtlIndex);
 
         List<String> scoreMetaColumns = evalConfig.getScoreMetaColumns(modelConfig);
         if(scoreMetaColumns == null || scoreMetaColumns.isEmpty() || !modelConfig.isRegression()) {
             // if no any champion score column set, go to previous evaluation with only challendge model
-            runConfusionMatrix(evalConfig, ss, isGBTNotConvertToProb(evalConfig));
+            runConfusionMatrix(evalConfig, ss, isGBTNotConvertToProb(evalConfig), false, -1);
             return;
         }
 
         // 1. Get challenge model performance
+        List<PerformanceResult> prList = new ArrayList<PerformanceResult>();
+        List<String> names = new ArrayList<String>();
+
         PerformanceResult challengeModelPerformance = runConfusionMatrix(evalConfig, ss,
                 pathFinder.getEvalScorePath(evalConfig), pathFinder.getEvalPerformancePath(evalConfig), false, false,
-                isGBTNotConvertToProb(evalConfig));
-
-        List<PerformanceResult> prList = new ArrayList<PerformanceResult>();
+                isGBTNotConvertToProb(evalConfig), modelConfig.isMultiTask(), mtlIndex);
         prList.add(challengeModelPerformance);
+        if(mtlIndex == -1 && !modelConfig.isMultiTask()) {
+            names.add(modelConfig.getBasic().getName() + "-" + evalConfig.getName());
+        } else {
+            names.add(modelConfig.getBasic().getName() + "-" + evalConfig.getName() + "-"
+                    + modelConfig.getMultiTaskTargetColumnNames().get(mtlIndex));
+        }
 
         // 2. Get all champion model performance
-        List<String> names = new ArrayList<String>();
-        names.add(modelConfig.getBasic().getName() + "-" + evalConfig.getName());
         for(String metaScoreColumn: scoreMetaColumns) {
             if(StringUtils.isBlank(metaScoreColumn)) {
                 continue;
@@ -909,11 +950,12 @@
             names.add(metaScoreColumn);
 
             LOG.info("Model score sort for {} in eval {} is started.", metaScoreColumn, evalConfig.getName());
-            ScoreStatus newScoreStatus = runDistMetaScore(evalConfig, metaScoreColumn);
+            ScoreStatus newScoreStatus = runDistMetaScore(evalConfig, metaScoreColumn, mtlIndex);
 
             PerformanceResult championModelPerformance = runConfusionMatrix(evalConfig, newScoreStatus,
                     pathFinder.getEvalMetaScorePath(evalConfig, metaScoreColumn),
-                    pathFinder.getEvalMetaPerformancePath(evalConfig, metaScoreColumn), false, false, 0, 1, 2);
+                    pathFinder.getEvalMetaPerformancePath(evalConfig, metaScoreColumn), false, false, 0, 1, 2,
+                    modelConfig.isMultiTask(), mtlIndex);
             prList.add(championModelPerformance);
         }
 
@@ -987,7 +1029,8 @@
     }
 
     @SuppressWarnings("deprecation")
-    private ScoreStatus runDistMetaScore(EvalConfig evalConfig, String metaScore) throws IOException {
+    private ScoreStatus runDistMetaScore(EvalConfig evalConfig, String metaScore, int mtlIndex) throws IOException {
+        // TODO mtl index support
         SourceType sourceType = evalConfig.getDataSet().getSource();
 
         // clean up output directories
@@ -1139,16 +1182,16 @@
      * @throws IOException
      *             any io exception
      */
-    private PerformanceResult runConfusionMatrix(EvalConfig config, ScoreStatus ss, boolean isUseMaxMinScore)
-            throws IOException {
+    private PerformanceResult runConfusionMatrix(EvalConfig config, ScoreStatus ss, boolean isUseMaxMinScore,
+            boolean isMTL, int mtlIndex) throws IOException {
         return runConfusionMatrix(config, ss, pathFinder.getEvalScorePath(config),
                 pathFinder.getEvalPerformancePath(config, config.getDataSet().getSource()), true, true,
-                isUseMaxMinScore);
+                isUseMaxMinScore, isMTL, mtlIndex);
     }
 
     private PerformanceResult runConfusionMatrix(EvalConfig config, ScoreStatus ss, String scoreDataPath,
-            String evalPerformancePath, boolean isPrint, boolean isGenerateChart, boolean isUseMaxMinScore)
-            throws IOException {
+            String evalPerformancePath, boolean isPrint, boolean isGenerateChart, boolean isUseMaxMinScore,
+            boolean isMTL, int mtlIndex) throws IOException {
         ConfusionMatrix worker = new ConfusionMatrix(modelConfig, columnConfigList, config, this);
         switch(modelConfig.getBasic().getRunMode()) {
             case DIST:
@@ -1156,7 +1199,8 @@
                 if(modelConfig.isRegression()) {
                     return worker.bufferedComputeConfusionMatrixAndPerformance(ss.pigPosTags, ss.pigNegTags,
                             ss.pigPosWeightTags, ss.pigNegWeightTags, ss.evalRecords, ss.maxScore, ss.minScore,
-                            scoreDataPath, evalPerformancePath, isPrint, isGenerateChart, isUseMaxMinScore);
+                            scoreDataPath, evalPerformancePath, isPrint, isGenerateChart, isUseMaxMinScore, isMTL,
+                            mtlIndex);
                 } else {
                     worker.computeConfusionMatixForMultipleClassification(this.evalRecords);
                     return null;
@@ -1169,7 +1213,7 @@
 
     private PerformanceResult runConfusionMatrix(EvalConfig config, ScoreStatus ss, String scoreDataPath,
             String evalPerformancePath, boolean isPrint, boolean isGenerateChart, int targetColumnIndex,
-            int scoreColumnIndex, int weightColumnIndex) throws IOException {
+            int scoreColumnIndex, int weightColumnIndex, boolean isMultiTask, int mtlIndex) throws IOException {
         ConfusionMatrix worker = new ConfusionMatrix(modelConfig, columnConfigList, config, this);
         switch(modelConfig.getBasic().getRunMode()) {
             case DIST:
@@ -1178,7 +1222,7 @@
                     return worker.bufferedComputeConfusionMatrixAndPerformance(ss.pigPosTags, ss.pigNegTags,
                             ss.pigPosWeightTags, ss.pigNegWeightTags, ss.evalRecords, ss.maxScore, ss.minScore,
                             scoreDataPath, evalPerformancePath, isPrint, isGenerateChart, targetColumnIndex,
-                            scoreColumnIndex, weightColumnIndex, true);
+                            scoreColumnIndex, weightColumnIndex, true, isMultiTask, mtlIndex);
                 } else {
                     worker.computeConfusionMatixForMultipleClassification(this.evalRecords);
                     return null;
@@ -1298,7 +1342,7 @@
      *             any io exception
      */
     private void runConfusionMatrix(EvalConfig config) throws IOException {
-        runConfusionMatrix(config, null, false);
+        runConfusionMatrix(config, null, false, false, -1);
     }
 
     /**
@@ -1358,1325 +1402,4 @@
         }
     }
 
-}
-=======
-/*
- * Copyright [2012-2014] PayPal Software Foundation
- *
- * Licensed under the Apache License, Version 2.0 (the "License");
- * you may not use this file except in compliance with the License.
- * You may obtain a copy of the License at
- *
- *    http://www.apache.org/licenses/LICENSE-2.0
- *
- * Unless required by applicable law or agreed to in writing, software
- * distributed under the License is distributed on an "AS IS" BASIS,
- * WITHOUT WARRANTIES OR CONDITIONS OF ANY KIND, either express or implied.
- * See the License for the specific language governing permissions and
- * limitations under the License.
- */
-package ml.shifu.shifu.core.processor;
-
-import java.io.File;
-import java.io.IOException;
-import java.util.ArrayList;
-import java.util.HashMap;
-import java.util.HashSet;
-import java.util.Iterator;
-import java.util.List;
-import java.util.Map;
-import java.util.Random;
-import java.util.Scanner;
-import java.util.Set;
-import java.util.concurrent.CountDownLatch;
-
-import org.apache.commons.collections.CollectionUtils;
-import org.apache.commons.io.FileUtils;
-import org.apache.commons.lang.StringUtils;
-import org.apache.hadoop.fs.Path;
-import org.apache.pig.tools.pigstats.JobStats;
-import org.apache.pig.tools.pigstats.PigStats;
-import org.encog.ml.BasicML;
-import org.slf4j.Logger;
-import org.slf4j.LoggerFactory;
-
-import ml.shifu.shifu.actor.AkkaSystemExecutor;
-import ml.shifu.shifu.column.NSColumn;
-import ml.shifu.shifu.container.obj.ColumnConfig;
-import ml.shifu.shifu.container.obj.EvalConfig;
-import ml.shifu.shifu.container.obj.PerformanceResult;
-import ml.shifu.shifu.container.obj.RawSourceData.SourceType;
-import ml.shifu.shifu.core.ConfusionMatrix;
-import ml.shifu.shifu.core.PerformanceEvaluator;
-import ml.shifu.shifu.core.Scorer;
-import ml.shifu.shifu.core.dtrain.CommonConstants;
-import ml.shifu.shifu.core.dtrain.dt.IndependentTreeModel;
-import ml.shifu.shifu.core.eval.GainChart;
-import ml.shifu.shifu.core.model.ModelSpec;
-import ml.shifu.shifu.core.validator.ModelInspector.ModelStep;
-import ml.shifu.shifu.exception.ShifuErrorCode;
-import ml.shifu.shifu.exception.ShifuException;
-import ml.shifu.shifu.fs.ShifuFileUtils;
-import ml.shifu.shifu.pig.PigExecutor;
-import ml.shifu.shifu.util.CommonUtils;
-import ml.shifu.shifu.util.Constants;
-import ml.shifu.shifu.util.Environment;
-import ml.shifu.shifu.util.ModelSpecLoaderUtils;
-
-/**
- * {@link EvalModelProcessor} defines 'shifu eval' step mostly for model performance generation.
- * 
- * <p>
- * Precision-Recall, gain chart, auc and score distribution are generated as csv format or html chart format. Champion
- * model performance is also supported in the same html chart for visualization.
- */
-public class EvalModelProcessor extends BasicModelProcessor implements Processor {
-
-    private final static Logger LOG = LoggerFactory.getLogger(EvalModelProcessor.class);
-
-    /**
-     * Step definition for evaluation
-     */
-    public enum EvalStep {
-        LIST, NEW, DELETE, RUN, PERF, SCORE, CONFMAT, NORM, GAINCHART;
-    }
-
-    public static final String NOSORT = "NOSORT";
-
-    private String evalName = null;
-
-    private EvalStep evalStep;
-
-    private long evalRecords = 0l;
-
-    private static final Random RANDOM = new Random();
-
-    /**
-     * Constructor
-     * 
-     * @param step
-     *            the evaluation step
-     */
-    public EvalModelProcessor(EvalStep step) {
-        this.evalStep = step;
-    }
-
-    public EvalModelProcessor(EvalStep step, Map<String, Object> otherConfigs) {
-        this.evalStep = step;
-        super.otherConfigs = otherConfigs;
-    }
-
-    /**
-     * Constructor
-     * 
-     * @param step
-     *            the evaluation step
-     * @param name
-     *            the evaluation name
-     */
-    public EvalModelProcessor(EvalStep step, String name) {
-        this.evalName = name;
-        this.evalStep = step;
-    }
-
-    /**
-     * Constructor
-     *
-     * @param step
-     *            the evaluation step
-     * @param name
-     *            the evaluation name
-     * @param params
-     *            the command params
-     */
-    public EvalModelProcessor(EvalStep step, String name, Map<String, Object> params) {
-        this(step, name);
-        this.params = params;
-    }
-
-    /**
-     * Runner for evaluation
-     */
-    @Override
-    public int run() throws Exception {
-        LOG.info("Step Start: eval");
-        long start = System.currentTimeMillis();
-        try {
-            setUp(ModelStep.EVAL);
-            syncDataToHdfs(modelConfig.getDataSet().getSource());
-
-            switch(evalStep) {
-                case LIST:
-                    listEvalSet();
-                    break;
-                case NEW:
-                    createNewEval(evalName);
-                    break;
-                case DELETE:
-                    deleteEvalSet(evalName);
-                    break;
-                case RUN:
-                    runEval(getEvalConfigListFromInput());
-                    break;
-                case NORM:
-                    runNormalize(getEvalConfigListFromInput());
-                    break;
-                case PERF:
-                    // FIXME, here should be failed because of this.evalRecords is 0. how to fix it
-                    runPerformance(getEvalConfigListFromInput());
-                    break;
-                case SCORE:
-                    runScore(getEvalConfigListFromInput());
-                    break;
-                case CONFMAT:
-                    // FIXME, here should be failed
-                    runConfusionMatrix(getEvalConfigListFromInput());
-                    break;
-                default:
-                    break;
-            }
-
-            syncDataToHdfs(modelConfig.getDataSet().getSource());
-
-            clearUp(ModelStep.EVAL);
-        } catch (ShifuException e) {
-            LOG.error("Error:" + e.getError().toString() + "; msg:" + e.getMessage(), e);
-            return -1;
-        } catch (Exception e) {
-            LOG.error("Error:" + e.getMessage(), e);
-            return -1;
-        }
-        LOG.info("Step Finished: eval with {} ms", (System.currentTimeMillis() - start));
-        return 0;
-    }
-
-    private void deleteEvalSet(String evalSetName) {
-        EvalConfig evalConfig = modelConfig.getEvalConfigByName(evalSetName);
-        if(evalConfig == null) {
-            LOG.error("{} eval set doesn't exist.", evalSetName);
-        } else {
-            modelConfig.getEvals().remove(evalConfig);
-            try {
-                saveModelConfig();
-            } catch (IOException e) {
-                throw new ShifuException(ShifuErrorCode.ERROR_WRITE_MODELCONFIG, e);
-            }
-            LOG.info("Done. Delete eval set - " + evalSetName);
-        }
-    }
-
-    private void listEvalSet() {
-        List<EvalConfig> evals = modelConfig.getEvals();
-        if(CollectionUtils.isNotEmpty(evals)) {
-            LOG.info("There are {} eval sets.", evals.size());
-            for(EvalConfig evalConfig: evals) {
-                LOG.info("\t - {}", evalConfig.getName());
-            }
-        }
-    }
-
-    private List<EvalConfig> getEvalConfigListFromInput() {
-        List<EvalConfig> evalSetList = new ArrayList<EvalConfig>();
-
-        if(StringUtils.isNotBlank(evalName)) {
-            String[] evalList = evalName.split(",");
-            for(String eval: evalList) {
-                EvalConfig evalConfig = modelConfig.getEvalConfigByName(eval);
-                if(evalConfig == null) {
-                    LOG.error("The evalset - " + eval + " doesn't exist!");
-                } else {
-                    evalSetList.add(evalConfig);
-                }
-            }
-        } else {
-            evalSetList = modelConfig.getEvals();
-            if(CollectionUtils.isEmpty(evalSetList)) {
-                throw new ShifuException(ShifuErrorCode.ERROR_MODEL_EVALSET_DOESNT_EXIST);
-            }
-        }
-
-        return evalSetList;
-    }
-
-    /**
-     * Run scoring only.
-     * 
-     * @param evalSetList
-     *            eval config list
-     * @throws IOException
-     *             any io exception
-     */
-    private void runScore(List<EvalConfig> evalSetList) throws IOException {
-        // do the validation before scoring the data set
-        for(EvalConfig evalConfig: evalSetList) {
-            validateEvalColumnConfig(evalConfig);
-        }
-
-        // do it only once
-        syncDataToHdfs(evalSetList);
-
-        if(Environment.getBoolean(Constants.SHIFU_EVAL_PARALLEL, true) && modelConfig.isMapReduceRunMode()
-                && evalSetList.size() > 1) {
-            // run in parallel
-            int parallelNum = Environment.getInt(Constants.SHIFU_EVAL_PARALLEL_NUM, 5);
-            if(parallelNum <= 0 || parallelNum > 100) {
-                throw new IllegalArgumentException(Constants.SHIFU_EVAL_PARALLEL_NUM
-                        + " in shifuconfig should be in (0, 100], by default it is 5.");
-            }
-
-            int evalSize = evalSetList.size();
-            int mod = evalSize % parallelNum;
-            int batch = evalSize / parallelNum;
-            batch = (mod == 0 ? batch : (batch + 1));
-
-            for(int i = 0; i < batch; i++) {
-                int batchSize = (mod != 0 && i == (batch - 1)) ? mod : parallelNum;
-                // lunch current batch size
-                LOG.info("Starting to run eval score in {}/{} round", (i + 1), batch);
-                final CountDownLatch cdl = new CountDownLatch(batchSize);
-                for(int j = 0; j < batchSize; j++) {
-                    int currentIndex = i * parallelNum + j;
-                    final EvalConfig config = evalSetList.get(currentIndex);
-                    // save tmp models
-                    Thread evalRunThread = new Thread(new Runnable() {
-                        @Override
-                        public void run() {
-                            try {
-                                runScore(config);
-                            } catch (IOException e) {
-                                LOG.error("Exception in eval score:", e);
-                            } catch (Exception e) {
-                                LOG.error("Exception in eval score:", e);
-                            }
-                            cdl.countDown();
-                        }
-                    }, config.getName());
-                    // print eval name to log4j console to make each one is easy to be get from logs
-                    evalRunThread.start();
-
-                    // each one sleep 4s to avoid conflict in initialization
-                    try {
-                        Thread.sleep(4000);
-                    } catch (InterruptedException e) {
-                        Thread.currentThread().interrupt();
-                    }
-                }
-
-                LOG.info("Starting to wait eval score in {}/{} round", (i + 1), batch);
-                // await all threads done
-                try {
-                    cdl.await();
-                } catch (InterruptedException e) {
-                    Thread.currentThread().interrupt();
-                }
-                LOG.info("Finish eval score in {}/{} round", (i + 1), batch);
-            }
-            LOG.info("Finish all eval score parallel running with eval size {}.", evalSize);
-        } else {
-            // for old sequential runs
-            for(final EvalConfig config: evalSetList) {
-                runScore(config);
-            }
-        }
-    }
-
-    /**
-     * Run score only
-     * 
-     * @param config
-     *            the eval config instance
-     * @throws IOException
-     *             any io exception
-     */
-    private void runScore(EvalConfig config) throws IOException {
-        switch(modelConfig.getBasic().getRunMode()) {
-            case DIST:
-            case MAPRED:
-                runDistScore(config, -1); // FIXME, only support non multi-task training
-                break;
-            case LOCAL:
-                runAkkaScore(config);
-                break;
-            default:
-                break;
-        }
-    }
-
-    /**
-     * Run normalization against the evaluation data sets based on existing ColumnConfig.json which is from training
-     * data set.
-     * 
-     * @param evalConfigList
-     *            the eval config list
-     * @throws IOException
-     *             any io exception
-     */
-    private void runNormalize(List<EvalConfig> evalConfigList) throws IOException {
-        for(EvalConfig evalConfig: evalConfigList) {
-            runNormalize(evalConfig);
-        }
-    }
-
-    /**
-     * Run normalization against the evaluation data set based on existing ColumnConfig.json which is from training
-     * data set.
-     * 
-     * @param evalConfig
-     *            the eval config instance
-     * @throws IOException
-     *             when any IO exception
-     * @throws IllegalArgumentException
-     *             if LOCAL run mode
-     */
-    private void runNormalize(EvalConfig evalConfig) throws IOException {
-        String evalSetPath = super.pathFinder.getEvalSetPath(evalConfig, SourceType.LOCAL);
-        FileUtils.forceMkdir(new File(evalSetPath));
-        syncDataToHdfs(evalConfig.getDataSet().getSource());
-
-        switch(modelConfig.getBasic().getRunMode()) {
-            case DIST:
-            case MAPRED:
-                runPigNormalize(evalConfig);
-                break;
-            case LOCAL:
-            default:
-                throw new IllegalArgumentException("Eval norm doesn't support LOCAL run mode.");
-        }
-    }
-
-    /**
-     * run pig mode scoring
-     * 
-     * @param evalConfig
-     *            the name for evaluation
-     * @param index
-     *            multi-task index, if -1 means not multi-task evaluation
-     * @throws IOException
-     *             any io exception
-     */
-    private ScoreStatus runDistScore(EvalConfig evalConfig, int index) throws IOException {
-        // clean up output directories
-        SourceType sourceType = evalConfig.getDataSet().getSource();
-
-        ShifuFileUtils.deleteFile(pathFinder.getEvalNormalizedPath(evalConfig), sourceType);
-        ShifuFileUtils.deleteFile(pathFinder.getEvalScorePath(evalConfig), sourceType);
-        ShifuFileUtils.deleteFile(pathFinder.getEvalPerformancePath(evalConfig), sourceType);
-
-        // prepare special parameters and execute pig
-        Map<String, String> paramsMap = new HashMap<String, String>();
-
-        paramsMap.put(Constants.SOURCE_TYPE, sourceType.toString());
-        paramsMap.put("pathEvalRawData", evalConfig.getDataSet().getDataPath());
-        paramsMap.put("pathEvalNormalized", pathFinder.getEvalNormalizedPath(evalConfig));
-        paramsMap.put("pathEvalScore", pathFinder.getEvalScorePath(evalConfig));
-        paramsMap.put("pathEvalPerformance", pathFinder.getEvalPerformancePath(evalConfig));
-        paramsMap.put("eval_set_name", evalConfig.getName());
-        paramsMap.put("delimiter", CommonUtils.escapePigString(evalConfig.getDataSet().getDataDelimiter()));
-        if(index == -1 && !modelConfig.isMultiTask()) {
-            paramsMap.put("columnIndex", evalConfig.getPerformanceScoreSelector().trim());
-        } else {
-            paramsMap.put("columnIndex", "model" + index); // hard code here, TODO, need extract
-        }
-        paramsMap.put("scale",
-                Environment.getProperty(Constants.SHIFU_SCORE_SCALE, Integer.toString(Scorer.DEFAULT_SCORE_SCALE)));
-        paramsMap.put(CommonConstants.MTL_INDEX, index + "");
-
-        String expressionsAsString = super.modelConfig.getSegmentFilterExpressionsAsString();
-        Environment.getProperties().put("shifu.segment.expressions", expressionsAsString);
-
-        String pigScript = "scripts/Eval.pig";
-        Map<String, String> confMap = new HashMap<String, String>();
-
-        // max min score folder
-        String maxMinScoreFolder = ShifuFileUtils.getFileSystemBySourceType(sourceType).makeQualified(new Path(
-                "tmp" + File.separator + "maxmin_score_" + System.currentTimeMillis() + "_" + RANDOM.nextLong()))
-                .toString();
-        confMap.put(Constants.SHIFU_EVAL_MAXMIN_SCORE_OUTPUT, maxMinScoreFolder);
-        if(modelConfig.isClassification() || (isNoSort() && EvalStep.SCORE.equals(this.evalStep))) {
-            pigScript = "scripts/EvalScore.pig";
-        }
-        try {
-            PigExecutor.getExecutor().submitJob(modelConfig, pathFinder.getScriptPath(pigScript), paramsMap,
-                    evalConfig.getDataSet().getSource(), confMap, super.pathFinder);
-        } catch (IOException e) {
-            throw new ShifuException(ShifuErrorCode.ERROR_RUNNING_PIG_JOB, e);
-        } catch (Throwable e) {
-            throw new RuntimeException(e);
-        }
-
-        return getScoreStatusFromJobStats(sourceType, maxMinScoreFolder, index);
-    }
-
-    @SuppressWarnings("deprecation")
-    private ScoreStatus getScoreStatusFromJobStats(SourceType sourceType, String maxMinScoreFolder, int mtlIndex)
-            throws IOException {
-        Iterator<JobStats> iter = PigStats.get().getJobGraph().iterator();
-
-        while(iter.hasNext()) {
-            JobStats jobStats = iter.next();
-            long evalRecords = jobStats.getHadoopCounters().getGroup(Constants.SHIFU_GROUP_COUNTER)
-                    .getCounter(Constants.COUNTER_RECORDS);
-            LOG.info("Total valid eval records is : {}", evalRecords);
-            // If no basic record counter, check next one
-            if(evalRecords == 0L) {
-                continue;
-            }
-            this.evalRecords = evalRecords;
-            // mtlIndex here set to -1 since each eval pig job, output COUNTER are the same name.
-            return getScoreStatus(sourceType, maxMinScoreFolder, jobStats, evalRecords, -1);
-        }
-        return null;
-    }
-
-    @SuppressWarnings("deprecation")
-    private ScoreStatus getScoreStatus(SourceType sourceType, String maxMinScoreFolder, JobStats jobStats,
-            long evalRecords, int postfix) throws IOException {
-        long pigPosTags = jobStats.getHadoopCounters().getGroup(Constants.SHIFU_GROUP_COUNTER)
-                .getCounter(postfix == -1 ? Constants.COUNTER_POSTAGS : Constants.COUNTER_POSTAGS + "_" + postfix);
-        long pigNegTags = jobStats.getHadoopCounters().getGroup(Constants.SHIFU_GROUP_COUNTER)
-                .getCounter(postfix == -1 ? Constants.COUNTER_NEGTAGS : Constants.COUNTER_NEGTAGS + "_" + postfix);
-
-        double pigPosWeightTags = jobStats.getHadoopCounters().getGroup(Constants.SHIFU_GROUP_COUNTER)
-                .getCounter(postfix == -1 ? Constants.COUNTER_WPOSTAGS : Constants.COUNTER_WPOSTAGS + "_" + postfix)
-                / (Constants.EVAL_COUNTER_WEIGHT_SCALE * 1.0d);
-        double pigNegWeightTags = jobStats.getHadoopCounters().getGroup(Constants.SHIFU_GROUP_COUNTER)
-                .getCounter(postfix == -1 ? Constants.COUNTER_WNEGTAGS : Constants.COUNTER_WNEGTAGS + "_" + postfix)
-                / (Constants.EVAL_COUNTER_WEIGHT_SCALE * 1.0d);
-
-        LOG.info("Total positive record count is : {}", pigPosTags);
-        LOG.info("Total negative record count is : {}", pigNegTags);
-        LOG.info("Total weighted positive record count is : {}", pigPosWeightTags);
-        LOG.info("Total weighted negative record count is : {}", pigNegWeightTags);
-
-        long totalRunTime = jobStats.getHadoopCounters().getGroup(Constants.SHIFU_GROUP_COUNTER)
-                .getCounter(Constants.TOTAL_MODEL_RUNTIME);
-
-        LOG.info("Avg SLA for eval model scoring is {} micro seconds", totalRunTime / evalRecords);
-
-        double maxScore = Integer.MIN_VALUE;
-        double minScore = Integer.MAX_VALUE;
-        if(modelConfig.isRegression()) {
-            double[] maxMinScores = locateMaxMinScoreFromFile(sourceType, maxMinScoreFolder);
-            maxScore = maxMinScores[0];
-            minScore = maxMinScores[1];
-            LOG.info("Raw max score is {}, raw min score is {}", maxScore, minScore);
-            if(postfix == -1
-                    || (this.mtlColumnConfigLists != null && postfix == this.mtlColumnConfigLists.size() - 1)) {
-                ShifuFileUtils.deleteFile(maxMinScoreFolder, sourceType);
-            }
-        }
-        // only one pig job with such counters, return
-        return new ScoreStatus(pigPosTags, pigNegTags, pigPosWeightTags, pigNegWeightTags, maxScore, minScore,
-                evalRecords);
-    }
-
-    private double[] locateMaxMinScoreFromFile(SourceType sourceType, String maxMinScoreFolder) throws IOException {
-        List<Scanner> scanners = null;
-        double maxScore = Double.MIN_VALUE;
-        double minScore = Double.MAX_VALUE;
-        try {
-            // here only works for 1 reducer
-            scanners = ShifuFileUtils.getDataScanners(maxMinScoreFolder, sourceType);
-            for(Scanner scanner: scanners) {
-                if(scanner.hasNext()) {
-                    String line = scanner.nextLine().trim();
-                    String[] splits = line.split(",");
-                    if(splits.length >= 2) {
-                        double localMaxScore = Double.parseDouble(splits[0]);
-                        if(maxScore < localMaxScore) {
-                            maxScore = localMaxScore;
-                        }
-
-                        Double localMinScore = Double.parseDouble(splits[1]);
-                        if(minScore > localMinScore) {
-                            minScore = localMinScore;
-                        }
-                    }
-                }
-            }
-        } finally {
-            if(scanners != null) {
-                for(Scanner scanner: scanners) {
-                    if(scanner != null) {
-                        scanner.close();
-                    }
-                }
-            }
-        }
-        return new double[] { maxScore, minScore };
-    }
-
-    /**
-     * Normalize evaluation dataset based on pig distributed solution.
-     * 
-     * @param evalConfig
-     *            eval config instance
-     * @throws IOException
-     *             any io exception
-     */
-    private void runPigNormalize(EvalConfig evalConfig) throws IOException {
-        SourceType sourceType = evalConfig.getDataSet().getSource();
-
-        // clean up output directories
-        ShifuFileUtils.deleteFile(pathFinder.getEvalNormalizedPath(evalConfig), sourceType);
-
-        // prepare special parameters and execute pig
-        Map<String, String> paramsMap = new HashMap<String, String>();
-
-        paramsMap.put(Constants.SOURCE_TYPE, sourceType.toString());
-        paramsMap.put("pathEvalRawData", evalConfig.getDataSet().getDataPath());
-        paramsMap.put("pathEvalNormalized", pathFinder.getEvalNormalizedPath(evalConfig));
-        paramsMap.put("eval_set_name", evalConfig.getName());
-        paramsMap.put("delimiter", evalConfig.getDataSet().getDataDelimiter());
-        paramsMap.put("scale",
-                Environment.getProperty(Constants.SHIFU_SCORE_SCALE, Integer.toString(Scorer.DEFAULT_SCORE_SCALE)));
-        paramsMap.put(Constants.STRICT_MODE, Boolean.toString(isStrict()));
-
-        String expressionsAsString = super.modelConfig.getSegmentFilterExpressionsAsString();
-        Environment.getProperties().put("shifu.segment.expressions", expressionsAsString);
-
-        String pigScript = "scripts/EvalNorm.pig";
-
-        try {
-            PigExecutor.getExecutor().submitJob(modelConfig, pathFinder.getScriptPath(pigScript), paramsMap,
-                    evalConfig.getDataSet().getSource());
-        } catch (IOException e) {
-            throw new ShifuException(ShifuErrorCode.ERROR_RUNNING_PIG_JOB, e);
-        } catch (Throwable e) {
-            throw new RuntimeException(e);
-        }
-    }
-
-    /**
-     * run akka mode scoring
-     * 
-     * @param config
-     *            the name for evaluation
-     * @throws IOException
-     *             any io exception
-     */
-    private void runAkkaScore(EvalConfig config) throws IOException {
-        SourceType sourceType = config.getDataSet().getSource();
-        List<Scanner> scanners = ShifuFileUtils
-                .getDataScanners(ShifuFileUtils.expandPath(config.getDataSet().getDataPath(), sourceType), sourceType);
-
-        AkkaSystemExecutor.getExecutor().submitModelEvalJob(modelConfig,
-                ShifuFileUtils.searchColumnConfig(config, this.columnConfigList), config, scanners);
-
-        // FIXME A bug here in local mode, compute eval records please
-        // this.evalRecords = ...;
-        closeScanners(scanners);
-    }
-
-    /**
-     * Create a evaluation with <code>name</code>
-     * 
-     * @param name
-     *            - the evaluation set name
-     * @throws IOException
-     *             any io exception
-     */
-    private void createNewEval(String name) throws IOException {
-        EvalConfig evalConfig = modelConfig.getEvalConfigByName(name);
-        if(evalConfig != null) {
-            throw new ShifuException(ShifuErrorCode.ERROR_MODEL_EVALSET_ALREADY_EXIST,
-                    "EvalSet - " + name + " already exists in ModelConfig. Please use another evalset name");
-        }
-
-        evalConfig = new EvalConfig();
-        evalConfig.setName(name);
-        evalConfig.setDataSet(modelConfig.getDataSet().cloneRawSourceData());
-        // create empty <EvalSetName>Score.meta.column.names
-        ShifuFileUtils.createFileIfNotExists(
-                new Path(evalConfig.getName() + Constants.DEFAULT_CHAMPIONSCORE_META_COLUMN_FILE).toString(),
-                SourceType.LOCAL);
-
-        // create empty <EvalSetName>.meta.column.names
-        String namesFilePath = Constants.COLUMN_META_FOLDER_NAME + File.separator + evalConfig.getName() + "."
-                + Constants.DEFAULT_META_COLUMN_FILE;
-        ShifuFileUtils.createFileIfNotExists(new Path(namesFilePath).toString(), SourceType.LOCAL);
-        evalConfig.getDataSet().setMetaColumnNameFile(namesFilePath);
-
-        modelConfig.getEvals().add(evalConfig);
-
-        try {
-            saveModelConfig();
-        } catch (IOException e) {
-            throw new ShifuException(ShifuErrorCode.ERROR_WRITE_MODELCONFIG, e);
-        }
-        LOG.info("Create Eval - " + name);
-    }
-
-    /**
-     * Running evaluation including scoring and performance evaluation two steps.
-     * 
-     * <p>
-     * This function will switch to pig or akka evaluation depends on the modelConfig running mode
-     * 
-     * @throws IOException
-     *             any exception in running pig evaluation or akka evaluation
-     */
-    private void runEval(List<EvalConfig> evalSetList) throws IOException {
-        // do it only once
-        syncDataToHdfs(evalSetList);
-
-        // validation for score column
-        for(EvalConfig evalConfig: evalSetList) {
-            List<String> scoreMetaColumns = evalConfig.getScoreMetaColumns(modelConfig);
-            if(scoreMetaColumns.size() > 5) {
-                LOG.error(
-                        "Starting from 0.10.x, 'scoreMetaColumns' is used for benchmark score columns and limited to at most 5.");
-                LOG.error(
-                        "If meta columns are set in file of 'scoreMetaColumns', please move meta column config to 'eval#dataSet#metaColumnNameFile' part.");
-                LOG.error(
-                        "If 'eval#dataSet#metaColumnNameFile' is duplicated with training 'metaColumnNameFile', you can rename it to another file with different name.");
-                return;
-            }
-        }
-
-        if(Environment.getBoolean(Constants.SHIFU_EVAL_PARALLEL, true) && modelConfig.isMapReduceRunMode()
-                && evalSetList.size() > 1) {
-            // run in parallel
-            int parallelNum = Environment.getInt(Constants.SHIFU_EVAL_PARALLEL_NUM, 5);
-            if(parallelNum <= 0 || parallelNum > 100) {
-                throw new IllegalArgumentException(Constants.SHIFU_EVAL_PARALLEL_NUM
-                        + " in shifuconfig should be in (0, 100], by default it is 5.");
-            }
-
-            int evalSize = evalSetList.size();
-            int mod = evalSize % parallelNum;
-            int batch = evalSize / parallelNum;
-            batch = (mod == 0 ? batch : (batch + 1));
-
-            for(int i = 0; i < batch; i++) {
-                int batchSize = (mod != 0 && i == (batch - 1)) ? mod : parallelNum;
-                // lunch current batch size
-                LOG.info("Starting to run eval score in {}/{} round", (i + 1), batch);
-                final CountDownLatch cdl = new CountDownLatch(batchSize);
-                for(int j = 0; j < batchSize; j++) {
-                    int currentIndex = i * parallelNum + j;
-                    final EvalConfig config = evalSetList.get(currentIndex);
-                    // save tmp models
-                    Thread evalRunThread = new Thread(new Runnable() {
-                        @Override
-                        public void run() {
-                            try {
-                                runEval(config);
-                            } catch (IOException e) {
-                                LOG.error("Exception in eval:", e);
-                            } catch (Exception e) {
-                                LOG.error("Exception in eval:", e);
-                            } finally {
-                                cdl.countDown();
-                            }
-                        }
-                    }, config.getName());
-                    // print eval name to log4j console to make each one is easy to be get from logs
-                    evalRunThread.start();
-
-                    // each one sleep 3s to avoid conflict in initialization
-                    try {
-                        Thread.sleep(3000);
-                    } catch (InterruptedException e) {
-                        Thread.currentThread().interrupt();
-                    }
-                }
-
-                LOG.info("Starting to wait eval in {}/{} round", (i + 1), batch);
-                // await all threads done
-                try {
-                    cdl.await();
-                } catch (InterruptedException e) {
-                    Thread.currentThread().interrupt();
-                }
-                LOG.info("Finish eval in {}/{} round", (i + 1), batch);
-            }
-            LOG.info("Finish all eval parallel running with eval size {}.", evalSize);
-        } else {
-            // for old sequential runs
-            for(EvalConfig evalConfig: evalSetList) {
-                runEval(evalConfig);
-            }
-        }
-    }
-
-    @SuppressWarnings("deprecation")
-    private void validateEvalColumnConfig(EvalConfig evalConfig) throws IOException {
-        if(this.columnConfigList == null) {
-            return;
-        }
-
-        String[] evalColumnNames = null;
-
-        if(StringUtils.isNotBlank(evalConfig.getDataSet().getHeaderPath())) {
-            String delimiter = StringUtils.isBlank(evalConfig.getDataSet().getHeaderDelimiter()) // get header delimiter
-                    ? evalConfig.getDataSet().getDataDelimiter()
-                    : evalConfig.getDataSet().getHeaderDelimiter();
-            evalColumnNames = CommonUtils.getHeaders(evalConfig.getDataSet().getHeaderPath(), delimiter,
-                    evalConfig.getDataSet().getSource());
-        } else {
-            String delimiter = StringUtils.isBlank(evalConfig.getDataSet().getHeaderDelimiter()) // get header delimiter
-                    ? evalConfig.getDataSet().getDataDelimiter()
-                    : evalConfig.getDataSet().getHeaderDelimiter();
-            String[] fields = CommonUtils.takeFirstLine(evalConfig.getDataSet().getDataPath(), delimiter,
-                    evalConfig.getDataSet().getSource());
-            // if first line contains target column name, we guess it is csv format and first line is header.
-            String evalTargetColumnName = ((StringUtils.isBlank(evalConfig.getDataSet().getTargetColumnName()))
-                    ? modelConfig.getTargetColumnName()
-                    : evalConfig.getDataSet().getTargetColumnName());
-            if(StringUtils.join(fields, "").contains(evalTargetColumnName)) {
-                // first line of data meaning second line in data files excluding first header line
-                String[] dataInFirstLine = CommonUtils.takeFirstTwoLines(evalConfig.getDataSet().getDataPath(),
-                        delimiter, evalConfig.getDataSet().getSource())[1];
-                if(dataInFirstLine != null && fields.length != dataInFirstLine.length) {
-                    throw new IllegalArgumentException(
-                            "Eval header length and eval data length are not consistent, please check you header setting and data set setting in eval.");
-                }
-
-                // replace empty and / to _ to avoid pig column schema parsing issue, all columns with empty
-                // char or / in its name in shifu will be replaced;
-                for(int i = 0; i < fields.length; i++) {
-                    fields[i] = CommonUtils.normColumnName(fields[i]);
-                }
-                evalColumnNames = fields;
-                // for(int i = 0; i < fields.length; i++) {
-                // evalColumnNames[i] = CommonUtils.getRelativePigHeaderColumnName(fields[i]);
-                // }
-                LOG.warn("No header path is provided, we will try to read first line and detect schema.");
-                LOG.warn("Schema in ColumnConfig.json are named as first line of data set path.");
-            } else {
-                LOG.warn("No header path is provided, we will try to read first line and detect schema.");
-                LOG.warn("Schema in ColumnConfig.json are named as  index 0, 1, 2, 3 ...");
-                LOG.warn("Please make sure weight column and tag column are also taking index as name.");
-                evalColumnNames = new String[fields.length];
-                for(int i = 0; i < fields.length; i++) {
-                    evalColumnNames[i] = i + "";
-                }
-            }
-        }
-
-        Set<NSColumn> names = new HashSet<NSColumn>();
-        for(String evalColumnName: evalColumnNames) {
-            names.add(new NSColumn(evalColumnName));
-        }
-
-        String filterExpressions = super.modelConfig.getSegmentFilterExpressionsAsString();
-        if(StringUtils.isNotBlank(filterExpressions)) {
-            int segFilterSize = CommonUtils.split(filterExpressions,
-                    Constants.SHIFU_STATS_FILTER_EXPRESSIONS_DELIMETER).length;
-            for(int i = 0; i < segFilterSize; i++) {
-                for(int j = 0; j < evalColumnNames.length; j++) {
-                    names.add(new NSColumn(evalColumnNames[j] + "_" + (i + 1)));
-                }
-            }
-        }
-        if(Constants.GENERIC.equalsIgnoreCase(modelConfig.getAlgorithm())
-                || Constants.TENSORFLOW.equalsIgnoreCase(modelConfig.getAlgorithm())
-                || CommonUtils.isWDLModel(modelConfig.getAlgorithm())) {
-            // TODO correct this logic
-            return;
-        }
-        List<BasicML> models = ModelSpecLoaderUtils.loadBasicModels(modelConfig, evalConfig, SourceType.LOCAL,
-                evalConfig.getGbtConvertToProb(), evalConfig.getGbtScoreConvertStrategy());
-        if(CollectionUtils.isNotEmpty(models)) {
-            validateFinalColumns(evalConfig, this.modelConfig.getModelSetName(), false, this.columnConfigList, names);
-        }
-
-        NSColumn targetColumn = new NSColumn(evalConfig.getDataSet().getTargetColumnName());
-        if(StringUtils.isNotBlank(evalConfig.getDataSet().getTargetColumnName()) && !names.contains(targetColumn)
-                && !names.contains(new NSColumn(targetColumn.getSimpleName()))) {
-            throw new IllegalArgumentException("Target column " + evalConfig.getDataSet().getTargetColumnName()
-                    + " does not exist in - " + evalConfig.getDataSet().getHeaderPath());
-        }
-
-        NSColumn weightColumn = new NSColumn(evalConfig.getDataSet().getWeightColumnName());
-        if(StringUtils.isNotBlank(evalConfig.getDataSet().getWeightColumnName()) && !names.contains(weightColumn)
-                && !names.contains(new NSColumn(weightColumn.getSimpleName()))) {
-            throw new IllegalArgumentException("Weight column " + evalConfig.getDataSet().getWeightColumnName()
-                    + " does not exist in - " + evalConfig.getDataSet().getHeaderPath());
-        }
-
-        List<ModelSpec> subModels = ModelSpecLoaderUtils.loadSubModels(modelConfig, this.columnConfigList, evalConfig,
-                SourceType.LOCAL, evalConfig.getGbtConvertToProb(), evalConfig.getGbtScoreConvertStrategy());
-        if(CollectionUtils.isNotEmpty(subModels)) {
-            for(ModelSpec modelSpec: subModels) {
-                validateFinalColumns(evalConfig, modelSpec.getModelName(), true, modelSpec.getColumnConfigList(),
-                        names);
-            }
-        }
-    }
-
-    private void validateFinalColumns(EvalConfig evalConfig, String modelName, boolean isSubModel,
-            List<ColumnConfig> columnConfigs, Set<NSColumn> names) {
-        for(ColumnConfig config: columnConfigs) {
-            NSColumn nsColumn = new NSColumn(config.getColumnName());
-            if(config.isFinalSelect() && !names.contains(nsColumn)
-                    && !names.contains(new NSColumn(nsColumn.getSimpleName()))) {
-                throw new IllegalArgumentException(
-                        "Final selected column " + config.getColumnName() + " in " + (isSubModel ? "sub[" : "current[")
-                                + modelName + "]" + " does not exist in - " + evalConfig.getDataSet().getHeaderPath());
-            }
-        }
-    }
-
-    /**
-     * Run evaluation per EvalConfig.
-     * 
-     * @param evalConfig
-     *            the evaluation config instance.
-     * @throws IOException
-     *             when any IO exception
-     */
-    private void runEval(EvalConfig evalConfig) throws IOException {
-        // create evalset home directory firstly in local file system
-        synchronized(this) {
-            validateEvalColumnConfig(evalConfig);
-            // String evalSetPath = pathFinder.getEvalSetPath(evalConfig, SourceType.LOCAL);
-            // FileUtils.forceMkdir(new File(evalSetPath));
-            // syncDataToHdfs(evalConfig.getDataSet().getSource());
-        }
-
-        // each one sleep 8s to avoid conflict in initialization
-        try {
-            Thread.sleep(8000);
-        } catch (InterruptedException e) {
-            Thread.currentThread().interrupt();
-        }
-
-        switch(modelConfig.getBasic().getRunMode()) {
-            case DIST:
-            case MAPRED:
-                runDistEval(evalConfig);
-                break;
-            case LOCAL:
-                runAkkaEval(evalConfig);
-                break;
-            default:
-                break;
-        }
-    }
-
-    @SuppressWarnings("deprecation")
-    private boolean isGBTNotConvertToProb(EvalConfig evalConfig) {
-        if(CommonConstants.GBT_ALG_NAME.equalsIgnoreCase(modelConfig.getTrain().getAlgorithm())) {
-            if(IndependentTreeModel.isValidGbtScoreConvertStrategy(evalConfig.getGbtScoreConvertStrategy())) {
-                if(Constants.GBT_SCORE_RAW_CONVETER.equalsIgnoreCase(evalConfig.getGbtScoreConvertStrategy())) {
-                    return true;
-                }
-            } else {
-                // if score strategy not set, check deprecated parameter getGbtConvertToProb
-                if(!evalConfig.getGbtConvertToProb()) {
-                    return true;
-                }
-            }
-        }
-        return false;
-    }
-
-    /**
-     * Run distributed version of evaluation and performance review.
-     * 
-     * @param evalConfig
-     *            the evaluation instance
-     * @throws IOException
-     *             when any exception in delete the old tmp files
-     */
-    private void runDistEval(EvalConfig evalConfig) throws IOException {
-        if(modelConfig.isMultiTask()) {
-            for(int i = 0; i < this.modelConfig.getMultiTaskTargetColumnNames().size(); i++) {
-                runDistEval(evalConfig, i);
-            }
-        } else {
-            runDistEval(evalConfig, -1);
-        }
-    }
-
-    /**
-     * Run distributed version of evaluation and performance review.
-     * 
-     * @param evalConfig
-     *            the evaluation instance
-     * @param mtlIndex
-     *            multi-task index, if -1 means not multi-task evaluation
-     * @throws IOException
-     *             when any exception in delete the old tmp files
-     */
-    private void runDistEval(EvalConfig evalConfig, int mtlIndex) throws IOException {
-        ScoreStatus ss = runDistScore(evalConfig, mtlIndex);
-
-        List<String> scoreMetaColumns = evalConfig.getScoreMetaColumns(modelConfig);
-        if(scoreMetaColumns == null || scoreMetaColumns.isEmpty() || !modelConfig.isRegression()) {
-            // if no any champion score column set, go to previous evaluation with only challendge model
-            runConfusionMatrix(evalConfig, ss, isGBTNotConvertToProb(evalConfig), false, -1);
-            return;
-        }
-
-        // 1. Get challenge model performance
-        List<PerformanceResult> prList = new ArrayList<PerformanceResult>();
-        List<String> names = new ArrayList<String>();
-
-        PerformanceResult challengeModelPerformance = runConfusionMatrix(evalConfig, ss,
-                pathFinder.getEvalScorePath(evalConfig), pathFinder.getEvalPerformancePath(evalConfig), false, false,
-                isGBTNotConvertToProb(evalConfig), modelConfig.isMultiTask(), mtlIndex);
-        prList.add(challengeModelPerformance);
-        if(mtlIndex == -1 && !modelConfig.isMultiTask()) {
-            names.add(modelConfig.getBasic().getName() + "-" + evalConfig.getName());
-        } else {
-            names.add(modelConfig.getBasic().getName() + "-" + evalConfig.getName() + "-"
-                    + modelConfig.getMultiTaskTargetColumnNames().get(mtlIndex));
-        }
-
-        // 2. Get all champion model performance
-        for(String metaScoreColumn: scoreMetaColumns) {
-            if(StringUtils.isBlank(metaScoreColumn)) {
-                continue;
-            }
-            names.add(metaScoreColumn);
-
-            LOG.info("Model score sort for {} in eval {} is started.", metaScoreColumn, evalConfig.getName());
-            ScoreStatus newScoreStatus = runDistMetaScore(evalConfig, metaScoreColumn, mtlIndex);
-
-            PerformanceResult championModelPerformance = runConfusionMatrix(evalConfig, newScoreStatus,
-                    pathFinder.getEvalMetaScorePath(evalConfig, metaScoreColumn),
-                    pathFinder.getEvalMetaPerformancePath(evalConfig, metaScoreColumn), false, false, 0, 1, 2,
-                    modelConfig.isMultiTask(), mtlIndex);
-            prList.add(championModelPerformance);
-        }
-
-        synchronized(this) {
-            GainChart gc = new GainChart();
-            boolean hasWeight = StringUtils.isNotBlank(evalConfig.getDataSet().getWeightColumnName());
-
-            // 3. Compute gain chart and other eval performance files only in local.
-            String htmlGainChart = pathFinder.getEvalFilePath(evalConfig.getName(),
-                    evalConfig.getName() + "_gainchart.html", SourceType.LOCAL);
-            LOG.info("Gain chart is generated in {}.", htmlGainChart);
-            gc.generateHtml(evalConfig, modelConfig, htmlGainChart, prList, names);
-
-            String hrmlPrRoc = pathFinder.getEvalFilePath(evalConfig.getName(), evalConfig.getName() + "_prroc.html",
-                    SourceType.LOCAL);
-            LOG.info("PR & ROC chart is generated in {}.", hrmlPrRoc);
-            gc.generateHtml4PrAndRoc(evalConfig, modelConfig, hrmlPrRoc, prList, names);
-
-            for(int i = 0; i < names.size(); i++) {
-                String name = names.get(i);
-                PerformanceResult pr = prList.get(i);
-                String unitGainChartCsv = pathFinder.getEvalFilePath(evalConfig.getName(),
-                        name + "_unit_wise_gainchart.csv", SourceType.LOCAL);
-                LOG.info("Unit-wise gain chart data is generated in {} for eval {} and name {}.", unitGainChartCsv,
-                        evalConfig.getName(), name);
-                gc.generateCsv(evalConfig, modelConfig, unitGainChartCsv, pr.gains);
-                if(hasWeight) {
-                    String weightedGainChartCsv = pathFinder.getEvalFilePath(evalConfig.getName(),
-                            name + "_weighted_gainchart.csv", SourceType.LOCAL);
-                    LOG.info("Weighted gain chart data is generated in {} for eval {} and name {}.",
-                            weightedGainChartCsv, evalConfig.getName(), name);
-                    gc.generateCsv(evalConfig, modelConfig, weightedGainChartCsv, pr.weightedGains);
-                }
-
-                String prCsvFile = pathFinder.getEvalFilePath(evalConfig.getName(), name + "_unit_wise_pr.csv",
-                        SourceType.LOCAL);
-                LOG.info("Unit-wise pr data is generated in {} for eval {} and name {}.", prCsvFile,
-                        evalConfig.getName(), name);
-                gc.generateCsv(evalConfig, modelConfig, prCsvFile, pr.pr);
-
-                if(hasWeight) {
-                    String weightedPrCsvFile = pathFinder.getEvalFilePath(evalConfig.getName(),
-                            name + "_weighted_pr.csv", SourceType.LOCAL);
-                    LOG.info("Weighted pr data is generated in {} for eval {} and name {}.", weightedPrCsvFile,
-                            evalConfig.getName(), name);
-                    gc.generateCsv(evalConfig, modelConfig, weightedPrCsvFile, pr.weightedPr);
-                }
-
-                String rocCsvFile = pathFinder.getEvalFilePath(evalConfig.getName(), name + "_unit_wise_roc.csv",
-                        SourceType.LOCAL);
-                LOG.info("Unit-wise roc data is generated in {} for eval {} and name {}.", rocCsvFile,
-                        evalConfig.getName(), name);
-                gc.generateCsv(evalConfig, modelConfig, rocCsvFile, pr.roc);
-
-                if(hasWeight) {
-                    String weightedRocCsvFile = pathFinder.getEvalFilePath(evalConfig.getName(),
-                            name + "_weighted_roc.csv", SourceType.LOCAL);
-                    LOG.info("Weighted roc data is generated in {} for eval {} and name {}.", weightedRocCsvFile,
-                            evalConfig.getName(), name);
-                    gc.generateCsv(evalConfig, modelConfig, weightedRocCsvFile, pr.weightedRoc);
-                }
-
-                String modelScoreGainChartCsv = pathFinder.getEvalFilePath(evalConfig.getName(),
-                        name + "_modelscore_gainchart.csv", SourceType.LOCAL);
-                LOG.info("Model score gain chart data is generated in {} for eval {} and name {}.",
-                        modelScoreGainChartCsv, evalConfig.getName(), name);
-                gc.generateCsv(evalConfig, modelConfig, modelScoreGainChartCsv, pr.modelScoreList);
-            }
-            LOG.info("Performance Evaluation is done for {}.", evalConfig.getName());
-        }
-    }
-
-    @SuppressWarnings("deprecation")
-    private ScoreStatus runDistMetaScore(EvalConfig evalConfig, String metaScore, int mtlIndex) throws IOException {
-        // TODO mtl index support
-        SourceType sourceType = evalConfig.getDataSet().getSource();
-
-        // clean up output directories
-        ShifuFileUtils.deleteFile(pathFinder.getEvalMetaScorePath(evalConfig, metaScore), sourceType);
-
-        // prepare special parameters and execute pig
-        Map<String, String> paramsMap = new HashMap<String, String>();
-
-        paramsMap.put(Constants.SOURCE_TYPE, sourceType.toString());
-        paramsMap.put("pathEvalRawData", evalConfig.getDataSet().getDataPath());
-        paramsMap.put("pathSortScoreData", pathFinder.getEvalMetaScorePath(evalConfig, metaScore));
-        paramsMap.put("eval_set_name", evalConfig.getName());
-        paramsMap.put("delimiter", evalConfig.getDataSet().getDataDelimiter());
-        paramsMap.put("column_name", metaScore);
-
-        String pigScript = "scripts/EvalScoreMetaSort.pig";
-        Map<String, String> confMap = new HashMap<String, String>();
-        // max min score folder
-        String maxMinScoreFolder = ShifuFileUtils.getFileSystemBySourceType(sourceType).makeQualified(new Path(
-                "tmp" + File.separator + "maxmin_score_" + System.currentTimeMillis() + "_" + RANDOM.nextLong()))
-                .toString();
-        confMap.put(Constants.SHIFU_EVAL_MAXMIN_SCORE_OUTPUT, maxMinScoreFolder);
-
-        try {
-            PigExecutor.getExecutor().submitJob(modelConfig, pathFinder.getScriptPath(pigScript), paramsMap,
-                    evalConfig.getDataSet().getSource(), confMap, super.pathFinder);
-        } catch (IOException e) {
-            throw new ShifuException(ShifuErrorCode.ERROR_RUNNING_PIG_JOB, e);
-        } catch (Throwable e) {
-            throw new RuntimeException(e);
-        }
-
-        Iterator<JobStats> iter = PigStats.get().getJobGraph().iterator();
-
-        while(iter.hasNext()) {
-            JobStats jobStats = iter.next();
-            long evalRecords = jobStats.getHadoopCounters().getGroup(Constants.SHIFU_GROUP_COUNTER)
-                    .getCounter(Constants.COUNTER_RECORDS);
-            LOG.info("Total valid eval records is : {}", evalRecords);
-            // If no basic record counter, check next one
-            if(evalRecords == 0L) {
-                continue;
-            }
-            this.evalRecords = evalRecords;
-
-            long pigPosTags = jobStats.getHadoopCounters().getGroup(Constants.SHIFU_GROUP_COUNTER)
-                    .getCounter(Constants.COUNTER_POSTAGS);
-            long pigNegTags = jobStats.getHadoopCounters().getGroup(Constants.SHIFU_GROUP_COUNTER)
-                    .getCounter(Constants.COUNTER_NEGTAGS);
-            double pigPosWeightTags = jobStats.getHadoopCounters().getGroup(Constants.SHIFU_GROUP_COUNTER)
-                    .getCounter(Constants.COUNTER_WPOSTAGS) / (Constants.EVAL_COUNTER_WEIGHT_SCALE * 1.0d);
-            double pigNegWeightTags = jobStats.getHadoopCounters().getGroup(Constants.SHIFU_GROUP_COUNTER)
-                    .getCounter(Constants.COUNTER_WNEGTAGS) / (Constants.EVAL_COUNTER_WEIGHT_SCALE * 1.0d);
-
-            double maxScore = Integer.MIN_VALUE;
-            double minScore = Integer.MAX_VALUE;
-            if(modelConfig.isRegression()) {
-                double[] maxMinScores = locateMaxMinScoreFromFile(sourceType, maxMinScoreFolder);
-                maxScore = maxMinScores[0];
-                minScore = maxMinScores[1];
-                LOG.info("Max score is {}, min score is {}", maxScore, minScore);
-                ShifuFileUtils.deleteFile(maxMinScoreFolder, sourceType);
-            }
-
-            long badMetaScores = jobStats.getHadoopCounters().getGroup(Constants.SHIFU_GROUP_COUNTER)
-                    .getCounter("BAD_META_SCORE");
-
-            // Get score status from Counter to avoid re-computing such metrics
-            LOG.info("Eval records is {}; and bad meta score is {}.", evalRecords, badMetaScores);
-
-            return new ScoreStatus(pigPosTags, pigNegTags, pigPosWeightTags, pigNegWeightTags, maxScore, minScore,
-                    evalRecords);
-        }
-        return null;
-    }
-
-    /**
-     * Use akka to run model evaluation
-     * 
-     * @param evalConfig
-     *            the evaluation instance
-     * @throws IOException
-     *             the error while create data scanner for input data
-     */
-    private void runAkkaEval(EvalConfig evalConfig) throws IOException {
-        runAkkaScore(evalConfig);
-        runConfusionMatrix(evalConfig);
-        runPerformance(evalConfig);
-    }
-
-    /**
-     * Running the performance matrices
-     * 
-     * @param evalSetList
-     *            EvalConfig list
-     * @throws IOException
-     */
-    private void runPerformance(List<EvalConfig> evalSetList) throws IOException {
-        for(EvalConfig evalConfig: evalSetList) {
-            runPerformance(evalConfig);
-        }
-    }
-
-    /**
-     * Running the performance matrices
-     * 
-     * @param evalConfig
-     *            the name for evaluation
-     * @throws IOException
-     *             any io exception
-     */
-    private void runPerformance(EvalConfig evalConfig) throws IOException {
-        PerformanceEvaluator perfEval = new PerformanceEvaluator(modelConfig, evalConfig);
-        switch(modelConfig.getBasic().getRunMode()) {
-            case DIST:
-            case MAPRED:
-                // FIXME here, this,evalRecords is 0 in initialzation
-                perfEval.review(this.evalRecords);
-                break;
-            case LOCAL:
-            default:
-                perfEval.review();
-                break;
-        }
-    }
-
-    /**
-     * Compute confusion matrix
-     * 
-     * @param evalSetList
-     *            a List of EvalConfig
-     * @throws IOException
-     *             any io exception
-     */
-    private void runConfusionMatrix(List<EvalConfig> evalSetList) throws IOException {
-        for(EvalConfig config: evalSetList) {
-            runConfusionMatrix(config);
-        }
-    }
-
-    /**
-     * Compute confusion matrix
-     * 
-     * @param config
-     *            eval config
-     * @param ss
-     *            the score stats
-     * @return List of ConfusionMatrixObject
-     * @throws IOException
-     *             any io exception
-     */
-    private PerformanceResult runConfusionMatrix(EvalConfig config, ScoreStatus ss, boolean isUseMaxMinScore,
-            boolean isMTL, int mtlIndex) throws IOException {
-        return runConfusionMatrix(config, ss, pathFinder.getEvalScorePath(config),
-                pathFinder.getEvalPerformancePath(config, config.getDataSet().getSource()), true, true,
-                isUseMaxMinScore, isMTL, mtlIndex);
-    }
-
-    private PerformanceResult runConfusionMatrix(EvalConfig config, ScoreStatus ss, String scoreDataPath,
-            String evalPerformancePath, boolean isPrint, boolean isGenerateChart, boolean isUseMaxMinScore,
-            boolean isMTL, int mtlIndex) throws IOException {
-        ConfusionMatrix worker = new ConfusionMatrix(modelConfig, columnConfigList, config, this);
-        switch(modelConfig.getBasic().getRunMode()) {
-            case DIST:
-            case MAPRED:
-                if(modelConfig.isRegression()) {
-                    return worker.bufferedComputeConfusionMatrixAndPerformance(ss.pigPosTags, ss.pigNegTags,
-                            ss.pigPosWeightTags, ss.pigNegWeightTags, ss.evalRecords, ss.maxScore, ss.minScore,
-                            scoreDataPath, evalPerformancePath, isPrint, isGenerateChart, isUseMaxMinScore, isMTL,
-                            mtlIndex);
-                } else {
-                    worker.computeConfusionMatixForMultipleClassification(this.evalRecords);
-                    return null;
-                }
-            default:
-                worker.computeConfusionMatrix();
-                return null;
-        }
-    }
-
-    private PerformanceResult runConfusionMatrix(EvalConfig config, ScoreStatus ss, String scoreDataPath,
-            String evalPerformancePath, boolean isPrint, boolean isGenerateChart, int targetColumnIndex,
-            int scoreColumnIndex, int weightColumnIndex, boolean isMultiTask, int mtlIndex) throws IOException {
-        ConfusionMatrix worker = new ConfusionMatrix(modelConfig, columnConfigList, config, this);
-        switch(modelConfig.getBasic().getRunMode()) {
-            case DIST:
-            case MAPRED:
-                if(modelConfig.isRegression()) {
-                    return worker.bufferedComputeConfusionMatrixAndPerformance(ss.pigPosTags, ss.pigNegTags,
-                            ss.pigPosWeightTags, ss.pigNegWeightTags, ss.evalRecords, ss.maxScore, ss.minScore,
-                            scoreDataPath, evalPerformancePath, isPrint, isGenerateChart, targetColumnIndex,
-                            scoreColumnIndex, weightColumnIndex, true, isMultiTask, mtlIndex);
-                } else {
-                    worker.computeConfusionMatixForMultipleClassification(this.evalRecords);
-                    return null;
-                }
-            case LOCAL:
-            default:
-                worker.computeConfusionMatrix();
-                return null;
-        }
-    }
-
-    /**
-     * Run confusion matrix
-     * 
-     * @param config
-     *            eval config
-     * @return List of ConfusionMatrixObject
-     * @throws IOException
-     *             any io exception
-     */
-    private void runConfusionMatrix(EvalConfig config) throws IOException {
-        runConfusionMatrix(config, null, false, false, -1);
-    }
-
-    /**
-     * Check "-nosort" is specified or not
-     * 
-     * @return true if nosort is specified, or false
-     */
-    private boolean isNoSort() {
-        return getBooleanParam(this.params, NOSORT);
-    }
-
-    /**
-     * Check "-strict" is specified or not. This is used when normalize the evaluation data set.
-     * The Strict model - means output the data just as input, and append weight column only.
-     * 
-     * @return true if strict is specified, or false
-     */
-    private boolean isStrict() {
-        return getBooleanParam(this.params, Constants.STRICT_MODE);
-    }
-
-    private static class ScoreStatus {
-
-        public long pigPosTags = 0l;
-
-        public long pigNegTags = 0l;
-
-        public double pigPosWeightTags = 0d;
-
-        public double pigNegWeightTags = 0d;
-
-        public double maxScore = Integer.MIN_VALUE;
-
-        public double minScore = Integer.MAX_VALUE;
-
-        public long evalRecords = 0l;
-
-        public ScoreStatus(long pigPosTags, long pigNegTags, double pigPosWeightTags, double pigNegWeightTags,
-                double maxScore, double minScore, long evalRecords) {
-            this.pigPosTags = pigPosTags;
-            this.pigNegTags = pigNegTags;
-            this.pigPosWeightTags = pigPosWeightTags;
-            this.pigNegWeightTags = pigNegWeightTags;
-            this.maxScore = maxScore;
-            this.minScore = minScore;
-            this.evalRecords = evalRecords;
-        }
-    }
-
-}
->>>>>>> 075d2f46
+}