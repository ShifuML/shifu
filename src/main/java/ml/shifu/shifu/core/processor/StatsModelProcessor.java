/**
 * Copyright [2012-2014] eBay Software Foundation
 *
 * Licensed under the Apache License, Version 2.0 (the "License");
 * you may not use this file except in compliance with the License.
 * You may obtain a copy of the License at
 *
 *    http://www.apache.org/licenses/LICENSE-2.0
 *
 * Unless required by applicable law or agreed to in writing, software
 * distributed under the License is distributed on an "AS IS" BASIS,
 * WITHOUT WARRANTIES OR CONDITIONS OF ANY KIND, either express or implied.
 * See the License for the specific language governing permissions and
 * limitations under the License.
 */
package ml.shifu.shifu.core.processor;

import java.io.BufferedWriter;
import java.io.File;
import java.io.FileOutputStream;
import java.io.IOException;
import java.io.OutputStreamWriter;
import java.nio.charset.Charset;
import java.util.ArrayList;
import java.util.Arrays;
import java.util.HashMap;
import java.util.List;
import java.util.Map;
import java.util.Scanner;

import ml.shifu.guagua.mapreduce.GuaguaMapReduceConstants;
import ml.shifu.guagua.util.FileUtils;
import ml.shifu.shifu.actor.AkkaSystemExecutor;
import ml.shifu.shifu.container.obj.ColumnConfig;
import ml.shifu.shifu.container.obj.ColumnConfig.ColumnType;
import ml.shifu.shifu.container.obj.ModelStatsConf;
import ml.shifu.shifu.container.obj.RawSourceData.SourceType;
import ml.shifu.shifu.core.binning.BinningInfoWritable;
import ml.shifu.shifu.core.binning.UpdateBinningInfoMapper;
import ml.shifu.shifu.core.binning.UpdateBinningInfoReducer;
import ml.shifu.shifu.core.dtrain.NNConstants;
import ml.shifu.shifu.core.validator.ModelInspector.ModelStep;
import ml.shifu.shifu.exception.ShifuErrorCode;
import ml.shifu.shifu.exception.ShifuException;
import ml.shifu.shifu.fs.ShifuFileUtils;
import ml.shifu.shifu.pig.PigExecutor;
import ml.shifu.shifu.udf.CalculateStatsUDF;
import ml.shifu.shifu.util.Base64Utils;
import ml.shifu.shifu.util.CommonUtils;
import ml.shifu.shifu.util.Constants;
import ml.shifu.shifu.util.Environment;

import org.apache.commons.codec.binary.Base64;
import org.apache.commons.collections.CollectionUtils;
import org.apache.commons.collections.Predicate;
import org.apache.commons.compress.compressors.bzip2.BZip2CompressorInputStream;
import org.apache.commons.jexl2.JexlException;
import org.apache.commons.lang.StringUtils;
import org.apache.hadoop.conf.Configuration;
import org.apache.hadoop.fs.Path;
import org.apache.hadoop.io.IntWritable;
import org.apache.hadoop.io.NullWritable;
import org.apache.hadoop.io.Text;
import org.apache.hadoop.mapreduce.Job;
import org.apache.hadoop.mapreduce.lib.input.FileInputFormat;
import org.apache.hadoop.mapreduce.lib.input.TextInputFormat;
import org.apache.hadoop.mapreduce.lib.output.FileOutputFormat;
import org.apache.hadoop.mapreduce.lib.output.TextOutputFormat;
import org.apache.hadoop.util.GenericOptionsParser;
import org.apache.pig.impl.util.JarManager;
import org.encog.ml.data.MLDataSet;
import org.slf4j.Logger;
import org.slf4j.LoggerFactory;

import com.fasterxml.jackson.annotation.JsonIgnore;
import com.fasterxml.jackson.core.JsonParser;
import com.fasterxml.jackson.databind.ObjectMapper;
import com.google.common.base.Splitter;

/**
 * statistics, max/min/avg/std for each column dataset if it's numerical
 */
public class StatsModelProcessor extends BasicModelProcessor implements Processor {

    private final static Logger log = LoggerFactory.getLogger(StatsModelProcessor.class);

    /**
     * runner for statistics
     */
    @Override
    public int run() throws Exception {
        log.info("Step Start: stats");
        long start = System.currentTimeMillis();

        setUp(ModelStep.STATS);

        syncDataToHdfs(modelConfig.getDataSet().getSource());

        if(modelConfig.isMapReduceRunMode()) {
            runMapRedStats();
        } else if(modelConfig.isLocalRunMode()) {
            runAkkaStats();
        } else {
            throw new ShifuException(ShifuErrorCode.ERROR_UNSUPPORT_MODE);
        }
        clearUp(ModelStep.STATS);

        log.info("Step Finished: stats with {} ms", (System.currentTimeMillis() - start));
        return 0;
    }

    /**
     * run akka stats
     */
    private void runAkkaStats() {
        List<Scanner> scanners = null;

        try {
            SourceType sourceType = modelConfig.getDataSet().getSource();
            // the bug is caused when merging code? please take care
            scanners = ShifuFileUtils.getDataScanners(
                    ShifuFileUtils.expandPath(modelConfig.getDataSetRawPath(), sourceType), sourceType);
        } catch (IOException e) {
            throw new ShifuException(ShifuErrorCode.ERROR_INPUT_NOT_FOUND, e);
        }

        if(CollectionUtils.isEmpty(scanners)) {
            throw new ShifuException(ShifuErrorCode.ERROR_INPUT_NOT_FOUND,
                    ", please check your data and start from init");
        }

        log.info("Num of Scanners: " + scanners.size());

        AkkaSystemExecutor.getExecutor().submitStatsCalJob(modelConfig, columnConfigList, scanners);

        // release
        closeScanners(scanners);
    }

    /**
     * run mapreduce stats
     * 
     * @throws IOException
     */
    private void runMapRedStats() throws IOException {
        log.info("delete historical pre-train data");

        ShifuFileUtils.deleteFile(pathFinder.getPreTrainingStatsPath(), modelConfig.getDataSet().getSource());
        Map<String, String> paramsMap = new HashMap<String, String>();
        paramsMap.put("delimiter", CommonUtils.escapePigString(modelConfig.getDataSetDelimiter()));
        paramsMap.put("column_parallel", Integer.toString(columnConfigList.size() / 5));

        // execute pig job
        try {
            log.info("execute binning algorithm: {}", modelConfig.getBinningAlgorithm().toString());
            if(modelConfig.getBinningAlgorithm().equals(ModelStatsConf.BinningAlgorithm.MunroPat)) {
                PigExecutor.getExecutor().submitJob(modelConfig, pathFinder.getAbsolutePath("scripts/Stats.pig"),
                        paramsMap);
            } else if(modelConfig.getBinningAlgorithm().equals(ModelStatsConf.BinningAlgorithm.SPDT)) {
                PigExecutor.getExecutor().submitJob(modelConfig,
                        pathFinder.getAbsolutePath("scripts/PreTrainingStats.pig"), paramsMap);
            } else if(modelConfig.getBinningAlgorithm().equals(ModelStatsConf.BinningAlgorithm.SPDTI)) {
                paramsMap.put("group_binning_parallel", Integer.toString(columnConfigList.size() / (5 * 16)));
                ShifuFileUtils.deleteFile(pathFinder.getUpdatedBinningInfoPath(modelConfig.getDataSet().getSource()),
                        modelConfig.getDataSet().getSource());

                PigExecutor.getExecutor().submitJob(modelConfig, pathFinder.getAbsolutePath("scripts/StatsSpdtI.pig"),
                        paramsMap);
                // update
                log.info("Updating binning info ...");
                updateBinningInfoWithMRJob();
            }
        } catch (IOException e) {
            throw new ShifuException(ShifuErrorCode.ERROR_RUNNING_PIG_JOB, e);
        } catch (Throwable e) {
            throw new RuntimeException(e);
        }

        // sync Down
        log.info("Updating ColumnConfig with stats...");
        // update column config
        updateColumnConfigWithPreTrainingStats();
        // save it to local/hdfs
        saveColumnConfigList();
    }

    // GuaguaOptionsParser doesn't to support *.jar currently.
    private String addRuntimeJars() {
        List<String> jars = new ArrayList<String>(16);
        // common-codec
        jars.add(JarManager.findContainingJar(Base64.class));
        // commons-compress-*.jar
        jars.add(JarManager.findContainingJar(BZip2CompressorInputStream.class));
        // commons-lang-*.jar
        jars.add(JarManager.findContainingJar(StringUtils.class));
        // common-io-*.jar
        jars.add(JarManager.findContainingJar(org.apache.commons.io.IOUtils.class));
        // common-collections
        jars.add(JarManager.findContainingJar(Predicate.class));
        // guava-*.jar
        jars.add(JarManager.findContainingJar(Splitter.class));
        // shifu-*.jar
        jars.add(JarManager.findContainingJar(getClass()));
        // jexl
        jars.add(JarManager.findContainingJar(JexlException.class));
        // encog-core-*.jar
        jars.add(JarManager.findContainingJar(MLDataSet.class));
        // jackson-databind-*.jar
        jars.add(JarManager.findContainingJar(ObjectMapper.class));
        // jackson-core-*.jar
        jars.add(JarManager.findContainingJar(JsonParser.class));
        // jackson-annotations-*.jar
        jars.add(JarManager.findContainingJar(JsonIgnore.class));

        return StringUtils.join(jars, NNConstants.LIB_JAR_SEPARATOR);
    }

    private void prepareJobConf(SourceType source, Configuration conf, String filePath) throws IOException {
        // add jars to hadoop mapper and reducer
        new GenericOptionsParser(conf, new String[] { "-libjars", addRuntimeJars(), "-files", filePath });

        conf.setBoolean(GuaguaMapReduceConstants.MAPRED_MAP_TASKS_SPECULATIVE_EXECUTION, true);
        conf.setBoolean(GuaguaMapReduceConstants.MAPRED_REDUCE_TASKS_SPECULATIVE_EXECUTION, true);
        conf.set(
                Constants.SHIFU_MODEL_CONFIG,
                ShifuFileUtils.getFileSystemBySourceType(source)
                        .makeQualified(new Path(super.getPathFinder().getModelConfigPath(source))).toString());
        conf.set(
                Constants.SHIFU_COLUMN_CONFIG,
                ShifuFileUtils.getFileSystemBySourceType(source)
                        .makeQualified(new Path(super.getPathFinder().getColumnConfigPath(source))).toString());
        conf.set(NNConstants.MAPRED_JOB_QUEUE_NAME, Environment.getProperty(Environment.HADOOP_JOB_QUEUE, "default"));
        conf.set(Constants.SHIFU_MODELSET_SOURCE_TYPE, source.toString());
        // set mapreduce.job.max.split.locations to 30 to suppress warnings
        conf.setInt(GuaguaMapReduceConstants.MAPREDUCE_JOB_MAX_SPLIT_LOCATIONS, 30);
    }

    private void updateBinningInfoWithMRJob() throws IOException, InterruptedException, ClassNotFoundException {
        SourceType source = this.modelConfig.getDataSet().getSource();
        Configuration conf = new Configuration();

        String filePath = Constants.BINNING_INFO_FILE_NAME;
        BufferedWriter writer = null;
        List<Scanner> scanners = null;
        try {
            scanners = ShifuFileUtils.getDataScanners(pathFinder.getUpdatedBinningInfoPath(source), source);
            writer = new BufferedWriter(new OutputStreamWriter(new FileOutputStream(new File(filePath)),
                    Charset.forName("UTF-8")));
            for(Scanner scanner: scanners) {
                while(scanner.hasNextLine()) {
                    String line = scanner.nextLine();
                    writer.write(line + "\n");
                }
            }
        } finally {
            // release
            closeScanners(scanners);
            if(writer != null) {
                writer.close();
            }
        }

        prepareJobConf(source, conf, filePath);

        Job job = new Job(conf, "Shifu: Stats Updating Binning Job : " + this.modelConfig.getModelSetName());
        job.setJarByClass(getClass());
        job.setMapperClass(UpdateBinningInfoMapper.class);

        job.setMapOutputKeyClass(IntWritable.class);
        job.setMapOutputValueClass(BinningInfoWritable.class);
        job.setInputFormatClass(TextInputFormat.class);
        FileInputFormat.setInputPaths(
                job,
                ShifuFileUtils.getFileSystemBySourceType(source).makeQualified(
                        new Path(super.modelConfig.getDataSetRawPath())));

        job.setReducerClass(UpdateBinningInfoReducer.class);
        job.setNumReduceTasks(1);
        job.setOutputKeyClass(NullWritable.class);
        job.setOutputValueClass(Text.class);
        job.setOutputFormatClass(TextOutputFormat.class);

        String preTrainingInfo = super.getPathFinder().getPreTrainingStatsPath(source);
        FileOutputFormat.setOutputPath(job, new Path(preTrainingInfo));

        // clean output firstly
        ShifuFileUtils.deleteFile(preTrainingInfo, source);

        // submit job
        if(!job.waitForCompletion(true)) {
            FileUtils.deleteQuietly(new File(filePath));
            throw new RuntimeException("MapReduce Job Updateing Binning Info failed.");
        }
        FileUtils.deleteQuietly(new File(filePath));
    }

    /**
     * update the max/min/mean/std/binning information from stats step
     * 
     * @throws IOException
     */
    public void updateColumnConfigWithPreTrainingStats() throws IOException {
        List<Scanner> scanners = ShifuFileUtils.getDataScanners(pathFinder.getPreTrainingStatsPath(), modelConfig
                .getDataSet().getSource());
        for(Scanner scanner: scanners) {
            scanStatsResult(scanner);
        }

        // release
        closeScanners(scanners);
    }

    /**
     * Scan the stats result and save them into column configure
     * 
     * @param scanner
     */
    private void scanStatsResult(Scanner scanner) {
        //TODO xiaobin
        while(scanner.hasNextLine()) {
            String[] raw = scanner.nextLine().trim().split("\\|");

            if(raw.length == 1) {
                continue;
            }

            if(raw.length != 25) {
                log.info("The stats data has " + raw.length + " fields.");
                log.info("The stats data is - " + Arrays.toString(raw));
            }

            int columnNum = Integer.parseInt(raw[0]);
            try {
                ColumnConfig config = this.columnConfigList.get(columnNum);

                if(config.isCategorical()) {
                    String binCategory = Base64Utils.base64Decode(raw[1]);
                    config.setBinCategory(CommonUtils.stringToStringList(binCategory,
                            CalculateStatsUDF.CATEGORY_VAL_SEPARATOR));
                } else {
                    config.setBinBoundary(CommonUtils.stringToDoubleList(raw[1]));
                }
                config.setBinCountNeg(CommonUtils.stringToIntegerList(raw[2]));
                config.setBinCountPos(CommonUtils.stringToIntegerList(raw[3]));
                // config.setBinAvgScore(CommonUtils.stringToIntegerList(raw[4]));
                config.setBinPosCaseRate(CommonUtils.stringToDoubleList(raw[5]));
                config.setBinLength(config.getBinCountNeg().size());
                config.setKs(parseDouble(raw[6]));
                config.setIv(parseDouble(raw[7]));
                config.setMax(parseDouble(raw[8]));
                config.setMin(parseDouble(raw[9]));
                config.setMean(parseDouble(raw[10]));
                config.setStdDev(parseDouble(raw[11], Double.NaN));

                // magic?
                if(raw[12].equals("N")) {
                    config.setColumnType(ColumnType.N);
                } else {
                    config.setColumnType(ColumnType.C);
                }

                config.setMedian(parseDouble(raw[13]));

                config.setMissingCnt(parseLong(raw[14]));
                config.setTotalCount(parseLong(raw[15]));
                config.setMissingPercentage(parseDouble(raw[16]));

                config.setBinWeightedNeg(CommonUtils.stringToDoubleList(raw[17]));
                config.setBinWeightedPos(CommonUtils.stringToDoubleList(raw[18]));
                config.getColumnStats().setWoe(parseDouble(raw[19]));
                config.getColumnStats().setWeightedWoe(parseDouble(raw[20]));
                config.getColumnStats().setWeightedKs(parseDouble(raw[21]));
                config.getColumnStats().setWeightedIv(parseDouble(raw[22]));
                config.getColumnBinning().setBinCountWoe(CommonUtils.stringToDoubleList(raw[23]));
                config.getColumnBinning().setBinWeightedWoe(CommonUtils.stringToDoubleList(raw[24]));
<<<<<<< HEAD
            } catch (IOException e) {
                log.error("Fail to process following column : {} name: {} error: {}", columnNum, this.columnConfigList
                        .get(columnNum).getColumnName(), e.getMessage());

=======
            } catch (Exception e) {
                log.error(String.format("Fail to process following column : %s name: %s error: %s", columnNum,
                        this.columnConfigList.get(columnNum).getColumnName(), e.getMessage()), e);
>>>>>>> 4be8a831
                continue;
            }
        }
    }

    private static double parseDouble(String str) {
        return parseDouble(str, 0d);
    }

    private static double parseDouble(String str, double dVal) {
        try {
            return Double.parseDouble(str);
        } catch (Exception e) {
            return dVal;
        }
    }

    private static long parseLong(String str) {
        return parseLong(str, 0L);
    }

    private static long parseLong(String str, long lVal) {
        try {
            return Long.parseLong(str);
        } catch (Exception e) {
            return lVal;
        }
    }

}<|MERGE_RESOLUTION|>--- conflicted
+++ resolved
@@ -316,7 +316,6 @@
      * @param scanner
      */
     private void scanStatsResult(Scanner scanner) {
-        //TODO xiaobin
         while(scanner.hasNextLine()) {
             String[] raw = scanner.nextLine().trim().split("\\|");
 
@@ -373,16 +372,9 @@
                 config.getColumnStats().setWeightedIv(parseDouble(raw[22]));
                 config.getColumnBinning().setBinCountWoe(CommonUtils.stringToDoubleList(raw[23]));
                 config.getColumnBinning().setBinWeightedWoe(CommonUtils.stringToDoubleList(raw[24]));
-<<<<<<< HEAD
-            } catch (IOException e) {
-                log.error("Fail to process following column : {} name: {} error: {}", columnNum, this.columnConfigList
-                        .get(columnNum).getColumnName(), e.getMessage());
-
-=======
             } catch (Exception e) {
                 log.error(String.format("Fail to process following column : %s name: %s error: %s", columnNum,
                         this.columnConfigList.get(columnNum).getColumnName(), e.getMessage()), e);
->>>>>>> 4be8a831
                 continue;
             }
         }
