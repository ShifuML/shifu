--- conflicted
+++ resolved
@@ -49,12 +49,12 @@
                     statsExecutor = new DIBStatsExecutor(this, modelConfig, columnConfigList);
                 } else if (modelConfig.getBinningAlgorithm().equals(ModelStatsConf.BinningAlgorithm.MunroPat)) {
                     statsExecutor = new MunroPatStatsExecutor(this, modelConfig, columnConfigList);
+                } else if (modelConfig.getBinningAlgorithm().equals(ModelStatsConf.BinningAlgorithm.MunroPatI)) {
+                    statsExecutor = new MunroPatIStatsExecutor(this, modelConfig, columnConfigList);
                 } else if (modelConfig.getBinningAlgorithm().equals(ModelStatsConf.BinningAlgorithm.SPDT)) {
                     statsExecutor = new SPDTStatsExecutor(this, modelConfig, columnConfigList);
                 } else if (modelConfig.getBinningAlgorithm().equals(ModelStatsConf.BinningAlgorithm.SPDTI)) {
                     statsExecutor = new SPDTIStatsExecutor(this, modelConfig, columnConfigList);
-                } else if (modelConfig.getBinningAlgorithm().equals(ModelStatsConf.BinningAlgorithm.MunroPatI)) {
-                    statsExecutor = new MunroPatIStatsExecutor(this, modelConfig, columnConfigList);
                 } else {
                     statsExecutor = new SPDTIStatsExecutor(this, modelConfig, columnConfigList);
                 }
@@ -78,408 +78,4 @@
         return 0;
     }
 
-<<<<<<< HEAD
-=======
-    /**
-     * run akka stats
-     */
-    private void runAkkaStats() {
-        List<Scanner> scanners = null;
-
-        try {
-            SourceType sourceType = modelConfig.getDataSet().getSource();
-            // the bug is caused when merging code? please take care
-            scanners = ShifuFileUtils.getDataScanners(
-                    ShifuFileUtils.expandPath(modelConfig.getDataSetRawPath(), sourceType), sourceType);
-        } catch (IOException e) {
-            throw new ShifuException(ShifuErrorCode.ERROR_INPUT_NOT_FOUND, e);
-        }
-
-        if(CollectionUtils.isEmpty(scanners)) {
-            throw new ShifuException(ShifuErrorCode.ERROR_INPUT_NOT_FOUND,
-                    ", please check your data and start from init");
-        }
-
-        log.info("Num of Scanners: " + scanners.size());
-
-        AkkaSystemExecutor.getExecutor().submitStatsCalJob(modelConfig, columnConfigList, scanners);
-
-        // release
-        closeScanners(scanners);
-    }
-
-    /**
-     * run mapreduce stats
-     * 
-     * @throws IOException
-     */
-    private void runMapRedStats() throws IOException {
-        log.info("delete historical pre-train data");
-
-        ShifuFileUtils.deleteFile(pathFinder.getPreTrainingStatsPath(), modelConfig.getDataSet().getSource());
-        Map<String, String> paramsMap = new HashMap<String, String>();
-        paramsMap.put("delimiter", CommonUtils.escapePigString(modelConfig.getDataSetDelimiter()));
-        if(columnConfigList.size() <= 1000) {
-            paramsMap.put("column_parallel", Integer.toString(columnConfigList.size() / 5));
-        } else {
-            paramsMap.put("column_parallel", Integer.toString(columnConfigList.size() / 4));
-        }
-        paramsMap.put("histo_scale_factor", Environment.getProperty("shifu.stats.histo.scale.factor", "100"));
-
-        // FIXME how to estimate mapper size then to estimate reducer size, in stats, reducer size is estimated by
-        // column_parallel is not a good
-        // new PigInputFormat().getSplits(jobcontext)
-        // execute pig job
-        try {
-            log.info("execute binning algorithm: {}", modelConfig.getBinningAlgorithm().toString());
-            if(modelConfig.getBinningAlgorithm().equals(ModelStatsConf.BinningAlgorithm.MunroPat)) {
-                PigExecutor.getExecutor().submitJob(modelConfig, pathFinder.getAbsolutePath("scripts/Stats.pig"),
-                        paramsMap);
-            } else if(modelConfig.getBinningAlgorithm().equals(ModelStatsConf.BinningAlgorithm.SPDT)) {
-                PigExecutor.getExecutor().submitJob(modelConfig,
-                        pathFinder.getAbsolutePath("scripts/PreTrainingStats.pig"), paramsMap);
-            } else if(modelConfig.getBinningAlgorithm().equals(ModelStatsConf.BinningAlgorithm.SPDTI)) {
-                paramsMap.put("group_binning_parallel", Integer.toString(columnConfigList.size() / (5 * 8)));
-                ShifuFileUtils.deleteFile(pathFinder.getUpdatedBinningInfoPath(modelConfig.getDataSet().getSource()),
-                        modelConfig.getDataSet().getSource());
-
-                PigExecutor.getExecutor().submitJob(modelConfig, pathFinder.getAbsolutePath("scripts/StatsSpdtI.pig"),
-                        paramsMap);
-                // update
-                log.info("Updating binning info ...");
-                updateBinningInfoWithMRJob();
-            } else if(modelConfig.getBinningAlgorithm().equals(ModelStatsConf.BinningAlgorithm.MunroPatI)) {
-                ShifuFileUtils.deleteFile(pathFinder.getUpdatedBinningInfoPath(modelConfig.getDataSet().getSource()),
-                        modelConfig.getDataSet().getSource());
-                PigExecutor.getExecutor().submitJob(modelConfig,
-                        pathFinder.getAbsolutePath("scripts/StatsMunroPatI.pig"), paramsMap);
-                // update
-                log.info("Updating binning info ...");
-                updateBinningInfoWithMRJob();
-            }
-        } catch (IOException e) {
-            throw new ShifuException(ShifuErrorCode.ERROR_RUNNING_PIG_JOB, e);
-        } catch (Throwable e) {
-            throw new RuntimeException(e);
-        }
-
-        // sync Down
-        log.info("Updating ColumnConfig with stats...");
-        // update column config
-        updateColumnConfigWithPreTrainingStats();
-        // save it to local/hdfs
-        saveColumnConfigListAndColumnStats(true);
-
-        syncDataToHdfs(modelConfig.getDataSet().getSource());
-
-        runPSI();
-        saveColumnConfigListAndColumnStats(true);
-    }
-
-    // GuaguaOptionsParser doesn't to support *.jar currently.
-    private String addRuntimeJars() {
-        List<String> jars = new ArrayList<String>(16);
-        // common-codec
-        jars.add(JarManager.findContainingJar(Base64.class));
-        // commons-compress-*.jar
-        jars.add(JarManager.findContainingJar(BZip2CompressorInputStream.class));
-        // commons-lang-*.jar
-        jars.add(JarManager.findContainingJar(StringUtils.class));
-        // common-io-*.jar
-        jars.add(JarManager.findContainingJar(org.apache.commons.io.IOUtils.class));
-        // common-collections
-        jars.add(JarManager.findContainingJar(Predicate.class));
-        // guava-*.jar
-        jars.add(JarManager.findContainingJar(Splitter.class));
-        // shifu-*.jar
-        jars.add(JarManager.findContainingJar(getClass()));
-        // jexl
-        jars.add(JarManager.findContainingJar(JexlException.class));
-        // encog-core-*.jar
-        jars.add(JarManager.findContainingJar(MLDataSet.class));
-        // jackson-databind-*.jar
-        jars.add(JarManager.findContainingJar(ObjectMapper.class));
-        // jackson-core-*.jar
-        jars.add(JarManager.findContainingJar(JsonParser.class));
-        // jackson-annotations-*.jar
-        jars.add(JarManager.findContainingJar(JsonIgnore.class));
-
-        return StringUtils.join(jars, NNConstants.LIB_JAR_SEPARATOR);
-    }
-
-    private void prepareJobConf(SourceType source, Configuration conf, String filePath) throws IOException {
-        // add jars to hadoop mapper and reducer
-        new GenericOptionsParser(conf, new String[] { "-libjars", addRuntimeJars(), "-files", filePath });
-
-        conf.setBoolean(CombineInputFormat.SHIFU_VS_SPLIT_COMBINABLE, true);
-
-        conf.set(Constants.SHIFU_STATS_EXLCUDE_MISSING,
-                Environment.getProperty(Constants.SHIFU_STATS_EXLCUDE_MISSING, "true"));
-
-        conf.setBoolean(GuaguaMapReduceConstants.MAPRED_MAP_TASKS_SPECULATIVE_EXECUTION, true);
-        conf.setBoolean(GuaguaMapReduceConstants.MAPRED_REDUCE_TASKS_SPECULATIVE_EXECUTION, true);
-        conf.set(
-                Constants.SHIFU_MODEL_CONFIG,
-                ShifuFileUtils.getFileSystemBySourceType(source)
-                        .makeQualified(new Path(super.getPathFinder().getModelConfigPath(source))).toString());
-        conf.set(
-                Constants.SHIFU_COLUMN_CONFIG,
-                ShifuFileUtils.getFileSystemBySourceType(source)
-                        .makeQualified(new Path(super.getPathFinder().getColumnConfigPath(source))).toString());
-        conf.set(NNConstants.MAPRED_JOB_QUEUE_NAME, Environment.getProperty(Environment.HADOOP_JOB_QUEUE, "default"));
-        conf.set(Constants.SHIFU_MODELSET_SOURCE_TYPE, source.toString());
-        // set mapreduce.job.max.split.locations to 30 to suppress warnings
-        conf.setInt(GuaguaMapReduceConstants.MAPREDUCE_JOB_MAX_SPLIT_LOCATIONS, 100);
-        conf.set("mapred.reduce.slowstart.completed.maps",
-                Environment.getProperty("mapred.reduce.slowstart.completed.maps", "0.8"));
-        String hdpVersion = HDPUtils.getHdpVersionForHDP224();
-        if(StringUtils.isNotBlank(hdpVersion)) {
-            // for hdp 2.2.4, hdp.version should be set and configuration files should be add to container class path
-            conf.set("hdp.version", hdpVersion);
-            HDPUtils.addFileToClassPath(HDPUtils.findContainingFile("hdfs-site.xml"), conf);
-            HDPUtils.addFileToClassPath(HDPUtils.findContainingFile("core-site.xml"), conf);
-            HDPUtils.addFileToClassPath(HDPUtils.findContainingFile("mapred-site.xml"), conf);
-            HDPUtils.addFileToClassPath(HDPUtils.findContainingFile("yarn-site.xml"), conf);
-        }
-
-        // one can set guagua conf in shifuconfig
-        for(Map.Entry<Object, Object> entry: Environment.getProperties().entrySet()) {
-            if(CommonUtils.isHadoopConfigurationInjected(entry.getKey().toString())) {
-                conf.set(entry.getKey().toString(), entry.getValue().toString());
-            }
-        }
-    }
-
-    private void updateBinningInfoWithMRJob() throws IOException, InterruptedException, ClassNotFoundException {
-        SourceType source = this.modelConfig.getDataSet().getSource();
-        Configuration conf = new Configuration();
-
-        // TODO directly use hdfs file
-        String filePath = Constants.BINNING_INFO_FILE_NAME;
-        BufferedWriter writer = null;
-        List<Scanner> scanners = null;
-        try {
-            scanners = ShifuFileUtils.getDataScanners(pathFinder.getUpdatedBinningInfoPath(source), source);
-            writer = new BufferedWriter(new OutputStreamWriter(new FileOutputStream(new File(filePath)),
-                    Charset.forName("UTF-8")));
-            for(Scanner scanner: scanners) {
-                while(scanner.hasNextLine()) {
-                    String line = scanner.nextLine();
-                    writer.write(line + "\n");
-                }
-            }
-        } finally {
-            // release
-            closeScanners(scanners);
-            if(writer != null) {
-                writer.close();
-            }
-        }
-
-        prepareJobConf(source, conf, filePath);
-
-        @SuppressWarnings("deprecation")
-        Job job = new Job(conf, "Shifu: Stats Updating Binning Job : " + this.modelConfig.getModelSetName());
-        job.setJarByClass(getClass());
-        job.setMapperClass(UpdateBinningInfoMapper.class);
-
-        job.setMapOutputKeyClass(IntWritable.class);
-        job.setMapOutputValueClass(BinningInfoWritable.class);
-        job.setInputFormatClass(CombineInputFormat.class);
-        FileInputFormat.setInputPaths(
-                job,
-                ShifuFileUtils.getFileSystemBySourceType(source).makeQualified(
-                        new Path(super.modelConfig.getDataSetRawPath())));
-
-        job.setReducerClass(UpdateBinningInfoReducer.class);
-        job.setNumReduceTasks(1);
-        job.setOutputKeyClass(NullWritable.class);
-        job.setOutputValueClass(Text.class);
-        job.setOutputFormatClass(TextOutputFormat.class);
-
-        String preTrainingInfo = super.getPathFinder().getPreTrainingStatsPath(source);
-        FileOutputFormat.setOutputPath(job, new Path(preTrainingInfo));
-
-        // clean output firstly
-        ShifuFileUtils.deleteFile(preTrainingInfo, source);
-
-        // submit job
-        if(!job.waitForCompletion(true)) {
-            FileUtils.deleteQuietly(new File(filePath));
-            throw new RuntimeException("MapReduce Job Updateing Binning Info failed.");
-        }
-        FileUtils.deleteQuietly(new File(filePath));
-    }
-
-    /**
-     * update the max/min/mean/std/binning information from stats step
-     * 
-     * @throws IOException
-     */
-    public void updateColumnConfigWithPreTrainingStats() throws IOException {
-        List<Scanner> scanners = ShifuFileUtils.getDataScanners(pathFinder.getPreTrainingStatsPath(), modelConfig
-                .getDataSet().getSource());
-        for(Scanner scanner: scanners) {
-            scanStatsResult(scanner);
-        }
-
-        // release
-        closeScanners(scanners);
-    }
-
-    /**
-     * Scan the stats result and save them into column configure
-     * 
-     * @param scanner
-     */
-    private void scanStatsResult(Scanner scanner) {
-        while(scanner.hasNextLine()) {
-            String[] raw = scanner.nextLine().trim().split("\\|");
-
-            if(raw.length == 1) {
-                continue;
-            }
-
-            if(raw.length < 25) {
-                log.info("The stats data has " + raw.length + " fields.");
-                log.info("The stats data is - " + Arrays.toString(raw));
-            }
-
-            int columnNum = Integer.parseInt(raw[0]);
-            try {
-                ColumnConfig config = this.columnConfigList.get(columnNum);
-
-                if(config.isCategorical()) {
-                    String binCategory = Base64Utils.base64Decode(raw[1]);
-                    config.setBinCategory(CommonUtils.stringToStringList(binCategory,
-                            CalculateStatsUDF.CATEGORY_VAL_SEPARATOR));
-                } else {
-                    config.setBinBoundary(CommonUtils.stringToDoubleList(raw[1]));
-                }
-                config.setBinCountNeg(CommonUtils.stringToIntegerList(raw[2]));
-                config.setBinCountPos(CommonUtils.stringToIntegerList(raw[3]));
-                // config.setBinAvgScore(CommonUtils.stringToIntegerList(raw[4]));
-                config.setBinPosCaseRate(CommonUtils.stringToDoubleList(raw[5]));
-                config.setBinLength(config.getBinCountNeg().size());
-                config.setKs(parseDouble(raw[6]));
-                config.setIv(parseDouble(raw[7]));
-                config.setMax(parseDouble(raw[8]));
-                config.setMin(parseDouble(raw[9]));
-                config.setMean(parseDouble(raw[10]));
-                config.setStdDev(parseDouble(raw[11], Double.NaN));
-
-                // magic?
-                if(raw[12].equals("N")) {
-                    config.setColumnType(ColumnType.N);
-                } else {
-                    config.setColumnType(ColumnType.C);
-                }
-
-                config.setMedian(parseDouble(raw[13]));
-
-                config.setMissingCnt(parseLong(raw[14]));
-                config.setTotalCount(parseLong(raw[15]));
-                config.setMissingPercentage(parseDouble(raw[16]));
-
-                config.setBinWeightedNeg(CommonUtils.stringToDoubleList(raw[17]));
-                config.setBinWeightedPos(CommonUtils.stringToDoubleList(raw[18]));
-                config.getColumnStats().setWoe(parseDouble(raw[19]));
-                config.getColumnStats().setWeightedWoe(parseDouble(raw[20]));
-                config.getColumnStats().setWeightedKs(parseDouble(raw[21]));
-                config.getColumnStats().setWeightedIv(parseDouble(raw[22]));
-                config.getColumnBinning().setBinCountWoe(CommonUtils.stringToDoubleList(raw[23]));
-                config.getColumnBinning().setBinWeightedWoe(CommonUtils.stringToDoubleList(raw[24]));
-                // TODO magic code?
-                if(raw.length >= 26) {
-                    config.getColumnStats().setSkewness(parseDouble(raw[25]));
-                }
-                if(raw.length >= 27) {
-                    config.getColumnStats().setKurtosis(parseDouble(raw[26]));
-                }
-            } catch (Exception e) {
-                log.error(String.format("Fail to process following column : %s name: %s error: %s", columnNum,
-                        this.columnConfigList.get(columnNum).getColumnName(), e.getMessage()), e);
-                continue;
-            }
-        }
-    }
-
-    private static double parseDouble(String str) {
-        return parseDouble(str, 0d);
-    }
-
-    private static double parseDouble(String str, double dVal) {
-        try {
-            return Double.parseDouble(str);
-        } catch (Exception e) {
-            return dVal;
-        }
-    }
-
-    private static long parseLong(String str) {
-        return parseLong(str, 0L);
-    }
-
-    private static long parseLong(String str, long lVal) {
-        try {
-            return Long.parseLong(str);
-        } catch (Exception e) {
-            return lVal;
-        }
-    }
-
-    /**
-     * Calculate the PSI
-     * 
-     * @throws IOException
-     */
-    private void runPSI() throws IOException {
-        if(StringUtils.isEmpty(modelConfig.getPsiColumnName())) {
-            return;
-        }
-
-        log.info("Run PSI to use {} to compute the PSI ", modelConfig.getPsiColumnName());
-
-        ColumnConfig columnConfig = CommonUtils
-                .findColumnConfigByName(columnConfigList, modelConfig.getPsiColumnName());
-
-        if(columnConfig == null || !columnConfig.isMeta()) {
-            log.warn("Unable to use the PSI column name specify in ModelConfig to compute PSI");
-            return;
-        }
-
-        log.info("Start to use {} to compute the PSI ", columnConfig.getColumnName());
-
-        Map<String, String> paramsMap = new HashMap<String, String>();
-        paramsMap.put("delimiter", CommonUtils.escapePigString(modelConfig.getDataSetDelimiter()));
-        paramsMap.put("PSIColumn", modelConfig.getPsiColumnName().trim());
-        paramsMap.put("column_parallel", Integer.toString(columnConfigList.size() / 10));
-        paramsMap.put("value_index", "2");
-
-        PigExecutor.getExecutor().submitJob(modelConfig, pathFinder.getAbsolutePath("scripts/PSI.pig"), paramsMap);
-
-        List<Scanner> scanners = ShifuFileUtils.getDataScanners(pathFinder.getPSIInfoPath(), modelConfig.getDataSet()
-                .getSource());
-
-        for(Scanner scanner: scanners) {
-            while(scanner.hasNext()) {
-                String[] output = scanner.nextLine().trim().split("\\|");
-
-                try {
-                    int columnNum = Integer.parseInt(output[0]);
-                    ColumnConfig config = this.columnConfigList.get(columnNum);
-                    config.setPSI(Double.parseDouble(output[1]));
-                    config.setUnitStats(Arrays.asList(StringUtils.split(output[2],
-                            CalculateStatsUDF.CATEGORY_VAL_SEPARATOR)));
-                } catch (Exception e) {
-                    log.error("error in parsing", e);
-                }
-
-            }
-        }
-
-        log.info("Run PSI - done.");
-    }
-
->>>>>>> 6d308933
 }