/**
 * Copyright [2012-2014] eBay Software Foundation
 *
 * Licensed under the Apache License, Version 2.0 (the "License");
 * you may not use this file except in compliance with the License.
 * You may obtain a copy of the License at
 *
 *    http://www.apache.org/licenses/LICENSE-2.0
 *
 * Unless required by applicable law or agreed to in writing, software
 * distributed under the License is distributed on an "AS IS" BASIS,
 * WITHOUT WARRANTIES OR CONDITIONS OF ANY KIND, either express or implied.
 * See the License for the specific language governing permissions and
 * limitations under the License.
 */
package ml.shifu.shifu.core.processor;

<<<<<<< HEAD
import java.io.BufferedReader;
import java.io.IOException;
import java.util.ArrayList;
import java.util.List;

import ml.shifu.guagua.GuaguaConstants;
import ml.shifu.guagua.mapreduce.GuaguaMapReduceConstants;
import ml.shifu.shifu.container.obj.ColumnConfig;
import ml.shifu.shifu.container.obj.ModelBasicConf.RunMode;
=======
import java.io.IOException;
import java.util.ArrayList;
import java.util.List;
import java.util.Map;
import java.util.Scanner;

import ml.shifu.guagua.GuaguaConstants;
import ml.shifu.guagua.mapreduce.GuaguaMapReduceClient;
import ml.shifu.guagua.mapreduce.GuaguaMapReduceConstants;
import ml.shifu.shifu.container.obj.ColumnConfig;
>>>>>>> 9318dea5
import ml.shifu.shifu.container.obj.RawSourceData.SourceType;
import ml.shifu.shifu.core.AbstractTrainer;
import ml.shifu.shifu.core.VariableSelector;
import ml.shifu.shifu.core.alg.NNTrainer;
import ml.shifu.shifu.core.dtrain.NNConstants;
<<<<<<< HEAD
=======
import ml.shifu.shifu.core.dvarsel.VarSelMaster;
import ml.shifu.shifu.core.dvarsel.VarSelMasterResult;
import ml.shifu.shifu.core.dvarsel.VarSelOutput;
import ml.shifu.shifu.core.dvarsel.VarSelWorker;
import ml.shifu.shifu.core.dvarsel.VarSelWorkerResult;
import ml.shifu.shifu.core.dvarsel.wrapper.WrapperMasterConductor;
import ml.shifu.shifu.core.dvarsel.wrapper.WrapperWorkerConductor;
>>>>>>> 9318dea5
import ml.shifu.shifu.core.validator.ModelInspector.ModelStep;
import ml.shifu.shifu.core.varselect.Constants;
import ml.shifu.shifu.core.varselect.VarSelectMapper;
import ml.shifu.shifu.core.varselect.VarSelectReducer;
import ml.shifu.shifu.exception.ShifuErrorCode;
import ml.shifu.shifu.exception.ShifuException;
<<<<<<< HEAD
import ml.shifu.shifu.fs.PathFinder;
import ml.shifu.shifu.fs.ShifuFileUtils;
import ml.shifu.shifu.util.CommonUtils;
=======
import ml.shifu.shifu.fs.ShifuFileUtils;
import ml.shifu.shifu.util.CommonUtils;
import ml.shifu.shifu.util.Constants;
>>>>>>> 9318dea5
import ml.shifu.shifu.util.Environment;

import org.apache.commons.collections.ListUtils;
import org.apache.commons.compress.compressors.bzip2.BZip2CompressorInputStream;
<<<<<<< HEAD
import org.apache.commons.io.IOUtils;
import org.apache.commons.lang.StringUtils;
import org.apache.hadoop.conf.Configuration;
import org.apache.hadoop.fs.Path;
import org.apache.hadoop.io.DoubleWritable;
import org.apache.hadoop.io.LongWritable;
import org.apache.hadoop.io.NullWritable;
import org.apache.hadoop.mapreduce.Job;
import org.apache.hadoop.mapreduce.lib.input.FileInputFormat;
import org.apache.hadoop.mapreduce.lib.input.TextInputFormat;
import org.apache.hadoop.mapreduce.lib.map.MultithreadedMapper;
import org.apache.hadoop.mapreduce.lib.output.FileOutputFormat;
import org.apache.hadoop.mapreduce.lib.output.TextOutputFormat;
import org.apache.hadoop.util.GenericOptionsParser;
=======
import org.apache.commons.jexl2.JexlException;
import org.apache.commons.lang.StringUtils;
import org.apache.hadoop.fs.Path;
>>>>>>> 9318dea5
import org.apache.pig.impl.util.JarManager;
import org.apache.zookeeper.ZooKeeper;
import org.encog.ml.data.MLDataSet;
import org.slf4j.Logger;
import org.slf4j.LoggerFactory;

import com.fasterxml.jackson.annotation.JsonIgnore;
import com.fasterxml.jackson.core.JsonParser;
import com.fasterxml.jackson.databind.ObjectMapper;
import com.google.common.base.Splitter;

/**
 * Variable selection processor, select the variable based on KS/IV value, or </p>
 * <p/>
 * Selection variable based on the wrapper training processor.
 * </p>
 */
public class VarSelectModelProcessor extends BasicModelProcessor implements Processor {

    private final static Logger log = LoggerFactory.getLogger(VarSelectModelProcessor.class);

    public static final String SHIFU_DEFAULT_DTRAIN_PARALLEL = "true";

    /**
     * run for the variable selection
     */
    @Override
    public int run() throws Exception {
        setUp(ModelStep.VARSELECT);

<<<<<<< HEAD
        validateNormalize();
=======
        if(modelConfig.getVotedVariablesSelection()) {
            votedVariablesSelection();
        } else {
            nativeVarialeSelection();
        }

        clearUp(ModelStep.VARSELECT);
        return 0;
    }

    private int nativeVarialeSelection() throws Exception {
>>>>>>> 9318dea5

        CommonUtils.updateColumnConfigFlags(modelConfig, columnConfigList);

        VariableSelector selector = new VariableSelector(this.modelConfig, this.columnConfigList);

<<<<<<< HEAD
        if(!modelConfig.getVarSelectWrapperEnabled()) {
            this.columnConfigList = selector.selectByFilter();
            try {
                this.saveColumnConfigList();
            } catch (ShifuException e) {
                throw new ShifuException(ShifuErrorCode.ERROR_WRITE_COLCONFIG, e);
            }
        } else {
            // SE means sensitivity
            if(super.getModelConfig().getDataSet().getSource() == SourceType.HDFS
                    && super.getModelConfig().getBasic().getRunMode() == RunMode.mapred) {
                validateDistributedWrapperVarSelect();
                syncDataToHdfs(super.modelConfig.getDataSet().getSource());
                distributedWrapper(selector);
            } else {
                wrapper(selector);
            }
=======
        // Filter
        this.columnConfigList = selector.selectByFilter();
        try {
            saveColumnConfigList();
        } catch (ShifuException e) {
            throw new ShifuException(ShifuErrorCode.ERROR_WRITE_COLCONFIG, e);
        }

        // Wrapper, only if enabled
        if(modelConfig.getVarSelectWrapperEnabled()) {
            wrapper(selector);
>>>>>>> 9318dea5
        }
        log.info("Step Finished: varselect");

        return 0;
    }

<<<<<<< HEAD
    private void validateNormalize() throws IOException {
        if(!ShifuFileUtils.isFileExists(
                new PathFinder(modelConfig).getNormalizedDataPath(this.modelConfig.getDataSet().getSource()),
                this.modelConfig.getDataSet().getSource())) {
            throw new IllegalStateException("Cannot find normalized data, please do 'Shifu normalize' firstly.");
        }
    }

    private void validateDistributedWrapperVarSelect() {
        if(!(Constants.WRAPPER_BY_REMOVE.equalsIgnoreCase(this.modelConfig.getVarSelectWrapperBy()) || Constants.WRAPPER_BY_SE
                .equalsIgnoreCase(this.modelConfig.getVarSelectWrapperBy()))) {
            throw new IllegalArgumentException(
                    "Only R(Remove) and SE(Sensitivity Selection) wrapperBy methods are supported so far in distributed variable selection.");
        }

        if(!NNConstants.NN_ALG_NAME.equalsIgnoreCase(super.getModelConfig().getTrain().getAlgorithm())) {
            throw new IllegalArgumentException(
                    "Currently we only support NN distributed training to do wrapper by analyzing variable selection.");
        }

        if(super.getModelConfig().getDataSet().getSource() != SourceType.HDFS) {
            throw new IllegalArgumentException(
                    "Currently we only support distributed wrapper by analyzing on HDFS source type.");
        }

        if(super.getModelConfig().getBasic().getRunMode() != RunMode.mapred) {
            throw new IllegalArgumentException(
                    "Currently we only support distributed wrapper by analyzing on HDFS source type.");
        }
    }

    private String addRuntimeJars() {
=======
    private void votedVariablesSelection() throws ClassNotFoundException, IOException, InterruptedException {
        log.info("Start voted variables selection ");
        //sync data back to hdfs
        super.syncDataToHdfs(modelConfig.getDataSet().getSource());
        
        SourceType sourceType = super.getModelConfig().getDataSet().getSource();

        final List<String> args = new ArrayList<String>();
        // prepare parameter
        prepareVarSelParams(args, sourceType);

        Path columnIdsPath = getVotedSelectionPath(sourceType);
        args.add(String.format(NNConstants.MAPREDUCE_PARAM_FORMAT, Constants.VAR_SEL_COLUMN_IDS_OUPUT,
                columnIdsPath.toString()));

        long start = System.currentTimeMillis();

        GuaguaMapReduceClient guaguaClient = new GuaguaMapReduceClient();

        guaguaClient.creatJob(args.toArray(new String[0])).waitForCompletion(true);

        log.info("Voted variables selection finished in {}ms.", System.currentTimeMillis() - start);

        persistColumnIds(columnIdsPath);
        super.syncDataToHdfs(sourceType);
    }

    private int persistColumnIds(Path path) {
        try {
            List<Scanner> scanners = ShifuFileUtils.getDataScanners(path.toString(), modelConfig.getDataSet()
                    .getSource());

            List<Integer> ids = null;
            for(Scanner scanner: scanners) {
                while(scanner.hasNextLine()) {
                    String[] raw = scanner.nextLine().trim().split("\\|");

                    int idSize = Integer.valueOf(raw[0]);

                    ids = CommonUtils.stringToIntegerList(raw[1]);

                }
            }

            // prevent multiply running setting
            for(ColumnConfig config: columnConfigList) {
                if(!config.isForceSelect()) {
                    config.setFinalSelect(Boolean.FALSE);
                }
            }

            for(Integer id: ids) {
                this.columnConfigList.get(id).setFinalSelect(Boolean.TRUE);
            }

            super.saveColumnConfigList();

        } catch (IOException e) {
            e.printStackTrace();
            return -1;
        } catch (IllegalArgumentException e) {
            e.printStackTrace();
            return -1;
        }

        return 0;
    }

    private Path getVotedSelectionPath(SourceType sourceType) {

        return ShifuFileUtils.getFileSystemBySourceType(sourceType).makeQualified(
                new Path(getPathFinder().getVarSelsPath(sourceType), "VarSels"));
    }

    private void prepareVarSelParams(final List<String> args, final SourceType sourceType) {
        args.add("-libjars");

        addRuntimeJars(args);

        args.add("-i");
        args.add(ShifuFileUtils.getFileSystemBySourceType(sourceType)
                .makeQualified(new Path(modelConfig.getDataSetRawPath())).toString());

        String zkServers = Environment.getProperty(Environment.ZOO_KEEPER_SERVERS);
        if(StringUtils.isEmpty(zkServers)) {
            log.warn("No specified zookeeper settings from zookeeperServers in shifuConfig file, Guagua will set embeded zookeeper server in client process. For big data applications, specified zookeeper servers are strongly recommended.");
        } else {
            args.add("-z");
            args.add(zkServers);
        }

        // setting the class
        args.add("-w");
        args.add(VarSelWorker.class.getName());

        args.add("-m");
        args.add(VarSelMaster.class.getName());

        args.add("-c");
        // the reason to add 1 is that the first iteration in D-NN implementation is used for training preparation.
        // FIXME, how to set iteration number
        int expectVarCount = this.modelConfig.getVarSelectFilterNum();
        int forceSelectCount = 0;
        int candidateCount = 0;
        for(ColumnConfig columnConfig: columnConfigList) {
            if(columnConfig.isForceSelect()) {
                forceSelectCount++;
            }
            if(CommonUtils.isGoodCandidate(columnConfig)) {
                candidateCount++;
            }
        }

        args.add(String.valueOf(Math.min(expectVarCount, candidateCount) - forceSelectCount + 1));

        args.add("-mr");
        args.add(VarSelMasterResult.class.getName());

        args.add("-wr");
        args.add(VarSelWorkerResult.class.getName());

        // setting conductor
        args.add(String.format(NNConstants.MAPREDUCE_PARAM_FORMAT, Constants.VAR_SEL_MASTER_CONDUCTOR,
                Environment.getProperty(Environment.VAR_SEL_MASTER_CONDUCTOR, WrapperMasterConductor.class.getName())));

        args.add(String.format(NNConstants.MAPREDUCE_PARAM_FORMAT, Constants.VAR_SEL_WORKER_CONDUCTOR,
                Environment.getProperty(Environment.VAR_SEL_MASTER_CONDUCTOR, WrapperWorkerConductor.class.getName())));

        // setting queue
        args.add(String.format(NNConstants.MAPREDUCE_PARAM_FORMAT, NNConstants.MAPRED_JOB_QUEUE_NAME,
                Environment.getProperty(Environment.HADOOP_JOB_QUEUE, Constants.DEFAULT_JOB_QUEUE)));

        args.add(String.format(NNConstants.MAPREDUCE_PARAM_FORMAT, GuaguaConstants.GUAGUA_MASTER_INTERCEPTERS,
                VarSelOutput.class.getName()));

        // setting model config column config
        args.add(String.format(
                NNConstants.MAPREDUCE_PARAM_FORMAT,
                NNConstants.SHIFU_NN_MODEL_CONFIG,
                ShifuFileUtils.getFileSystemBySourceType(sourceType).makeQualified(
                        new Path(super.getPathFinder().getModelConfigPath(sourceType)))));
        args.add(String.format(
                NNConstants.MAPREDUCE_PARAM_FORMAT,
                NNConstants.SHIFU_NN_COLUMN_CONFIG,
                ShifuFileUtils.getFileSystemBySourceType(sourceType).makeQualified(
                        new Path(super.getPathFinder().getColumnConfigPath(sourceType)))));

        // source type
        args.add(String.format(NNConstants.MAPREDUCE_PARAM_FORMAT, NNConstants.NN_MODELSET_SOURCE_TYPE, sourceType));

        // computation time
        args.add(String.format(NNConstants.MAPREDUCE_PARAM_FORMAT, GuaguaConstants.GUAGUA_COMPUTATION_TIME_THRESHOLD,
                60 * 60 * 1000l));
        setHeapSizeAndSplitSize(args);

        // one can set guagua conf in shifuconfig
        for(Map.Entry<Object, Object> entry: Environment.getProperties().entrySet()) {
            if(entry.getKey().toString().startsWith("nn") || entry.getKey().toString().startsWith("guagua")
                    || entry.getKey().toString().startsWith("mapred")) {
                args.add(String.format(NNConstants.MAPREDUCE_PARAM_FORMAT, entry.getKey().toString(), entry.getValue()
                        .toString()));
            }
        }
    }

    // GuaguaOptionsParser doesn't to support *.jar currently.
    private void addRuntimeJars(final List<String> args) {
>>>>>>> 9318dea5
        List<String> jars = new ArrayList<String>(16);
        // jackson-databind-*.jar
        jars.add(JarManager.findContainingJar(ObjectMapper.class));
        // jackson-core-*.jar
        jars.add(JarManager.findContainingJar(JsonParser.class));
        // jackson-annotations-*.jar
        jars.add(JarManager.findContainingJar(JsonIgnore.class));
        // commons-compress-*.jar
        jars.add(JarManager.findContainingJar(BZip2CompressorInputStream.class));
        // commons-lang-*.jar
        jars.add(JarManager.findContainingJar(StringUtils.class));
        // commons-collections-*.jar
        jars.add(JarManager.findContainingJar(ListUtils.class));
        // common-io-*.jar
        jars.add(JarManager.findContainingJar(org.apache.commons.io.IOUtils.class));
        // guava-*.jar
        jars.add(JarManager.findContainingJar(Splitter.class));
        // encog-core-*.jar
        jars.add(JarManager.findContainingJar(MLDataSet.class));
        // shifu-*.jar
        jars.add(JarManager.findContainingJar(getClass()));
        // guagua-core-*.jar
        jars.add(JarManager.findContainingJar(GuaguaConstants.class));
        // guagua-mapreduce-*.jar
        jars.add(JarManager.findContainingJar(GuaguaMapReduceConstants.class));
        // zookeeper-*.jar
        jars.add(JarManager.findContainingJar(ZooKeeper.class));

<<<<<<< HEAD
        return StringUtils.join(jars, NNConstants.LIB_JAR_SEPARATOR);
    }

    /**
     * Wrapper through {@link TrainModelProcessor} and a MapReduce job to analyze biggest sensitivity MSE.
     */
    private void distributedWrapper(VariableSelector selector) throws Exception {
        // 1. Train a model using current selected variables, if no variables selected, use all candidate variables.
        TrainModelProcessor trainModelProcessor = new TrainModelProcessor();
        trainModelProcessor.setForVarSelect(true);
        trainModelProcessor.run();

        // 2. Submit a MapReduce job to analyze sensitivity MSE.
        SourceType source = this.modelConfig.getDataSet().getSource();
        Configuration conf = new Configuration();
        // add jars to hadoop mapper and reducer
        new GenericOptionsParser(conf, new String[] { "-libjars", addRuntimeJars() });

        conf.setBoolean(GuaguaMapReduceConstants.MAPRED_MAP_TASKS_SPECULATIVE_EXECUTION, true);
        conf.setBoolean(GuaguaMapReduceConstants.MAPRED_REDUCE_TASKS_SPECULATIVE_EXECUTION, true);
        conf.set(
                Constants.SHIFU_MODEL_CONFIG,
                ShifuFileUtils.getFileSystemBySourceType(source)
                        .makeQualified(new Path(super.getPathFinder().getModelConfigPath(source))).toString());
        conf.set(
                Constants.SHIFU_COLUMN_CONFIG,
                ShifuFileUtils.getFileSystemBySourceType(source)
                        .makeQualified(new Path(super.getPathFinder().getColumnConfigPath(source))).toString());
        conf.set(NNConstants.MAPRED_JOB_QUEUE_NAME, Environment.getProperty(Environment.HADOOP_JOB_QUEUE, "default"));
        conf.set(Constants.SHIFU_MODELSET_SOURCE_TYPE, source.toString());

        Float wrapperRatio = this.modelConfig.getVarSelect().getWrapperRatio();
        if(wrapperRatio == null) {
            log.warn("wrapperRatio in var select is not set. Using default value 0.05.");
            wrapperRatio = 0.05f;
        }

        if(wrapperRatio.compareTo(Float.valueOf(1.0f)) >= 0) {
            throw new IllegalArgumentException("WrapperRatio should be in (0, 1).");
        }
        conf.setFloat(Constants.SHIFU_VARSELECT_WRAPPER_RATIO, wrapperRatio);

        Job job = new Job(conf, "Shifu: Variable Selection Wrapper Job : " + this.modelConfig.getModelSetName());
        job.setJarByClass(getClass());
        boolean isSEVarSelMulti = Boolean.TRUE.toString().equalsIgnoreCase(
                Environment.getProperty(Constants.SHIFU_VARSEL_SE_MULTI, Constants.SHIFU_DEFAULT_VARSEL_SE_MULTI));
        if(isSEVarSelMulti) {
            job.setMapperClass(MultithreadedMapper.class);
            MultithreadedMapper.setMapperClass(job, VarSelectMapper.class);
            MultithreadedMapper.setNumberOfThreads(job, 6);
        } else {
            job.setMapperClass(VarSelectMapper.class);
        }

        job.setMapOutputKeyClass(LongWritable.class);
        job.setMapOutputValueClass(DoubleWritable.class);
        job.setInputFormatClass(TextInputFormat.class);
        FileInputFormat.setInputPaths(
                job,
                ShifuFileUtils.getFileSystemBySourceType(source).makeQualified(
                        new Path(super.getPathFinder().getNormalizedDataPath())));

        job.setReducerClass(VarSelectReducer.class);
        // Only one reducer, no need set combiner because of distinct keys in map outputs.
        job.setNumReduceTasks(1);
        job.setOutputKeyClass(LongWritable.class);
        job.setOutputValueClass(NullWritable.class);
        job.setOutputFormatClass(TextOutputFormat.class);

        String varSelectMSEOutputPath = super.getPathFinder().getVarSelectMSEOutputPath(source);
        FileOutputFormat.setOutputPath(job, new Path(varSelectMSEOutputPath));

        // clean output firstly
        ShifuFileUtils.deleteFile(varSelectMSEOutputPath, source);

        // submit job
        if(job.waitForCompletion(true)) {
            if(!ShifuFileUtils.isFileExists(varSelectMSEOutputPath + Path.SEPARATOR + "part-r-00000", source)) {
                throw new RuntimeException("Var select MSE stats output file not exist.");
            }

            for(ColumnConfig config: super.columnConfigList) {
                if(config.isFinalSelect()) {
                    config.setFinalSelect(false);
                }
            }

            BufferedReader reader = null;
            try {
                reader = ShifuFileUtils.getReader(varSelectMSEOutputPath + Path.SEPARATOR + "part-r-00000", source);
                String str = null;
                int count = 0;
                while((str = reader.readLine()) != null) {
                    ++count;
                    ColumnConfig columnConfig = this.columnConfigList.get(Integer.parseInt(str));
                    columnConfig.setFinalSelect(true);
                    log.info("Variable {} is selected.", columnConfig.getColumnName());
                }
                log.info("{} variables are selected.", count);
            } finally {
                IOUtils.closeQuietly(reader);
            }

            this.saveColumnConfigList();
            this.syncDataToHdfs(this.modelConfig.getDataSet().getSource());
        }
=======
        jars.add(JarManager.findContainingJar(JexlException.class));

        args.add(StringUtils.join(jars, NNConstants.LIB_JAR_SEPARATOR));
    }

    private void setHeapSizeAndSplitSize(final List<String> args) {
        // args.add(String.format(NNConstants.MAPREDUCE_PARAM_FORMAT, GuaguaMapReduceConstants.MAPRED_CHILD_JAVA_OPTS,
        // "-Xmn128m -Xms1G -Xmx1G -verbose:gc -XX:+PrintGCDetails -XX:+PrintGCTimeStamps"));
        args.add(String.format(NNConstants.MAPREDUCE_PARAM_FORMAT, GuaguaMapReduceConstants.MAPRED_CHILD_JAVA_OPTS,
                "-Xmn128m -Xms1G -Xmx1G"));
        args.add(String.format(NNConstants.MAPREDUCE_PARAM_FORMAT, GuaguaConstants.GUAGUA_SPLIT_COMBINABLE,
                Environment.getProperty(GuaguaConstants.GUAGUA_SPLIT_COMBINABLE, SHIFU_DEFAULT_DTRAIN_PARALLEL)));
        args.add(String.format(NNConstants.MAPREDUCE_PARAM_FORMAT,
                GuaguaConstants.GUAGUA_SPLIT_MAX_COMBINED_SPLIT_SIZE,
                Environment.getProperty(GuaguaConstants.GUAGUA_SPLIT_MAX_COMBINED_SPLIT_SIZE, "268435456")));
>>>>>>> 9318dea5
    }

    /**
     * user wrapper to select variable
     * 
     * @param selector
     * @throws Exception
     */
    private void wrapper(VariableSelector selector) throws Exception {

        NormalizeModelProcessor n = new NormalizeModelProcessor();

        // runNormalize();
        n.run();

        TrainModelProcessor t = new TrainModelProcessor(false, false);
        t.run();

        AbstractTrainer trainer = t.getTrainer(0);

        if(trainer instanceof NNTrainer) {
            selector.selectByWrapper((NNTrainer) trainer);
            try {
                this.saveColumnConfigList();
            } catch (ShifuException e) {
                throw new ShifuException(ShifuErrorCode.ERROR_WRITE_COLCONFIG, e);
            }
        }
    }

}<|MERGE_RESOLUTION|>--- conflicted
+++ resolved
@@ -15,17 +15,7 @@
  */
 package ml.shifu.shifu.core.processor;
 
-<<<<<<< HEAD
 import java.io.BufferedReader;
-import java.io.IOException;
-import java.util.ArrayList;
-import java.util.List;
-
-import ml.shifu.guagua.GuaguaConstants;
-import ml.shifu.guagua.mapreduce.GuaguaMapReduceConstants;
-import ml.shifu.shifu.container.obj.ColumnConfig;
-import ml.shifu.shifu.container.obj.ModelBasicConf.RunMode;
-=======
 import java.io.IOException;
 import java.util.ArrayList;
 import java.util.List;
@@ -36,14 +26,12 @@
 import ml.shifu.guagua.mapreduce.GuaguaMapReduceClient;
 import ml.shifu.guagua.mapreduce.GuaguaMapReduceConstants;
 import ml.shifu.shifu.container.obj.ColumnConfig;
->>>>>>> 9318dea5
+import ml.shifu.shifu.container.obj.ModelBasicConf.RunMode;
 import ml.shifu.shifu.container.obj.RawSourceData.SourceType;
 import ml.shifu.shifu.core.AbstractTrainer;
 import ml.shifu.shifu.core.VariableSelector;
 import ml.shifu.shifu.core.alg.NNTrainer;
 import ml.shifu.shifu.core.dtrain.NNConstants;
-<<<<<<< HEAD
-=======
 import ml.shifu.shifu.core.dvarsel.VarSelMaster;
 import ml.shifu.shifu.core.dvarsel.VarSelMasterResult;
 import ml.shifu.shifu.core.dvarsel.VarSelOutput;
@@ -51,28 +39,21 @@
 import ml.shifu.shifu.core.dvarsel.VarSelWorkerResult;
 import ml.shifu.shifu.core.dvarsel.wrapper.WrapperMasterConductor;
 import ml.shifu.shifu.core.dvarsel.wrapper.WrapperWorkerConductor;
->>>>>>> 9318dea5
 import ml.shifu.shifu.core.validator.ModelInspector.ModelStep;
-import ml.shifu.shifu.core.varselect.Constants;
 import ml.shifu.shifu.core.varselect.VarSelectMapper;
 import ml.shifu.shifu.core.varselect.VarSelectReducer;
 import ml.shifu.shifu.exception.ShifuErrorCode;
 import ml.shifu.shifu.exception.ShifuException;
-<<<<<<< HEAD
 import ml.shifu.shifu.fs.PathFinder;
 import ml.shifu.shifu.fs.ShifuFileUtils;
 import ml.shifu.shifu.util.CommonUtils;
-=======
-import ml.shifu.shifu.fs.ShifuFileUtils;
-import ml.shifu.shifu.util.CommonUtils;
 import ml.shifu.shifu.util.Constants;
->>>>>>> 9318dea5
 import ml.shifu.shifu.util.Environment;
 
 import org.apache.commons.collections.ListUtils;
 import org.apache.commons.compress.compressors.bzip2.BZip2CompressorInputStream;
-<<<<<<< HEAD
 import org.apache.commons.io.IOUtils;
+import org.apache.commons.jexl2.JexlException;
 import org.apache.commons.lang.StringUtils;
 import org.apache.hadoop.conf.Configuration;
 import org.apache.hadoop.fs.Path;
@@ -86,11 +67,6 @@
 import org.apache.hadoop.mapreduce.lib.output.FileOutputFormat;
 import org.apache.hadoop.mapreduce.lib.output.TextOutputFormat;
 import org.apache.hadoop.util.GenericOptionsParser;
-=======
-import org.apache.commons.jexl2.JexlException;
-import org.apache.commons.lang.StringUtils;
-import org.apache.hadoop.fs.Path;
->>>>>>> 9318dea5
 import org.apache.pig.impl.util.JarManager;
 import org.apache.zookeeper.ZooKeeper;
 import org.encog.ml.data.MLDataSet;
@@ -115,34 +91,20 @@
     public static final String SHIFU_DEFAULT_DTRAIN_PARALLEL = "true";
 
     /**
-     * run for the variable selection
+     * Run for the variable selection
      */
     @Override
     public int run() throws Exception {
         setUp(ModelStep.VARSELECT);
 
-<<<<<<< HEAD
         validateNormalize();
-=======
-        if(modelConfig.getVotedVariablesSelection()) {
-            votedVariablesSelection();
-        } else {
-            nativeVarialeSelection();
-        }
-
-        clearUp(ModelStep.VARSELECT);
-        return 0;
-    }
-
-    private int nativeVarialeSelection() throws Exception {
->>>>>>> 9318dea5
-
-        CommonUtils.updateColumnConfigFlags(modelConfig, columnConfigList);
 
         VariableSelector selector = new VariableSelector(this.modelConfig, this.columnConfigList);
 
-<<<<<<< HEAD
         if(!modelConfig.getVarSelectWrapperEnabled()) {
+            // Selelct by local KS, IV
+            CommonUtils.updateColumnConfigFlags(modelConfig, columnConfigList);
+
             this.columnConfigList = selector.selectByFilter();
             try {
                 this.saveColumnConfigList();
@@ -150,35 +112,29 @@
                 throw new ShifuException(ShifuErrorCode.ERROR_WRITE_COLCONFIG, e);
             }
         } else {
-            // SE means sensitivity
+            // wrapper method
             if(super.getModelConfig().getDataSet().getSource() == SourceType.HDFS
                     && super.getModelConfig().getBasic().getRunMode() == RunMode.mapred) {
-                validateDistributedWrapperVarSelect();
-                syncDataToHdfs(super.modelConfig.getDataSet().getSource());
-                distributedWrapper(selector);
+                if(Constants.WRAPPER_BY_SE.equalsIgnoreCase(modelConfig.getVarSelect().getWrapperBy())
+                        || Constants.WRAPPER_BY_REMOVE.equalsIgnoreCase(modelConfig.getVarSelect().getWrapperBy())) {
+                    // SE method supports remove and sensitivity se so far
+                    validateDistributedWrapperVarSelect();
+                    syncDataToHdfs(super.modelConfig.getDataSet().getSource());
+                    distributedSEWrapper();
+                } else if(Constants.WRAPPER_BY_VOTED.equalsIgnoreCase(modelConfig.getVarSelect().getWrapperBy())) {
+                    votedVariablesSelection();
+                }
             } else {
+                // local wrapper mode: old
                 wrapper(selector);
             }
-=======
-        // Filter
-        this.columnConfigList = selector.selectByFilter();
-        try {
-            saveColumnConfigList();
-        } catch (ShifuException e) {
-            throw new ShifuException(ShifuErrorCode.ERROR_WRITE_COLCONFIG, e);
-        }
-
-        // Wrapper, only if enabled
-        if(modelConfig.getVarSelectWrapperEnabled()) {
-            wrapper(selector);
->>>>>>> 9318dea5
-        }
+        }
+
+        clearUp(ModelStep.VARSELECT);
         log.info("Step Finished: varselect");
-
         return 0;
     }
 
-<<<<<<< HEAD
     private void validateNormalize() throws IOException {
         if(!ShifuFileUtils.isFileExists(
                 new PathFinder(modelConfig).getNormalizedDataPath(this.modelConfig.getDataSet().getSource()),
@@ -210,13 +166,11 @@
         }
     }
 
-    private String addRuntimeJars() {
-=======
     private void votedVariablesSelection() throws ClassNotFoundException, IOException, InterruptedException {
         log.info("Start voted variables selection ");
-        //sync data back to hdfs
+        // sync data back to hdfs
         super.syncDataToHdfs(modelConfig.getDataSet().getSource());
-        
+
         SourceType sourceType = super.getModelConfig().getDataSet().getSource();
 
         final List<String> args = new ArrayList<String>();
@@ -224,8 +178,8 @@
         prepareVarSelParams(args, sourceType);
 
         Path columnIdsPath = getVotedSelectionPath(sourceType);
-        args.add(String.format(NNConstants.MAPREDUCE_PARAM_FORMAT, Constants.VAR_SEL_COLUMN_IDS_OUPUT,
-                columnIdsPath.toString()));
+        args.add(String.format(NNConstants.MAPREDUCE_PARAM_FORMAT,
+                ml.shifu.shifu.util.Constants.VAR_SEL_COLUMN_IDS_OUPUT, columnIdsPath.toString()));
 
         long start = System.currentTimeMillis();
 
@@ -249,6 +203,7 @@
                 while(scanner.hasNextLine()) {
                     String[] raw = scanner.nextLine().trim().split("\\|");
 
+                    @SuppressWarnings("unused")
                     int idSize = Integer.valueOf(raw[0]);
 
                     ids = CommonUtils.stringToIntegerList(raw[1]);
@@ -281,7 +236,6 @@
     }
 
     private Path getVotedSelectionPath(SourceType sourceType) {
-
         return ShifuFileUtils.getFileSystemBySourceType(sourceType).makeQualified(
                 new Path(getPathFinder().getVarSelsPath(sourceType), "VarSels"));
     }
@@ -289,7 +243,7 @@
     private void prepareVarSelParams(final List<String> args, final SourceType sourceType) {
         args.add("-libjars");
 
-        addRuntimeJars(args);
+        args.add(addRuntimeJars());
 
         args.add("-i");
         args.add(ShifuFileUtils.getFileSystemBySourceType(sourceType)
@@ -334,15 +288,17 @@
         args.add(VarSelWorkerResult.class.getName());
 
         // setting conductor
-        args.add(String.format(NNConstants.MAPREDUCE_PARAM_FORMAT, Constants.VAR_SEL_MASTER_CONDUCTOR,
+        args.add(String.format(NNConstants.MAPREDUCE_PARAM_FORMAT,
+                ml.shifu.shifu.util.Constants.VAR_SEL_MASTER_CONDUCTOR,
                 Environment.getProperty(Environment.VAR_SEL_MASTER_CONDUCTOR, WrapperMasterConductor.class.getName())));
 
-        args.add(String.format(NNConstants.MAPREDUCE_PARAM_FORMAT, Constants.VAR_SEL_WORKER_CONDUCTOR,
+        args.add(String.format(NNConstants.MAPREDUCE_PARAM_FORMAT,
+                ml.shifu.shifu.util.Constants.VAR_SEL_WORKER_CONDUCTOR,
                 Environment.getProperty(Environment.VAR_SEL_MASTER_CONDUCTOR, WrapperWorkerConductor.class.getName())));
 
         // setting queue
         args.add(String.format(NNConstants.MAPREDUCE_PARAM_FORMAT, NNConstants.MAPRED_JOB_QUEUE_NAME,
-                Environment.getProperty(Environment.HADOOP_JOB_QUEUE, Constants.DEFAULT_JOB_QUEUE)));
+                Environment.getProperty(Environment.HADOOP_JOB_QUEUE, ml.shifu.shifu.util.Constants.DEFAULT_JOB_QUEUE)));
 
         args.add(String.format(NNConstants.MAPREDUCE_PARAM_FORMAT, GuaguaConstants.GUAGUA_MASTER_INTERCEPTERS,
                 VarSelOutput.class.getName()));
@@ -378,8 +334,7 @@
     }
 
     // GuaguaOptionsParser doesn't to support *.jar currently.
-    private void addRuntimeJars(final List<String> args) {
->>>>>>> 9318dea5
+    private String addRuntimeJars() {
         List<String> jars = new ArrayList<String>(16);
         // jackson-databind-*.jar
         jars.add(JarManager.findContainingJar(ObjectMapper.class));
@@ -408,14 +363,15 @@
         // zookeeper-*.jar
         jars.add(JarManager.findContainingJar(ZooKeeper.class));
 
-<<<<<<< HEAD
+        jars.add(JarManager.findContainingJar(JexlException.class));
+
         return StringUtils.join(jars, NNConstants.LIB_JAR_SEPARATOR);
     }
 
     /**
      * Wrapper through {@link TrainModelProcessor} and a MapReduce job to analyze biggest sensitivity MSE.
      */
-    private void distributedWrapper(VariableSelector selector) throws Exception {
+    private void distributedSEWrapper() throws Exception {
         // 1. Train a model using current selected variables, if no variables selected, use all candidate variables.
         TrainModelProcessor trainModelProcessor = new TrainModelProcessor();
         trainModelProcessor.setForVarSelect(true);
@@ -515,10 +471,7 @@
             this.saveColumnConfigList();
             this.syncDataToHdfs(this.modelConfig.getDataSet().getSource());
         }
-=======
-        jars.add(JarManager.findContainingJar(JexlException.class));
-
-        args.add(StringUtils.join(jars, NNConstants.LIB_JAR_SEPARATOR));
+
     }
 
     private void setHeapSizeAndSplitSize(final List<String> args) {
@@ -531,7 +484,6 @@
         args.add(String.format(NNConstants.MAPREDUCE_PARAM_FORMAT,
                 GuaguaConstants.GUAGUA_SPLIT_MAX_COMBINED_SPLIT_SIZE,
                 Environment.getProperty(GuaguaConstants.GUAGUA_SPLIT_MAX_COMBINED_SPLIT_SIZE, "268435456")));
->>>>>>> 9318dea5
     }
 
     /**
@@ -541,10 +493,8 @@
      * @throws Exception
      */
     private void wrapper(VariableSelector selector) throws Exception {
-
         NormalizeModelProcessor n = new NormalizeModelProcessor();
 
-        // runNormalize();
         n.run();
 
         TrainModelProcessor t = new TrainModelProcessor(false, false);
