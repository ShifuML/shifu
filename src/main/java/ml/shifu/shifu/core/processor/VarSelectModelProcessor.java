--- conflicted
+++ resolved
@@ -658,15 +658,6 @@
                 config.setFinalSelect(false);
                 continue;
             }
-<<<<<<< HEAD
-            if((config.getIv() == null || config.getIv() <= BAD_IV_THRESHOLD) && !config.isForceSelect()) {
-                log.warn(
-                        "Column {} is with bad iv value less than {}, set final select to false. If not, you can check it manually in ColumnConfig.json",
-                        config.getColumnName(), BAD_IV_THRESHOLD);
-                config.setFinalSelect(false);
-                continue;
-            }
-=======
             // if((config.getIv() == null || config.getIv() <= BAD_IV_THRESHOLD) && !config.isForceSelect()) {
             // log.warn(
             // "Column {} is with bad iv value less than {}, set final select to false. If not, you can check it manually in ColumnConfig.json",
@@ -674,7 +665,6 @@
             // config.setFinalSelect(false);
             // continue;
             // }
->>>>>>> 1d356e00
             // add more here
         }
     }
