--- conflicted
+++ resolved
@@ -29,15 +29,11 @@
 import ml.shifu.shifu.core.VariableSelector;
 import ml.shifu.shifu.core.alg.NNTrainer;
 import ml.shifu.shifu.core.dtrain.NNConstants;
-<<<<<<< HEAD
-import ml.shifu.shifu.core.dvarsel.*;
-=======
 import ml.shifu.shifu.core.dvarsel.VarSelMaster;
 import ml.shifu.shifu.core.dvarsel.VarSelMasterResult;
 import ml.shifu.shifu.core.dvarsel.VarSelOutput;
 import ml.shifu.shifu.core.dvarsel.VarSelWorker;
 import ml.shifu.shifu.core.dvarsel.VarSelWorkerResult;
->>>>>>> 8a046ad8
 import ml.shifu.shifu.core.dvarsel.wrapper.WrapperMasterConductor;
 import ml.shifu.shifu.core.dvarsel.wrapper.WrapperWorkerConductor;
 import ml.shifu.shifu.core.validator.ModelInspector.ModelStep;
@@ -131,8 +127,13 @@
         System.out.println(args);
         long start = System.currentTimeMillis();
 
-<<<<<<< HEAD
-        return persistColumnIds(columnIdsPath);
+        GuaguaMapReduceClient guaguaClient = new GuaguaMapReduceClient();
+
+        guaguaClient.creatJob(args.toArray(new String[0])).waitForCompletion(true);
+
+        log.info("Voted variables selection finished in {}ms.", System.currentTimeMillis() - start);
+
+        persistColumnIds(columnIdsPath);
     }
 
     private int persistColumnIds(Path path) {
@@ -167,14 +168,6 @@
     	
     	return 0;
 	}
-=======
-        GuaguaMapReduceClient guaguaClient = new GuaguaMapReduceClient();
-
-        guaguaClient.creatJob(args.toArray(new String[0])).waitForCompletion(true);
-
-        log.info("Voted variables selection finished in {}ms.", System.currentTimeMillis() - start);
-    }
->>>>>>> 8a046ad8
 
 	private Path getVotedSelectionPath(SourceType sourceType) {
 
