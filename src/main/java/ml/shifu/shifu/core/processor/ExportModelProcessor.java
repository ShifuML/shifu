/*
 * Licensed to the Apache Software Foundation (ASF) under one
 * or more contributor license agreements.  See the NOTICE file
 * distributed with this work for additional information
 * regarding copyright ownership.  The ASF licenses this file
 * to you under the Apache License, Version 2.0 (the
 * "License"); you may not use this file except in compliance
 * with the License.  You may obtain a copy of the License at
 *
 *     http://www.apache.org/licenses/LICENSE-2.0
 *
 * Unless required by applicable law or agreed to in writing, software
 * distributed under the License is distributed on an "AS IS" BASIS,
 * WITHOUT WARRANTIES OR CONDITIONS OF ANY KIND, either express or implied.
 * See the License for the specific language governing permissions and
 * limitations under the License.
 */
package ml.shifu.shifu.core.processor;

import ml.shifu.shifu.container.obj.ColumnConfig;
import ml.shifu.shifu.container.obj.ModelConfig;
import ml.shifu.shifu.container.obj.ModelTrainConf.ALGORITHM;
import ml.shifu.shifu.container.obj.RawSourceData.SourceType;
import ml.shifu.shifu.core.pmml.PMMLTranslator;
import ml.shifu.shifu.core.pmml.PMMLUtils;
import ml.shifu.shifu.fs.PathFinder;
import ml.shifu.shifu.fs.ShifuFileUtils;
import ml.shifu.shifu.util.CommonUtils;

import ml.shifu.shifu.util.HDFSUtils;
import org.apache.commons.io.FileUtils;
import org.apache.commons.lang.StringUtils;
import org.apache.hadoop.fs.Path;
import org.encog.ml.BasicML;
import org.slf4j.Logger;
import org.slf4j.LoggerFactory;
import org.dmg.pmml.PMML;

import java.io.BufferedWriter;
import java.io.File;
import java.io.IOException;
import java.util.List;

/**
 * ExportModelProcessor class
 * 
 * @author zhanhu
 * @Nov 6, 2014
 */
public class ExportModelProcessor extends BasicModelProcessor implements Processor {

    public static final String PMML = "pmml";
    public static final String COLUMN_STATS = "columnstats";

    /**
     * log object
     */
    private final static Logger log = LoggerFactory.getLogger(ExportModelProcessor.class);

    private String type;

    public ExportModelProcessor(String type) {
        this.type = type;
    }

    /*
     * (non-Javadoc)
     * 
     * @see ml.shifu.shifu.core.processor.Processor#run()
     */
    @Override
    public int run() throws Exception {
        File pmmls = new File("pmmls");
        FileUtils.forceMkdir(pmmls);

        if(StringUtils.isBlank(type)) {
            type = PMML;
        }

<<<<<<< HEAD
        if(!type.equalsIgnoreCase(PMML)) {
            log.error("Unsupported output format - {}", type);
            return -1;
        }

        try {
            log.info("Convert models into {} format", type);

            ModelConfig modelConfig = CommonUtils.loadModelConfig();
            List<ColumnConfig> columnConfigList = CommonUtils.loadColumnConfigList();

            PathFinder pathFinder = new PathFinder(modelConfig);
            List<BasicML> models = CommonUtils
                    .loadBasicModels(pathFinder.getModelsPath(SourceType.LOCAL), ALGORITHM.valueOf(modelConfig.getAlgorithm().toUpperCase()));

            for(int index = 0; index < models.size(); index++) {
                log.info("\t start to generate " + "pmmls" + File.separator + modelConfig.getModelSetName()
                        + Integer.toString(index) + ".pmml");
                PMML pmml = new PMMLTranslator(modelConfig, columnConfigList, models).translate(index);
                PMMLUtils.savePMML(pmml,
                        "pmmls" + File.separator + modelConfig.getModelSetName() + Integer.toString(index) + ".pmml");
            }
=======
        if ( type.equalsIgnoreCase(PMML) ) {
            log.info("Convert models into {} format", type);

            ModelConfig modelConfig = CommonUtils.loadModelConfig();
            List<ColumnConfig> columnConfigList = CommonUtils.loadColumnConfigList();

            PathFinder pathFinder = new PathFinder(modelConfig);
            List<BasicML> models = CommonUtils.loadBasicModels(pathFinder.getModelsPath(SourceType.LOCAL), ALGORITHM.NN);

            for (int index = 0; index < models.size(); index++) {
                log.info("\t start to generate " + "pmmls" + File.separator + modelConfig.getModelSetName() + Integer.toString(index) + ".pmml");
                PMML pmml = new PMMLTranslator(modelConfig, columnConfigList, models).translate(index);
                PMMLUtils.savePMML(pmml, "pmmls" + File.separator + modelConfig.getModelSetName() + Integer.toString(index) + ".pmml");
            }
        } else if ( type.equalsIgnoreCase(COLUMN_STATS) ) {
            saveColumnStatus();
        } else {
            log.error("Unsupported output format - {}", type);
            return -1;
        }
>>>>>>> c913e517

            log.info("Done.");
        } catch (Exception e) {
            log.error("Error:", e);
            return -1;
        }

        return 0;
    }

    private void saveColumnStatus() throws IOException {
        Path localColumnStatsPath = new Path(pathFinder.getLocalColumnStatsPath());
        log.info("Saving ColumnStatus to local file system: {}.", localColumnStatsPath);
        if(HDFSUtils.getLocalFS().exists(localColumnStatsPath)) {
            HDFSUtils.getLocalFS().delete(localColumnStatsPath);
        }

        BufferedWriter writer = null;
        try {
            writer = ShifuFileUtils.getWriter(localColumnStatsPath.toString(), SourceType.LOCAL);
            writer.write("dataSet,columnFlag,columnName,columnNum,iv,ks,max,mean,median,min,missingCount,"
                    + "missingPercentage,stdDev,totalCount,weightedIv,weightedKs,weightedWoe,woe,"
                    + "skewness,kurtosis,columnType,finalSelect,version\n");
            StringBuilder builder = new StringBuilder(500);
            for(ColumnConfig columnConfig: columnConfigList) {
                builder.setLength(0);
                builder.append(modelConfig.getBasic().getName()).append(',');
                builder.append(columnConfig.getColumnFlag()).append(',');
                builder.append(columnConfig.getColumnName()).append(',');
                builder.append(columnConfig.getColumnNum()).append(',');
                builder.append(columnConfig.getIv()).append(',');
                builder.append(columnConfig.getKs()).append(',');
                builder.append(columnConfig.getColumnStats().getMax()).append(',');
                builder.append(columnConfig.getColumnStats().getMean()).append(',');
                builder.append(columnConfig.getColumnStats().getMedian()).append(',');
                builder.append(columnConfig.getColumnStats().getMin()).append(',');
                builder.append(columnConfig.getColumnStats().getMissingCount()).append(',');
                builder.append(columnConfig.getColumnStats().getMissingPercentage()).append(',');
                builder.append(columnConfig.getColumnStats().getStdDev()).append(',');
                builder.append(columnConfig.getColumnStats().getTotalCount()).append(',');
                builder.append(columnConfig.getColumnStats().getWeightedIv()).append(',');
                builder.append(columnConfig.getColumnStats().getWeightedKs()).append(',');
                builder.append(columnConfig.getColumnStats().getWeightedWoe()).append(',');
                builder.append(columnConfig.getColumnStats().getWoe()).append(',');
                builder.append(columnConfig.getColumnStats().getSkewness()).append(',');
                builder.append(columnConfig.getColumnStats().getKurtosis()).append(',');
                builder.append(columnConfig.getColumnType()).append(',');
                builder.append(columnConfig.isFinalSelect()).append(',');
                builder.append(modelConfig.getBasic().getVersion()).append("\n");
                writer.write(builder.toString());
            }
        } finally {
            writer.close();
        }
    }
}<|MERGE_RESOLUTION|>--- conflicted
+++ resolved
@@ -77,7 +77,6 @@
             type = PMML;
         }
 
-<<<<<<< HEAD
         if(!type.equalsIgnoreCase(PMML)) {
             log.error("Unsupported output format - {}", type);
             return -1;
@@ -100,28 +99,6 @@
                 PMMLUtils.savePMML(pmml,
                         "pmmls" + File.separator + modelConfig.getModelSetName() + Integer.toString(index) + ".pmml");
             }
-=======
-        if ( type.equalsIgnoreCase(PMML) ) {
-            log.info("Convert models into {} format", type);
-
-            ModelConfig modelConfig = CommonUtils.loadModelConfig();
-            List<ColumnConfig> columnConfigList = CommonUtils.loadColumnConfigList();
-
-            PathFinder pathFinder = new PathFinder(modelConfig);
-            List<BasicML> models = CommonUtils.loadBasicModels(pathFinder.getModelsPath(SourceType.LOCAL), ALGORITHM.NN);
-
-            for (int index = 0; index < models.size(); index++) {
-                log.info("\t start to generate " + "pmmls" + File.separator + modelConfig.getModelSetName() + Integer.toString(index) + ".pmml");
-                PMML pmml = new PMMLTranslator(modelConfig, columnConfigList, models).translate(index);
-                PMMLUtils.savePMML(pmml, "pmmls" + File.separator + modelConfig.getModelSetName() + Integer.toString(index) + ".pmml");
-            }
-        } else if ( type.equalsIgnoreCase(COLUMN_STATS) ) {
-            saveColumnStatus();
-        } else {
-            log.error("Unsupported output format - {}", type);
-            return -1;
-        }
->>>>>>> c913e517
 
             log.info("Done.");
         } catch (Exception e) {
