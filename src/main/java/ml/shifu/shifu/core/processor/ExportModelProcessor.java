/*
 * Licensed to the Apache Software Foundation (ASF) under one
 * or more contributor license agreements.  See the NOTICE file
 * distributed with this work for additional information
 * regarding copyright ownership.  The ASF licenses this file
 * to you under the Apache License, Version 2.0 (the
 * "License"); you may not use this file except in compliance
 * with the License.  You may obtain a copy of the License at
 *
 *     http://www.apache.org/licenses/LICENSE-2.0
 *
 * Unless required by applicable law or agreed to in writing, software
 * distributed under the License is distributed on an "AS IS" BASIS,
 * WITHOUT WARRANTIES OR CONDITIONS OF ANY KIND, either express or implied.
 * See the License for the specific language governing permissions and
 * limitations under the License.
 */
package ml.shifu.shifu.core.processor;

import java.io.BufferedReader;
import java.io.BufferedWriter;
import java.io.File;
import java.io.IOException;
import java.util.ArrayList;
import java.util.Arrays;
import java.util.Collections;
import java.util.HashMap;
import java.util.HashSet;
import java.util.List;
import java.util.Map;
import java.util.Scanner;
import java.util.Set;

import org.apache.commons.collections.CollectionUtils;
import org.apache.commons.collections.MapUtils;
import org.apache.commons.io.FileUtils;
import org.apache.commons.io.IOUtils;
import org.apache.commons.lang.StringUtils;
import org.apache.hadoop.conf.Configuration;
import org.apache.hadoop.fs.FileStatus;
import org.apache.hadoop.fs.FileSystem;
import org.apache.hadoop.fs.Path;
import org.dmg.pmml.PMML;
import org.encog.ml.BasicML;
import org.slf4j.Logger;
import org.slf4j.LoggerFactory;

import ml.shifu.shifu.container.obj.ColumnConfig;
import ml.shifu.shifu.container.obj.ModelTrainConf.ALGORITHM;
import ml.shifu.shifu.container.obj.ModelVarSelectConf.PostCorrelationMetric;
import ml.shifu.shifu.container.obj.RawSourceData.SourceType;
import ml.shifu.shifu.core.ColumnStatsCalculator;
import ml.shifu.shifu.core.TreeModel;
import ml.shifu.shifu.core.binning.ColumnConfigDynamicBinning;
import ml.shifu.shifu.core.binning.obj.AbstractBinInfo;
import ml.shifu.shifu.core.binning.obj.CategoricalBinInfo;
import ml.shifu.shifu.core.binning.obj.NumericalBinInfo;
import ml.shifu.shifu.core.dtrain.DTrainUtils;
import ml.shifu.shifu.core.dtrain.dt.BinaryDTSerializer;
import ml.shifu.shifu.core.dtrain.dt.TreeNode;
import ml.shifu.shifu.core.dtrain.nn.BinaryNNSerializer;
import ml.shifu.shifu.core.pmml.PMMLTranslator;
import ml.shifu.shifu.core.pmml.PMMLUtils;
import ml.shifu.shifu.core.pmml.builder.PMMLConstructorFactory;
import ml.shifu.shifu.core.validator.ModelInspector.ModelStep;
import ml.shifu.shifu.core.varselect.ColumnStatistics;
import ml.shifu.shifu.fs.ShifuFileUtils;
import ml.shifu.shifu.udf.CalculateStatsUDF;
import ml.shifu.shifu.util.CommonUtils;
import ml.shifu.shifu.util.Constants;
import ml.shifu.shifu.util.HDFSUtils;
<<<<<<< HEAD
import org.apache.commons.collections.CollectionUtils;
import org.apache.commons.collections.ListUtils;
import org.apache.commons.collections.MapUtils;
import org.apache.commons.io.FileUtils;
import org.apache.commons.io.IOUtils;
import org.apache.commons.lang.StringUtils;
import org.apache.hadoop.conf.Configuration;
import org.apache.hadoop.fs.FileStatus;
import org.apache.hadoop.fs.FileSystem;
import org.apache.hadoop.fs.Path;
import org.dmg.pmml.PMML;
import org.encog.ml.BasicML;
import org.slf4j.Logger;
import org.slf4j.LoggerFactory;

import java.io.*;
import java.util.*;
=======
>>>>>>> 68adabd4

/**
 * ExportModelProcessor class
 * 
 * @author zhanhu
 */
public class ExportModelProcessor extends BasicModelProcessor implements Processor {
    /**
     * log object
     */
    private final static Logger log = LoggerFactory.getLogger(ExportModelProcessor.class);

    public static final String PMML = "pmml";
    public static final String COLUMN_STATS = "columnstats";
    public static final String ONE_BAGGING_MODEL = "bagging";
    public static final String ONE_BAGGING_PMML_MODEL = "baggingpmml";
    public static final String WOE_MAPPING = "woemapping";
    public static final String WOE = "woe";
    public static final String CORRELATION = "corr";

    public static final String IS_CONCISE = "IS_CONCISE";
    public static final String REQUEST_VARS = "REQUEST_VARS";
    public static final String EXPECTED_BIN_NUM = "EXPECTED_BIN_NUM";
    public static final String IV_KEEP_RATIO = "IV_KEEP_RATIO";
    public static final String MINIMUM_BIN_INST_CNT = "MINIMUM_BIN_INST_CNT";

    private String type;
    private Map<String, Object> params;

    /**
     * SE stats mao for correlation variable selection,if not se, this field will be null.
     */
    private Map<Integer, ColumnStatistics> seStatsMap;

    public ExportModelProcessor(String type, Map<String, Object> params) {
        this.type = type;
        this.params = params;
    }

    /*
     * (non-Javadoc)
     * 
     * @see ml.shifu.shifu.core.processor.Processor#run()
     */
    @Override
    public int run() throws Exception {
        setUp(ModelStep.EXPORT);

        int status = 0;
        File pmmls = new File("pmmls");
        FileUtils.forceMkdir(pmmls);

        if(StringUtils.isBlank(type)) {
            type = PMML;
        }

        String modelsPath = pathFinder.getModelsPath(SourceType.LOCAL);
        if(type.equalsIgnoreCase(ONE_BAGGING_MODEL)) {
            if(!"nn".equalsIgnoreCase(modelConfig.getAlgorithm())
                    && !CommonUtils.isTreeModel(modelConfig.getAlgorithm())) {
                log.warn("Currently one bagging model is only supported in NN/GBT/RF algorithm.");
            } else {
                List<BasicML> models = CommonUtils.loadBasicModels(modelsPath,
                        ALGORITHM.valueOf(modelConfig.getAlgorithm().toUpperCase()));
                if(models.size() < 1) {
                    log.warn("No model is found in {}.", modelsPath);
                } else {
                    log.info("Convert nn models into one binary bagging model.");
                    Configuration conf = new Configuration();
                    Path output = new Path(pathFinder.getBaggingModelPath(SourceType.LOCAL),
                            "model.b" + modelConfig.getAlgorithm());
                    if("nn".equalsIgnoreCase(modelConfig.getAlgorithm())) {
                        BinaryNNSerializer.save(modelConfig, columnConfigList, models, FileSystem.getLocal(conf),
                                output);
                    } else if(CommonUtils.isTreeModel(modelConfig.getAlgorithm())) {
                        List<List<TreeNode>> baggingTrees = new ArrayList<List<TreeNode>>();
                        for(int i = 0; i < models.size(); i++) {
                            TreeModel tm = (TreeModel) models.get(i);
                            // TreeModel only has one TreeNode instance although it is list inside
                            baggingTrees.add(tm.getIndependentTreeModel().getTrees().get(0));
                        }

                        int[] inputOutputIndex = DTrainUtils
                                .getNumericAndCategoricalInputAndOutputCounts(this.columnConfigList);
                        // numerical + categorical = # of all input
                        int inputCount = inputOutputIndex[0] + inputOutputIndex[1];

                        BinaryDTSerializer.save(modelConfig, columnConfigList, baggingTrees,
                                modelConfig.getParams().get("Loss").toString(), inputCount, FileSystem.getLocal(conf),
                                output);
                    }
                    log.info("Please find one unified bagging model in local {}.", output);
                }
            }
        } else if(type.equalsIgnoreCase(PMML)) {
            // typical pmml generation
            List<BasicML> models = CommonUtils.loadBasicModels(modelsPath,
                    ALGORITHM.valueOf(modelConfig.getAlgorithm().toUpperCase()));

            PMMLTranslator translator = PMMLConstructorFactory.produce(modelConfig, columnConfigList, isConcise(),
                    false);

            for(int index = 0; index < models.size(); index++) {
                String path = "pmmls" + File.separator + modelConfig.getModelSetName() + Integer.toString(index)
                        + ".pmml";
                log.info("\t Start to generate " + path);
                PMML pmml = translator.build(Arrays.asList(new BasicML[] { models.get(index) }));
                PMMLUtils.savePMML(pmml, path);
            }
        } else if(type.equalsIgnoreCase(ONE_BAGGING_PMML_MODEL)) {
            // one unified bagging pmml generation
            log.info("Convert models into one bagging pmml model {} format", type);
            if(!"nn".equalsIgnoreCase(modelConfig.getAlgorithm())) {
                log.warn("Currently one bagging pmml model is only supported in NN algorithm.");
            } else {
                List<BasicML> models = CommonUtils.loadBasicModels(modelsPath,
                        ALGORITHM.valueOf(modelConfig.getAlgorithm().toUpperCase()));
                PMMLTranslator translator = PMMLConstructorFactory.produce(modelConfig, columnConfigList, isConcise(),
                        true);
                String path = "pmmls" + File.separator + modelConfig.getModelSetName() + ".pmml";
                log.info("\t Start to generate one unified model to: " + path);
                PMML pmml = translator.build(models);
                PMMLUtils.savePMML(pmml, path);
            }
        } else if(type.equalsIgnoreCase(COLUMN_STATS)) {
            saveColumnStatus();
        } else if(type.equalsIgnoreCase(WOE_MAPPING)) {
            List<ColumnConfig> exportCatColumns = new ArrayList<ColumnConfig>();
            List<String> catVariables = getRequestVars();
            for(ColumnConfig columnConfig: this.columnConfigList) {
                if(CollectionUtils.isEmpty(catVariables) || isRequestColumn(catVariables, columnConfig)) {
                    exportCatColumns.add(columnConfig);
                }
            }

            if(CollectionUtils.isNotEmpty(exportCatColumns)) {
                List<String> woeMappings = new ArrayList<String>();
                for(ColumnConfig columnConfig: exportCatColumns) {
                    String woeMapText = rebinAndExportWoeMapping(columnConfig);
                    woeMappings.add(woeMapText);
                }
                FileUtils.write(new File("woemapping.txt"), StringUtils.join(woeMappings, ",\n"));
            }
        } else if (type.equalsIgnoreCase(WOE)) {
            List<String> woeInfos = new ArrayList<String>();
            for ( ColumnConfig columnConfig : this.columnConfigList ) {
                if ( columnConfig.getBinLength() > 1 &&
                        ( (columnConfig.isCategorical() && CollectionUtils.isNotEmpty(columnConfig.getBinCategory()))
                        || (columnConfig.isNumerical() && CollectionUtils.isNotEmpty(columnConfig.getBinBoundary()) && columnConfig.getBinBoundary().size() > 1)) ) {
                    List<String> varWoeInfos = generateWoeInfos(columnConfig);
                    if ( CollectionUtils.isNotEmpty(varWoeInfos) ) {
                        woeInfos.addAll(varWoeInfos);
                        woeInfos.add("");
                    }
                }
                FileUtils.writeLines(new File("varwoe_info.txt"), woeInfos);
            }
        } else if(type.equalsIgnoreCase(CORRELATION)) {
            // export correlation into mapping list
            if(!ShifuFileUtils.isFileExists(pathFinder.getLocalCorrelationCsvPath(), SourceType.LOCAL)) {
                log.warn("The correlation file doesn't exist. Please make sure you have ran `shifu stats -c`.");
                return 2;
            }
            return exportVariableCorr();
        } else {
            log.error("Unsupported output format - {}", type);
            status = -1;
        }

        clearUp(ModelStep.EXPORT);

        log.info("Done.");

        return status;
    }

    private List<String> generateWoeInfos(ColumnConfig columnConfig) {
        List<String> varWoeInfos = new ArrayList<String>();
        varWoeInfos.add(columnConfig.getColumnName());
        if ( columnConfig.isNumerical() ) {
            for ( int i = 0; i < columnConfig.getBinBoundary().size(); i ++ ) {
                if ( i == 0 ) {
                    varWoeInfos.add("(-\u221E," + columnConfig.getBinBoundary().get(i + 1) + "]\t" + columnConfig.getBinCountWoe().get(i));
                } else if ( i == columnConfig.getBinBoundary().size() - 1 ) {
                    varWoeInfos.add("(" + columnConfig.getBinBoundary().get(i) + ",+\u221E]\t" + columnConfig.getBinCountWoe().get(i));
                } else {
                    varWoeInfos.add("(" + columnConfig.getBinBoundary().get(i) + "," + columnConfig.getBinBoundary().get(i + 1) + "]\t" + columnConfig.getBinCountWoe().get(i));
                }
            }
            varWoeInfos.add("MISSING" + "\t" + columnConfig.getBinCountWoe().get(columnConfig.getBinCountWoe().size() - 1));
        } else {
            for ( int i = 0; i < columnConfig.getBinCategory().size(); i ++ ) {
                varWoeInfos.add(columnConfig.getBinCategory().get(i) + "\t" + columnConfig.getBinCountWoe().get(i));
            }
            varWoeInfos.add("MISSING" + "\t" + columnConfig.getBinCountWoe().get(columnConfig.getBinCountWoe().size() - 1));
        }
        return varWoeInfos;
    }

    private String rebinAndExportWoeMapping(ColumnConfig columnConfig) throws IOException {
        int expectBinNum = getExpectBinNum();
        double ivKeepRatio = getIvKeepRatio();
        long minimumInstCnt = getMinimumInstCnt();

        ColumnConfigDynamicBinning columnConfigDynamicBinning = new ColumnConfigDynamicBinning(columnConfig,
                expectBinNum, ivKeepRatio, minimumInstCnt);

        List<AbstractBinInfo> binInfos = columnConfigDynamicBinning.run();

        long[] binCountNeg = new long[binInfos.size() + 1];
        long[] binCountPos = new long[binInfos.size() + 1];
        for(int i = 0; i < binInfos.size(); i++) {
            AbstractBinInfo binInfo = binInfos.get(i);
            binCountNeg[i] = binInfo.getNegativeCnt();
            binCountPos[i] = binInfo.getPositiveCnt();
        }
        binCountNeg[binCountNeg.length - 1] = columnConfig.getBinCountNeg()
                .get(columnConfig.getBinCountNeg().size() - 1);
        binCountPos[binCountPos.length - 1] = columnConfig.getBinCountPos()
                .get(columnConfig.getBinCountPos().size() - 1);
        ColumnStatsCalculator.ColumnMetrics columnMetrics = ColumnStatsCalculator.calculateColumnMetrics(binCountNeg,
                binCountPos);

        System.out.println(columnConfig.getColumnName() + ":");
        for(int i = 0; i < binInfos.size(); i++) {
            if(columnConfig.isCategorical()) {
                CategoricalBinInfo binInfo = (CategoricalBinInfo) binInfos.get(i);
                System.out.println("\t" + binInfo.getValues() + " | posCount:" + binInfo.getPositiveCnt()
                        + " | negCount:" + binInfo.getNegativeCnt() + " | posRate:" + binInfo.getPositiveRate()
                        + " | woe:" + columnMetrics.getBinningWoe().get(i));
            } else {
                NumericalBinInfo binInfo = (NumericalBinInfo) binInfos.get(i);
                System.out.println("\t[" + binInfo.getLeftThreshold() + ", " + binInfo.getRightThreshold() + ")"
                        + " | posCount:" + binInfo.getPositiveCnt() + " | negCount:" + binInfo.getNegativeCnt()
                        + " | posRate:" + binInfo.getPositiveRate() + " | woe:" + columnMetrics.getBinningWoe().get(i));
            }
        }
        System.out.println("\t" + columnConfig.getColumnName() + " IV:" + columnMetrics.getIv());
        System.out.println("\t" + columnConfig.getColumnName() + " KS:" + columnMetrics.getKs());
        System.out.println("\t" + columnConfig.getColumnName() + " WOE:" + columnMetrics.getWoe());
        return generateWoeMapping(columnConfig, binInfos, columnMetrics);
    }

    private String generateWoeMapping(ColumnConfig columnConfig, List<AbstractBinInfo> binInfos,
            ColumnStatsCalculator.ColumnMetrics columnMetrics) {
        if(columnConfig.isCategorical()) {
            return generateCategoricalWoeMapping(columnConfig, binInfos, columnMetrics);
        } else {
            return generateNumericalWoeMapping(columnConfig, binInfos, columnMetrics);
        }
    }

    private String generateNumericalWoeMapping(ColumnConfig columnConfig, List<AbstractBinInfo> numericalBinInfos,
            ColumnStatsCalculator.ColumnMetrics columnMetrics) {
        StringBuffer buffer = new StringBuffer();
        buffer.append("( case \n");
        buffer.append("\twhen " + columnConfig.getColumnName() + " = . then "
                + columnMetrics.getBinningWoe().get(columnMetrics.getBinningWoe().size() - 1) + "\n");
        for(int i = 0; i < numericalBinInfos.size(); i++) {
            NumericalBinInfo binInfo = (NumericalBinInfo) numericalBinInfos.get(i);
            buffer.append("\twhen (");
            if(!Double.isInfinite(binInfo.getLeftThreshold())) {
                buffer.append(binInfo.getLeftThreshold() + " <= ");
            }
            buffer.append(columnConfig.getColumnName());
            if(!Double.isInfinite(binInfo.getRightThreshold())) {
                buffer.append(" < " + binInfo.getRightThreshold());
            }
            buffer.append(") then " + columnMetrics.getBinningWoe().get(i) + "\n");
        }
        buffer.append("  end ) as " + columnConfig.getColumnName() + "_" + numericalBinInfos.size());
        return buffer.toString();
    }

    private String generateCategoricalWoeMapping(ColumnConfig columnConfig, List<AbstractBinInfo> categoricalBinInfos,
            ColumnStatsCalculator.ColumnMetrics columnMetrics) {
        StringBuffer buffer = new StringBuffer();
        buffer.append("( case \n");
        for(int i = 0; i < categoricalBinInfos.size(); i++) {
            CategoricalBinInfo binInfo = (CategoricalBinInfo) categoricalBinInfos.get(i);
            List<String> values = new ArrayList<String>();
            for(String cval: binInfo.getValues()) {
                List<String> subCvals = CommonUtils.flattenCatValGrp(cval);
                for(String subCval: subCvals) {
                    values.add("'" + subCval + "'");
                }
            }
            buffer.append("\twhen " + columnConfig.getColumnName() + " in (" + StringUtils.join(values, ',') + ") then "
                    + columnMetrics.getBinningWoe().get(i) + "\n");
        }
        buffer.append("\telse " + columnMetrics.getBinningWoe().get(columnMetrics.getBinningWoe().size() - 1) + "\n");
        buffer.append("  end ) as " + columnConfig.getColumnName() + "_" + categoricalBinInfos.size());
        return buffer.toString();
    }

    private void saveColumnStatus() throws IOException {
        Path localColumnStatsPath = new Path(pathFinder.getLocalColumnStatsPath());
        log.info("Saving ColumnStatus to local file system: {}.", localColumnStatsPath);
        if(HDFSUtils.getLocalFS().exists(localColumnStatsPath)) {
            HDFSUtils.getLocalFS().delete(localColumnStatsPath, true);
        }

        BufferedWriter writer = null;
        try {
            writer = ShifuFileUtils.getWriter(localColumnStatsPath.toString(), SourceType.LOCAL);

            Map<Integer, List<String>> ccUnitStatsMap = loadColumnConfigUnitStats();
            List<String> firstUnitStats = null;

            if ( MapUtils.isNotEmpty(ccUnitStatsMap) ) {
                firstUnitStats = ccUnitStatsMap.entrySet().iterator().next().getValue();
                writer.write("dataSet,columnFlag,columnName,columnNum,iv,ks,max,mean,median,min,missingCount,"
                        + "missingPercentage,stdDev,totalCount,distinctCount,weightedIv,weightedKs,weightedWoe,woe,"
                        + "skewness,kurtosis,columnType,finalSelect,psi,unitstats,version,"
                        +  unitsToHeader(firstUnitStats)
                        + "\n");
            } else {
                writer.write("dataSet,columnFlag,columnName,columnNum,iv,ks,max,mean,median,min,missingCount,"
                        + "missingPercentage,stdDev,totalCount,distinctCount,weightedIv,weightedKs,weightedWoe,woe,"
                        + "skewness,kurtosis,columnType,finalSelect,psi,unitstats,version\n");
            }

            StringBuilder builder = new StringBuilder(500);
            for(ColumnConfig columnConfig: columnConfigList) {
                builder.setLength(0);
                builder.append(modelConfig.getBasic().getName()).append(',');
                builder.append(columnConfig.getColumnFlag()).append(',');
                builder.append(columnConfig.getColumnName()).append(',');
                builder.append(columnConfig.getColumnNum()).append(',');
                builder.append(columnConfig.getIv()).append(',');
                builder.append(columnConfig.getKs()).append(',');
                builder.append(columnConfig.getColumnStats().getMax()).append(',');
                builder.append(columnConfig.getColumnStats().getMean()).append(',');
                builder.append(columnConfig.getColumnStats().getMedian()).append(',');
                builder.append(columnConfig.getColumnStats().getMin()).append(',');
                builder.append(columnConfig.getColumnStats().getMissingCount()).append(',');
                builder.append(columnConfig.getColumnStats().getMissingPercentage()).append(',');
                builder.append(columnConfig.getColumnStats().getStdDev()).append(',');
                builder.append(columnConfig.getColumnStats().getTotalCount()).append(',');
                builder.append(columnConfig.getColumnStats().getDistinctCount()).append(',');
                builder.append(columnConfig.getColumnStats().getWeightedIv()).append(',');
                builder.append(columnConfig.getColumnStats().getWeightedKs()).append(',');
                builder.append(columnConfig.getColumnStats().getWeightedWoe()).append(',');
                builder.append(columnConfig.getColumnStats().getWoe()).append(',');
                builder.append(columnConfig.getColumnStats().getSkewness()).append(',');
                builder.append(columnConfig.getColumnStats().getKurtosis()).append(',');
                builder.append(columnConfig.getColumnType()).append(',');
                builder.append(columnConfig.isFinalSelect()).append(',');
                builder.append(columnConfig.getPSI()).append(',');
                builder.append(StringUtils.join(columnConfig.getUnitStats(), '|')).append(',');
                if ( CollectionUtils.isNotEmpty(firstUnitStats)) {
                    builder.append(modelConfig.getBasic().getVersion()).append(",");
                    builder.append(splitUnitStatsToColumn(
                            ccUnitStatsMap.get(columnConfig.getColumnNum()), firstUnitStats.size())).append("\n");
                } else {
                    builder.append(modelConfig.getBasic().getVersion()).append("\n");
                }
                writer.write(builder.toString());
            }
        } finally {
            if(writer != null) {
                writer.close();
            }
        }
    }

    private Map<Integer,List<String>> loadColumnConfigUnitStats() throws IOException {
        Map<Integer,List<String>> columnConfigUnitStats = new HashMap<Integer, List<String>>();

        String unitStatsFilePath = this.pathFinder.getColumnConfigUnitStatsPath();
        if ( ShifuFileUtils.isFileExists(unitStatsFilePath, SourceType.LOCAL) ) {
            List<String> unitStatsLines = FileUtils.readLines(new File(unitStatsFilePath));
            if ( CollectionUtils.isNotEmpty(unitStatsLines) ) {
                for ( String line : unitStatsLines ) {
                    String[] fields = line.trim().split("\\|");
                    columnConfigUnitStats.put(Integer.parseInt(fields[0]),
                            Arrays.asList(StringUtils.split(fields[1], CalculateStatsUDF.CATEGORY_VAL_SEPARATOR)));
                }
            }
        }

        return columnConfigUnitStats;
    }

    private String splitUnitStatsToColumn(List<String> unitStats, int size) {
        List<String> unitHeaders = new ArrayList<String>(size * 3);
        if ( CollectionUtils.isEmpty(unitStats) || unitStats.size() != size ) {
            Collections.fill(unitHeaders, "");
        } else {
            unitHeaders.addAll(unitStatsFields(unitStats, 1, ""));
            unitHeaders.addAll(unitStatsFields(unitStats, 2, ""));
            unitHeaders.addAll(unitStatsFields(unitStats, 3, ""));
        }
        return StringUtils.join(unitHeaders, ",");
    }

    private String unitsToHeader(List<String> unitStats) {
        List<String> unitHeaders = new ArrayList<String>(unitStats.size() * 3);
        unitHeaders.addAll(unitStatsFields(unitStats, 0, "_mean"));
        unitHeaders.addAll(unitStatsFields(unitStats, 0, "_missing_rate"));
        unitHeaders.addAll(unitStatsFields(unitStats, 0, "_inst_cnt"));
        return StringUtils.join(unitHeaders, ",");
    }

    private List<String> unitStatsFields(List<String> unitStats, int index, String postfix) {
        List<String> usFields = new ArrayList<String>();
        for ( String us : unitStats ) {
            String[] fields = us.split("\\^");
            usFields.add(formatCsvHeader(fields[index] + postfix));
        }
        return usFields;
    }

    private String formatCsvHeader(String headerCol) {
        return headerCol.replaceAll("[ ,\t\n]", "_");
    }

    private int exportVariableCorr() throws IOException {
        Set<VarCorrInfo> varCorrInfoSet = new HashSet<VarCorrInfo>();
        BufferedReader reader = ShifuFileUtils.getReader(pathFinder.getLocalCorrelationCsvPath(), SourceType.LOCAL);
        PostCorrelationMetric metric = this.modelConfig.getVarSelect().getPostCorrelationMetric();
        boolean hasCandidates = CommonUtils.hasCandidateColumns(columnConfigList);
        try {
            int lineNum = 0;
            String line = null;
            while((line = reader.readLine()) != null) {
                lineNum += 1;
                if(lineNum <= 2) {
                    // skip first 2 lines which are indexes and names
                    continue;
                }
                String[] columns = CommonUtils.split(line, ",");
                if(columns != null && columns.length == columnConfigList.size() + 2) {
                    int columnIndex = Integer.parseInt(columns[0].trim());
                    ColumnConfig fromConfig = this.columnConfigList.get(columnIndex);
                    if(fromConfig.isTarget() || CommonUtils.isGoodCandidate(fromConfig, hasCandidates)) {
                        double[] corrArray = getCorrArray(columns);
                        for(int i = 0; i < corrArray.length; i++) {
                            ColumnConfig toConfig = this.columnConfigList.get(i);
                            if(i != columnIndex && !toConfig.isTarget() && !toConfig.isMeta()) {
                                varCorrInfoSet.add(new VarCorrInfo(fromConfig.getColumnName(), toConfig.getColumnName(),
                                        corrArray[i], getColumnMetric(fromConfig, metric),
                                        getColumnMetric(toConfig, metric)));
                            }
                        }
                    }
                }
            }
        } finally {
            IOUtils.closeQuietly(reader);
        }

        List<VarCorrInfo> varCorrInfoList = new ArrayList<VarCorrInfo>(varCorrInfoSet);
        Collections.sort(varCorrInfoList);

        String corrExportPath = this.pathFinder.getCorrExportPath();
        ShifuFileUtils.writeLines(varCorrInfoList, corrExportPath, SourceType.LOCAL);
        log.info("Done. The correlations are exported to {}", corrExportPath);

        return 0;
    }

    private double getColumnMetric(ColumnConfig config, PostCorrelationMetric metric) throws IOException {
        if(metric == null || metric.equals(PostCorrelationMetric.IV)) {
            // default is iv, if no PostCorrelationMetric specified
            return (config.getIv() == null ? Double.NaN : config.getIv());
        } else if(metric.equals(PostCorrelationMetric.KS)) {
            return (config.getKs() == null ? Double.NaN : config.getKs());
        } else if(metric.equals(PostCorrelationMetric.SE)) {
            if(this.seStatsMap == null) {
                SourceType source = this.modelConfig.getDataSet().getSource();
                String varSelectMSEOutputPath = pathFinder.getVarSelectMSEOutputPath(source);
                this.seStatsMap = readSEValuesToMap(
                        varSelectMSEOutputPath + Path.SEPARATOR + Constants.SHIFU_VARSELECT_SE_OUTPUT_NAME + "-*",
                        source);
            }

            return this.seStatsMap.get(config.getColumnNum()).getRms();
        }
        return -1.0d;
    }

    // TODO duplicate code with VarSelectModelProcessor. Needs do code refactor
    private Map<Integer, ColumnStatistics> readSEValuesToMap(String seOutputFiles, SourceType source)
            throws IOException {
        // here only works for 1 reducer
        FileStatus[] globStatus = ShifuFileUtils.getFileSystemBySourceType(source).globStatus(new Path(seOutputFiles));
        if(globStatus == null || globStatus.length == 0) {
            throw new RuntimeException("Var select MSE stats output file not exist.");
        }
        Map<Integer, ColumnStatistics> map = new HashMap<Integer, ColumnStatistics>();
        List<Scanner> scanners = null;
        try {
            scanners = ShifuFileUtils.getDataScanners(globStatus[0].getPath().toString(), source);
            for(Scanner scanner: scanners) {
                String str = null;
                while(scanner.hasNext()) {
                    str = scanner.nextLine().trim();
                    String[] splits = CommonUtils.split(str, "\t");
                    if(splits.length == 5) {
                        map.put(Integer.parseInt(splits[0].trim()), new ColumnStatistics(Double.parseDouble(splits[2]),
                                Double.parseDouble(splits[3]), Double.parseDouble(splits[4])));
                    }
                }
            }
        } finally {
            if(scanners != null) {
                for(Scanner scanner: scanners) {
                    if(scanner != null) {
                        scanner.close();
                    }
                }
            }
        }
        return map;
    }

    private double[] getCorrArray(String[] columns) {
        double[] corr = new double[columns.length - 2];
        for(int i = 2; i < corr.length; i++) {
            corr[i - 2] = Double.parseDouble(columns[i].trim());
        }
        return corr;
    }

    private boolean isConcise() {
        if(MapUtils.isNotEmpty(this.params) && this.params.get(IS_CONCISE) instanceof Boolean) {
            return (Boolean) this.params.get(IS_CONCISE);
        }
        return false;
    }

    private List<String> getRequestVars() {
        if(MapUtils.isNotEmpty(this.params) && this.params.get(REQUEST_VARS) instanceof String) {
            String requestVars = (String) this.params.get(REQUEST_VARS);
            if(StringUtils.isNotBlank(requestVars)) {
                return Arrays.asList(requestVars.split(","));
            }
        }
        return null;
    }

    private int getExpectBinNum() {
        if(MapUtils.isNotEmpty(this.params) && this.params.get(EXPECTED_BIN_NUM) instanceof String) {
            String expectBinNum = (String) this.params.get(EXPECTED_BIN_NUM);
            try {
                return Integer.parseInt(expectBinNum);
            } catch (Exception e) {
                log.warn("Invalid expect bin num {}. Ignore it...", expectBinNum);
            }
        }
        return 0;
    }

    public double getIvKeepRatio() {
        if(MapUtils.isNotEmpty(this.params) && this.params.get(IV_KEEP_RATIO) instanceof String) {
            String ivKeepRatio = (String) this.params.get(IV_KEEP_RATIO);
            try {
                return Double.parseDouble(ivKeepRatio);
            } catch (Exception e) {
                log.warn("Invalid IV Keep ratio {}. Ignore it...", ivKeepRatio);
            }
        }
        return 1.0;
    }

    public long getMinimumInstCnt() {
        if(MapUtils.isNotEmpty(this.params) && this.params.get(MINIMUM_BIN_INST_CNT) instanceof String) {
            String minimumBinInstCnt = (String) this.params.get(MINIMUM_BIN_INST_CNT);
            try {
                return Long.parseLong(minimumBinInstCnt);
            } catch (Exception e) {
                log.warn("Invalid minimum bin instance count {}. Ignore it...", minimumBinInstCnt);
            }
        }
        return 0;
    }

    public static class VarCorrInfo implements Comparable<VarCorrInfo> {
        private String leftVarName;
        private String rightVarName;
        private double corrVal;
        private double leftMetricVal;
        private double rightMetricVal;

        public VarCorrInfo(String fromVarName, String toVarName, double corrVal, double fromMetricVal,
                double toMetricVal) {
            if(fromVarName.compareTo(toVarName) < 0) {
                this.leftVarName = fromVarName;
                this.rightVarName = toVarName;
                this.leftMetricVal = fromMetricVal;
                this.rightMetricVal = toMetricVal;
            } else {
                this.leftVarName = toVarName;
                this.rightVarName = fromVarName;
                this.leftMetricVal = toMetricVal;
                this.rightMetricVal = fromMetricVal;
            }
            this.corrVal = corrVal;
        }

        @Override
        public String toString() {
            return leftVarName + "," + rightVarName + "," + corrVal + "," + leftMetricVal + "," + rightMetricVal;
        }

        @Override
        public int hashCode() {
            return this.leftVarName.hashCode() * this.rightVarName.hashCode();
        }

        @Override
        public boolean equals(Object obj) {
            if(obj == this) {
                return true;
            }

            if(!(obj instanceof VarCorrInfo)) {
                return false;
            }

            VarCorrInfo other = (VarCorrInfo) obj;
            return this.leftVarName.equalsIgnoreCase(other.leftVarName)
                    && this.rightVarName.equalsIgnoreCase(other.rightVarName);
        }

        @Override
        public int compareTo(VarCorrInfo other) {
            // order by corrVal desc
            return Double.compare(other.corrVal, this.corrVal);
        }
    }
}<|MERGE_RESOLUTION|>--- conflicted
+++ resolved
@@ -16,34 +16,6 @@
  * limitations under the License.
  */
 package ml.shifu.shifu.core.processor;
-
-import java.io.BufferedReader;
-import java.io.BufferedWriter;
-import java.io.File;
-import java.io.IOException;
-import java.util.ArrayList;
-import java.util.Arrays;
-import java.util.Collections;
-import java.util.HashMap;
-import java.util.HashSet;
-import java.util.List;
-import java.util.Map;
-import java.util.Scanner;
-import java.util.Set;
-
-import org.apache.commons.collections.CollectionUtils;
-import org.apache.commons.collections.MapUtils;
-import org.apache.commons.io.FileUtils;
-import org.apache.commons.io.IOUtils;
-import org.apache.commons.lang.StringUtils;
-import org.apache.hadoop.conf.Configuration;
-import org.apache.hadoop.fs.FileStatus;
-import org.apache.hadoop.fs.FileSystem;
-import org.apache.hadoop.fs.Path;
-import org.dmg.pmml.PMML;
-import org.encog.ml.BasicML;
-import org.slf4j.Logger;
-import org.slf4j.LoggerFactory;
 
 import ml.shifu.shifu.container.obj.ColumnConfig;
 import ml.shifu.shifu.container.obj.ModelTrainConf.ALGORITHM;
@@ -69,9 +41,7 @@
 import ml.shifu.shifu.util.CommonUtils;
 import ml.shifu.shifu.util.Constants;
 import ml.shifu.shifu.util.HDFSUtils;
-<<<<<<< HEAD
 import org.apache.commons.collections.CollectionUtils;
-import org.apache.commons.collections.ListUtils;
 import org.apache.commons.collections.MapUtils;
 import org.apache.commons.io.FileUtils;
 import org.apache.commons.io.IOUtils;
@@ -85,14 +55,15 @@
 import org.slf4j.Logger;
 import org.slf4j.LoggerFactory;
 
-import java.io.*;
+import java.io.BufferedReader;
+import java.io.BufferedWriter;
+import java.io.File;
+import java.io.IOException;
 import java.util.*;
-=======
->>>>>>> 68adabd4
 
 /**
  * ExportModelProcessor class
- * 
+ *
  * @author zhanhu
  */
 public class ExportModelProcessor extends BasicModelProcessor implements Processor {
@@ -130,7 +101,7 @@
 
     /*
      * (non-Javadoc)
-     * 
+     *
      * @see ml.shifu.shifu.core.processor.Processor#run()
      */
     @Override
@@ -141,31 +112,31 @@
         File pmmls = new File("pmmls");
         FileUtils.forceMkdir(pmmls);
 
-        if(StringUtils.isBlank(type)) {
+        if (StringUtils.isBlank(type)) {
             type = PMML;
         }
 
         String modelsPath = pathFinder.getModelsPath(SourceType.LOCAL);
-        if(type.equalsIgnoreCase(ONE_BAGGING_MODEL)) {
-            if(!"nn".equalsIgnoreCase(modelConfig.getAlgorithm())
+        if (type.equalsIgnoreCase(ONE_BAGGING_MODEL)) {
+            if (!"nn".equalsIgnoreCase(modelConfig.getAlgorithm())
                     && !CommonUtils.isTreeModel(modelConfig.getAlgorithm())) {
                 log.warn("Currently one bagging model is only supported in NN/GBT/RF algorithm.");
             } else {
                 List<BasicML> models = CommonUtils.loadBasicModels(modelsPath,
                         ALGORITHM.valueOf(modelConfig.getAlgorithm().toUpperCase()));
-                if(models.size() < 1) {
+                if (models.size() < 1) {
                     log.warn("No model is found in {}.", modelsPath);
                 } else {
                     log.info("Convert nn models into one binary bagging model.");
                     Configuration conf = new Configuration();
                     Path output = new Path(pathFinder.getBaggingModelPath(SourceType.LOCAL),
                             "model.b" + modelConfig.getAlgorithm());
-                    if("nn".equalsIgnoreCase(modelConfig.getAlgorithm())) {
+                    if ("nn".equalsIgnoreCase(modelConfig.getAlgorithm())) {
                         BinaryNNSerializer.save(modelConfig, columnConfigList, models, FileSystem.getLocal(conf),
                                 output);
-                    } else if(CommonUtils.isTreeModel(modelConfig.getAlgorithm())) {
+                    } else if (CommonUtils.isTreeModel(modelConfig.getAlgorithm())) {
                         List<List<TreeNode>> baggingTrees = new ArrayList<List<TreeNode>>();
-                        for(int i = 0; i < models.size(); i++) {
+                        for (int i = 0; i < models.size(); i++) {
                             TreeModel tm = (TreeModel) models.get(i);
                             // TreeModel only has one TreeNode instance although it is list inside
                             baggingTrees.add(tm.getIndependentTreeModel().getTrees().get(0));
@@ -183,7 +154,7 @@
                     log.info("Please find one unified bagging model in local {}.", output);
                 }
             }
-        } else if(type.equalsIgnoreCase(PMML)) {
+        } else if (type.equalsIgnoreCase(PMML)) {
             // typical pmml generation
             List<BasicML> models = CommonUtils.loadBasicModels(modelsPath,
                     ALGORITHM.valueOf(modelConfig.getAlgorithm().toUpperCase()));
@@ -191,17 +162,17 @@
             PMMLTranslator translator = PMMLConstructorFactory.produce(modelConfig, columnConfigList, isConcise(),
                     false);
 
-            for(int index = 0; index < models.size(); index++) {
+            for (int index = 0; index < models.size(); index++) {
                 String path = "pmmls" + File.separator + modelConfig.getModelSetName() + Integer.toString(index)
                         + ".pmml";
                 log.info("\t Start to generate " + path);
-                PMML pmml = translator.build(Arrays.asList(new BasicML[] { models.get(index) }));
+                PMML pmml = translator.build(Arrays.asList(new BasicML[]{models.get(index)}));
                 PMMLUtils.savePMML(pmml, path);
             }
-        } else if(type.equalsIgnoreCase(ONE_BAGGING_PMML_MODEL)) {
+        } else if (type.equalsIgnoreCase(ONE_BAGGING_PMML_MODEL)) {
             // one unified bagging pmml generation
             log.info("Convert models into one bagging pmml model {} format", type);
-            if(!"nn".equalsIgnoreCase(modelConfig.getAlgorithm())) {
+            if (!"nn".equalsIgnoreCase(modelConfig.getAlgorithm())) {
                 log.warn("Currently one bagging pmml model is only supported in NN algorithm.");
             } else {
                 List<BasicML> models = CommonUtils.loadBasicModels(modelsPath,
@@ -213,20 +184,20 @@
                 PMML pmml = translator.build(models);
                 PMMLUtils.savePMML(pmml, path);
             }
-        } else if(type.equalsIgnoreCase(COLUMN_STATS)) {
+        } else if (type.equalsIgnoreCase(COLUMN_STATS)) {
             saveColumnStatus();
-        } else if(type.equalsIgnoreCase(WOE_MAPPING)) {
+        } else if (type.equalsIgnoreCase(WOE_MAPPING)) {
             List<ColumnConfig> exportCatColumns = new ArrayList<ColumnConfig>();
             List<String> catVariables = getRequestVars();
-            for(ColumnConfig columnConfig: this.columnConfigList) {
-                if(CollectionUtils.isEmpty(catVariables) || isRequestColumn(catVariables, columnConfig)) {
+            for (ColumnConfig columnConfig : this.columnConfigList) {
+                if (CollectionUtils.isEmpty(catVariables) || isRequestColumn(catVariables, columnConfig)) {
                     exportCatColumns.add(columnConfig);
                 }
             }
 
-            if(CollectionUtils.isNotEmpty(exportCatColumns)) {
+            if (CollectionUtils.isNotEmpty(exportCatColumns)) {
                 List<String> woeMappings = new ArrayList<String>();
-                for(ColumnConfig columnConfig: exportCatColumns) {
+                for (ColumnConfig columnConfig : exportCatColumns) {
                     String woeMapText = rebinAndExportWoeMapping(columnConfig);
                     woeMappings.add(woeMapText);
                 }
@@ -234,21 +205,21 @@
             }
         } else if (type.equalsIgnoreCase(WOE)) {
             List<String> woeInfos = new ArrayList<String>();
-            for ( ColumnConfig columnConfig : this.columnConfigList ) {
-                if ( columnConfig.getBinLength() > 1 &&
-                        ( (columnConfig.isCategorical() && CollectionUtils.isNotEmpty(columnConfig.getBinCategory()))
-                        || (columnConfig.isNumerical() && CollectionUtils.isNotEmpty(columnConfig.getBinBoundary()) && columnConfig.getBinBoundary().size() > 1)) ) {
+            for (ColumnConfig columnConfig : this.columnConfigList) {
+                if (columnConfig.getBinLength() > 1 &&
+                        ((columnConfig.isCategorical() && CollectionUtils.isNotEmpty(columnConfig.getBinCategory()))
+                                || (columnConfig.isNumerical() && CollectionUtils.isNotEmpty(columnConfig.getBinBoundary()) && columnConfig.getBinBoundary().size() > 1))) {
                     List<String> varWoeInfos = generateWoeInfos(columnConfig);
-                    if ( CollectionUtils.isNotEmpty(varWoeInfos) ) {
+                    if (CollectionUtils.isNotEmpty(varWoeInfos)) {
                         woeInfos.addAll(varWoeInfos);
                         woeInfos.add("");
                     }
                 }
                 FileUtils.writeLines(new File("varwoe_info.txt"), woeInfos);
             }
-        } else if(type.equalsIgnoreCase(CORRELATION)) {
+        } else if (type.equalsIgnoreCase(CORRELATION)) {
             // export correlation into mapping list
-            if(!ShifuFileUtils.isFileExists(pathFinder.getLocalCorrelationCsvPath(), SourceType.LOCAL)) {
+            if (!ShifuFileUtils.isFileExists(pathFinder.getLocalCorrelationCsvPath(), SourceType.LOCAL)) {
                 log.warn("The correlation file doesn't exist. Please make sure you have ran `shifu stats -c`.");
                 return 2;
             }
@@ -268,11 +239,11 @@
     private List<String> generateWoeInfos(ColumnConfig columnConfig) {
         List<String> varWoeInfos = new ArrayList<String>();
         varWoeInfos.add(columnConfig.getColumnName());
-        if ( columnConfig.isNumerical() ) {
-            for ( int i = 0; i < columnConfig.getBinBoundary().size(); i ++ ) {
-                if ( i == 0 ) {
+        if (columnConfig.isNumerical()) {
+            for (int i = 0; i < columnConfig.getBinBoundary().size(); i++) {
+                if (i == 0) {
                     varWoeInfos.add("(-\u221E," + columnConfig.getBinBoundary().get(i + 1) + "]\t" + columnConfig.getBinCountWoe().get(i));
-                } else if ( i == columnConfig.getBinBoundary().size() - 1 ) {
+                } else if (i == columnConfig.getBinBoundary().size() - 1) {
                     varWoeInfos.add("(" + columnConfig.getBinBoundary().get(i) + ",+\u221E]\t" + columnConfig.getBinCountWoe().get(i));
                 } else {
                     varWoeInfos.add("(" + columnConfig.getBinBoundary().get(i) + "," + columnConfig.getBinBoundary().get(i + 1) + "]\t" + columnConfig.getBinCountWoe().get(i));
@@ -280,7 +251,7 @@
             }
             varWoeInfos.add("MISSING" + "\t" + columnConfig.getBinCountWoe().get(columnConfig.getBinCountWoe().size() - 1));
         } else {
-            for ( int i = 0; i < columnConfig.getBinCategory().size(); i ++ ) {
+            for (int i = 0; i < columnConfig.getBinCategory().size(); i++) {
                 varWoeInfos.add(columnConfig.getBinCategory().get(i) + "\t" + columnConfig.getBinCountWoe().get(i));
             }
             varWoeInfos.add("MISSING" + "\t" + columnConfig.getBinCountWoe().get(columnConfig.getBinCountWoe().size() - 1));
@@ -300,7 +271,7 @@
 
         long[] binCountNeg = new long[binInfos.size() + 1];
         long[] binCountPos = new long[binInfos.size() + 1];
-        for(int i = 0; i < binInfos.size(); i++) {
+        for (int i = 0; i < binInfos.size(); i++) {
             AbstractBinInfo binInfo = binInfos.get(i);
             binCountNeg[i] = binInfo.getNegativeCnt();
             binCountPos[i] = binInfo.getPositiveCnt();
@@ -313,8 +284,8 @@
                 binCountPos);
 
         System.out.println(columnConfig.getColumnName() + ":");
-        for(int i = 0; i < binInfos.size(); i++) {
-            if(columnConfig.isCategorical()) {
+        for (int i = 0; i < binInfos.size(); i++) {
+            if (columnConfig.isCategorical()) {
                 CategoricalBinInfo binInfo = (CategoricalBinInfo) binInfos.get(i);
                 System.out.println("\t" + binInfo.getValues() + " | posCount:" + binInfo.getPositiveCnt()
                         + " | negCount:" + binInfo.getNegativeCnt() + " | posRate:" + binInfo.getPositiveRate()
@@ -333,8 +304,8 @@
     }
 
     private String generateWoeMapping(ColumnConfig columnConfig, List<AbstractBinInfo> binInfos,
-            ColumnStatsCalculator.ColumnMetrics columnMetrics) {
-        if(columnConfig.isCategorical()) {
+                                      ColumnStatsCalculator.ColumnMetrics columnMetrics) {
+        if (columnConfig.isCategorical()) {
             return generateCategoricalWoeMapping(columnConfig, binInfos, columnMetrics);
         } else {
             return generateNumericalWoeMapping(columnConfig, binInfos, columnMetrics);
@@ -342,19 +313,19 @@
     }
 
     private String generateNumericalWoeMapping(ColumnConfig columnConfig, List<AbstractBinInfo> numericalBinInfos,
-            ColumnStatsCalculator.ColumnMetrics columnMetrics) {
+                                               ColumnStatsCalculator.ColumnMetrics columnMetrics) {
         StringBuffer buffer = new StringBuffer();
         buffer.append("( case \n");
         buffer.append("\twhen " + columnConfig.getColumnName() + " = . then "
                 + columnMetrics.getBinningWoe().get(columnMetrics.getBinningWoe().size() - 1) + "\n");
-        for(int i = 0; i < numericalBinInfos.size(); i++) {
+        for (int i = 0; i < numericalBinInfos.size(); i++) {
             NumericalBinInfo binInfo = (NumericalBinInfo) numericalBinInfos.get(i);
             buffer.append("\twhen (");
-            if(!Double.isInfinite(binInfo.getLeftThreshold())) {
+            if (!Double.isInfinite(binInfo.getLeftThreshold())) {
                 buffer.append(binInfo.getLeftThreshold() + " <= ");
             }
             buffer.append(columnConfig.getColumnName());
-            if(!Double.isInfinite(binInfo.getRightThreshold())) {
+            if (!Double.isInfinite(binInfo.getRightThreshold())) {
                 buffer.append(" < " + binInfo.getRightThreshold());
             }
             buffer.append(") then " + columnMetrics.getBinningWoe().get(i) + "\n");
@@ -364,15 +335,15 @@
     }
 
     private String generateCategoricalWoeMapping(ColumnConfig columnConfig, List<AbstractBinInfo> categoricalBinInfos,
-            ColumnStatsCalculator.ColumnMetrics columnMetrics) {
+                                                 ColumnStatsCalculator.ColumnMetrics columnMetrics) {
         StringBuffer buffer = new StringBuffer();
         buffer.append("( case \n");
-        for(int i = 0; i < categoricalBinInfos.size(); i++) {
+        for (int i = 0; i < categoricalBinInfos.size(); i++) {
             CategoricalBinInfo binInfo = (CategoricalBinInfo) categoricalBinInfos.get(i);
             List<String> values = new ArrayList<String>();
-            for(String cval: binInfo.getValues()) {
+            for (String cval : binInfo.getValues()) {
                 List<String> subCvals = CommonUtils.flattenCatValGrp(cval);
-                for(String subCval: subCvals) {
+                for (String subCval : subCvals) {
                     values.add("'" + subCval + "'");
                 }
             }
@@ -387,7 +358,7 @@
     private void saveColumnStatus() throws IOException {
         Path localColumnStatsPath = new Path(pathFinder.getLocalColumnStatsPath());
         log.info("Saving ColumnStatus to local file system: {}.", localColumnStatsPath);
-        if(HDFSUtils.getLocalFS().exists(localColumnStatsPath)) {
+        if (HDFSUtils.getLocalFS().exists(localColumnStatsPath)) {
             HDFSUtils.getLocalFS().delete(localColumnStatsPath, true);
         }
 
@@ -398,12 +369,12 @@
             Map<Integer, List<String>> ccUnitStatsMap = loadColumnConfigUnitStats();
             List<String> firstUnitStats = null;
 
-            if ( MapUtils.isNotEmpty(ccUnitStatsMap) ) {
+            if (MapUtils.isNotEmpty(ccUnitStatsMap)) {
                 firstUnitStats = ccUnitStatsMap.entrySet().iterator().next().getValue();
                 writer.write("dataSet,columnFlag,columnName,columnNum,iv,ks,max,mean,median,min,missingCount,"
                         + "missingPercentage,stdDev,totalCount,distinctCount,weightedIv,weightedKs,weightedWoe,woe,"
                         + "skewness,kurtosis,columnType,finalSelect,psi,unitstats,version,"
-                        +  unitsToHeader(firstUnitStats)
+                        + unitsToHeader(firstUnitStats)
                         + "\n");
             } else {
                 writer.write("dataSet,columnFlag,columnName,columnNum,iv,ks,max,mean,median,min,missingCount,"
@@ -412,7 +383,7 @@
             }
 
             StringBuilder builder = new StringBuilder(500);
-            for(ColumnConfig columnConfig: columnConfigList) {
+            for (ColumnConfig columnConfig : columnConfigList) {
                 builder.setLength(0);
                 builder.append(modelConfig.getBasic().getName()).append(',');
                 builder.append(columnConfig.getColumnFlag()).append(',');
@@ -439,7 +410,7 @@
                 builder.append(columnConfig.isFinalSelect()).append(',');
                 builder.append(columnConfig.getPSI()).append(',');
                 builder.append(StringUtils.join(columnConfig.getUnitStats(), '|')).append(',');
-                if ( CollectionUtils.isNotEmpty(firstUnitStats)) {
+                if (CollectionUtils.isNotEmpty(firstUnitStats)) {
                     builder.append(modelConfig.getBasic().getVersion()).append(",");
                     builder.append(splitUnitStatsToColumn(
                             ccUnitStatsMap.get(columnConfig.getColumnNum()), firstUnitStats.size())).append("\n");
@@ -449,20 +420,20 @@
                 writer.write(builder.toString());
             }
         } finally {
-            if(writer != null) {
+            if (writer != null) {
                 writer.close();
             }
         }
     }
 
-    private Map<Integer,List<String>> loadColumnConfigUnitStats() throws IOException {
-        Map<Integer,List<String>> columnConfigUnitStats = new HashMap<Integer, List<String>>();
+    private Map<Integer, List<String>> loadColumnConfigUnitStats() throws IOException {
+        Map<Integer, List<String>> columnConfigUnitStats = new HashMap<Integer, List<String>>();
 
         String unitStatsFilePath = this.pathFinder.getColumnConfigUnitStatsPath();
-        if ( ShifuFileUtils.isFileExists(unitStatsFilePath, SourceType.LOCAL) ) {
+        if (ShifuFileUtils.isFileExists(unitStatsFilePath, SourceType.LOCAL)) {
             List<String> unitStatsLines = FileUtils.readLines(new File(unitStatsFilePath));
-            if ( CollectionUtils.isNotEmpty(unitStatsLines) ) {
-                for ( String line : unitStatsLines ) {
+            if (CollectionUtils.isNotEmpty(unitStatsLines)) {
+                for (String line : unitStatsLines) {
                     String[] fields = line.trim().split("\\|");
                     columnConfigUnitStats.put(Integer.parseInt(fields[0]),
                             Arrays.asList(StringUtils.split(fields[1], CalculateStatsUDF.CATEGORY_VAL_SEPARATOR)));
@@ -475,7 +446,7 @@
 
     private String splitUnitStatsToColumn(List<String> unitStats, int size) {
         List<String> unitHeaders = new ArrayList<String>(size * 3);
-        if ( CollectionUtils.isEmpty(unitStats) || unitStats.size() != size ) {
+        if (CollectionUtils.isEmpty(unitStats) || unitStats.size() != size) {
             Collections.fill(unitHeaders, "");
         } else {
             unitHeaders.addAll(unitStatsFields(unitStats, 1, ""));
@@ -495,7 +466,7 @@
 
     private List<String> unitStatsFields(List<String> unitStats, int index, String postfix) {
         List<String> usFields = new ArrayList<String>();
-        for ( String us : unitStats ) {
+        for (String us : unitStats) {
             String[] fields = us.split("\\^");
             usFields.add(formatCsvHeader(fields[index] + postfix));
         }
@@ -514,21 +485,21 @@
         try {
             int lineNum = 0;
             String line = null;
-            while((line = reader.readLine()) != null) {
+            while ((line = reader.readLine()) != null) {
                 lineNum += 1;
-                if(lineNum <= 2) {
+                if (lineNum <= 2) {
                     // skip first 2 lines which are indexes and names
                     continue;
                 }
                 String[] columns = CommonUtils.split(line, ",");
-                if(columns != null && columns.length == columnConfigList.size() + 2) {
+                if (columns != null && columns.length == columnConfigList.size() + 2) {
                     int columnIndex = Integer.parseInt(columns[0].trim());
                     ColumnConfig fromConfig = this.columnConfigList.get(columnIndex);
-                    if(fromConfig.isTarget() || CommonUtils.isGoodCandidate(fromConfig, hasCandidates)) {
+                    if (fromConfig.isTarget() || CommonUtils.isGoodCandidate(fromConfig, hasCandidates)) {
                         double[] corrArray = getCorrArray(columns);
-                        for(int i = 0; i < corrArray.length; i++) {
+                        for (int i = 0; i < corrArray.length; i++) {
                             ColumnConfig toConfig = this.columnConfigList.get(i);
-                            if(i != columnIndex && !toConfig.isTarget() && !toConfig.isMeta()) {
+                            if (i != columnIndex && !toConfig.isTarget() && !toConfig.isMeta()) {
                                 varCorrInfoSet.add(new VarCorrInfo(fromConfig.getColumnName(), toConfig.getColumnName(),
                                         corrArray[i], getColumnMetric(fromConfig, metric),
                                         getColumnMetric(toConfig, metric)));
@@ -552,13 +523,13 @@
     }
 
     private double getColumnMetric(ColumnConfig config, PostCorrelationMetric metric) throws IOException {
-        if(metric == null || metric.equals(PostCorrelationMetric.IV)) {
+        if (metric == null || metric.equals(PostCorrelationMetric.IV)) {
             // default is iv, if no PostCorrelationMetric specified
             return (config.getIv() == null ? Double.NaN : config.getIv());
-        } else if(metric.equals(PostCorrelationMetric.KS)) {
+        } else if (metric.equals(PostCorrelationMetric.KS)) {
             return (config.getKs() == null ? Double.NaN : config.getKs());
-        } else if(metric.equals(PostCorrelationMetric.SE)) {
-            if(this.seStatsMap == null) {
+        } else if (metric.equals(PostCorrelationMetric.SE)) {
+            if (this.seStatsMap == null) {
                 SourceType source = this.modelConfig.getDataSet().getSource();
                 String varSelectMSEOutputPath = pathFinder.getVarSelectMSEOutputPath(source);
                 this.seStatsMap = readSEValuesToMap(
@@ -576,28 +547,28 @@
             throws IOException {
         // here only works for 1 reducer
         FileStatus[] globStatus = ShifuFileUtils.getFileSystemBySourceType(source).globStatus(new Path(seOutputFiles));
-        if(globStatus == null || globStatus.length == 0) {
+        if (globStatus == null || globStatus.length == 0) {
             throw new RuntimeException("Var select MSE stats output file not exist.");
         }
         Map<Integer, ColumnStatistics> map = new HashMap<Integer, ColumnStatistics>();
         List<Scanner> scanners = null;
         try {
             scanners = ShifuFileUtils.getDataScanners(globStatus[0].getPath().toString(), source);
-            for(Scanner scanner: scanners) {
+            for (Scanner scanner : scanners) {
                 String str = null;
-                while(scanner.hasNext()) {
+                while (scanner.hasNext()) {
                     str = scanner.nextLine().trim();
                     String[] splits = CommonUtils.split(str, "\t");
-                    if(splits.length == 5) {
+                    if (splits.length == 5) {
                         map.put(Integer.parseInt(splits[0].trim()), new ColumnStatistics(Double.parseDouble(splits[2]),
                                 Double.parseDouble(splits[3]), Double.parseDouble(splits[4])));
                     }
                 }
             }
         } finally {
-            if(scanners != null) {
-                for(Scanner scanner: scanners) {
-                    if(scanner != null) {
+            if (scanners != null) {
+                for (Scanner scanner : scanners) {
+                    if (scanner != null) {
                         scanner.close();
                     }
                 }
@@ -608,23 +579,23 @@
 
     private double[] getCorrArray(String[] columns) {
         double[] corr = new double[columns.length - 2];
-        for(int i = 2; i < corr.length; i++) {
+        for (int i = 2; i < corr.length; i++) {
             corr[i - 2] = Double.parseDouble(columns[i].trim());
         }
         return corr;
     }
 
     private boolean isConcise() {
-        if(MapUtils.isNotEmpty(this.params) && this.params.get(IS_CONCISE) instanceof Boolean) {
+        if (MapUtils.isNotEmpty(this.params) && this.params.get(IS_CONCISE) instanceof Boolean) {
             return (Boolean) this.params.get(IS_CONCISE);
         }
         return false;
     }
 
     private List<String> getRequestVars() {
-        if(MapUtils.isNotEmpty(this.params) && this.params.get(REQUEST_VARS) instanceof String) {
+        if (MapUtils.isNotEmpty(this.params) && this.params.get(REQUEST_VARS) instanceof String) {
             String requestVars = (String) this.params.get(REQUEST_VARS);
-            if(StringUtils.isNotBlank(requestVars)) {
+            if (StringUtils.isNotBlank(requestVars)) {
                 return Arrays.asList(requestVars.split(","));
             }
         }
@@ -632,7 +603,7 @@
     }
 
     private int getExpectBinNum() {
-        if(MapUtils.isNotEmpty(this.params) && this.params.get(EXPECTED_BIN_NUM) instanceof String) {
+        if (MapUtils.isNotEmpty(this.params) && this.params.get(EXPECTED_BIN_NUM) instanceof String) {
             String expectBinNum = (String) this.params.get(EXPECTED_BIN_NUM);
             try {
                 return Integer.parseInt(expectBinNum);
@@ -644,7 +615,7 @@
     }
 
     public double getIvKeepRatio() {
-        if(MapUtils.isNotEmpty(this.params) && this.params.get(IV_KEEP_RATIO) instanceof String) {
+        if (MapUtils.isNotEmpty(this.params) && this.params.get(IV_KEEP_RATIO) instanceof String) {
             String ivKeepRatio = (String) this.params.get(IV_KEEP_RATIO);
             try {
                 return Double.parseDouble(ivKeepRatio);
@@ -656,7 +627,7 @@
     }
 
     public long getMinimumInstCnt() {
-        if(MapUtils.isNotEmpty(this.params) && this.params.get(MINIMUM_BIN_INST_CNT) instanceof String) {
+        if (MapUtils.isNotEmpty(this.params) && this.params.get(MINIMUM_BIN_INST_CNT) instanceof String) {
             String minimumBinInstCnt = (String) this.params.get(MINIMUM_BIN_INST_CNT);
             try {
                 return Long.parseLong(minimumBinInstCnt);
@@ -675,8 +646,8 @@
         private double rightMetricVal;
 
         public VarCorrInfo(String fromVarName, String toVarName, double corrVal, double fromMetricVal,
-                double toMetricVal) {
-            if(fromVarName.compareTo(toVarName) < 0) {
+                           double toMetricVal) {
+            if (fromVarName.compareTo(toVarName) < 0) {
                 this.leftVarName = fromVarName;
                 this.rightVarName = toVarName;
                 this.leftMetricVal = fromMetricVal;
@@ -702,11 +673,11 @@
 
         @Override
         public boolean equals(Object obj) {
-            if(obj == this) {
+            if (obj == this) {
                 return true;
             }
 
-            if(!(obj instanceof VarCorrInfo)) {
+            if (!(obj instanceof VarCorrInfo)) {
                 return false;
             }
 
