/*
 * Copyright [2013-2015] PayPal Software Foundation
 *
 * Licensed under the Apache License, Version 2.0 (the "License");
 * you may not use this file except in compliance with the License.
 * You may obtain a copy of the License at
 *
 *    http://www.apache.org/licenses/LICENSE-2.0
 *
 * Unless required by applicable law or agreed to in writing, software
 * distributed under the License is distributed on an "AS IS" BASIS,
 * WITHOUT WARRANTIES OR CONDITIONS OF ANY KIND, either express or implied.
 * See the License for the specific language governing permissions and
 * limitations under the License.
 */
package ml.shifu.shifu.core.processor.stats;

import static ml.shifu.shifu.util.Constants.LOCAL_DATE_STATS_CSV_FILE_NAME;

import java.io.BufferedWriter;
import java.io.File;
import java.io.FileOutputStream;
import java.io.IOException;
import java.io.OutputStream;
import java.io.OutputStreamWriter;
import java.nio.charset.Charset;
import java.util.ArrayList;
import java.util.Arrays;
import java.util.Collections;
import java.util.Comparator;
import java.util.HashMap;
import java.util.List;
import java.util.Map;
import java.util.Scanner;
import java.util.zip.GZIPInputStream;

import org.apache.commons.codec.binary.Base64;
import org.apache.commons.collections.CollectionUtils;
import org.apache.commons.collections.Predicate;
import org.apache.commons.compress.compressors.bzip2.BZip2CompressorInputStream;
import org.apache.commons.io.IOUtils;
import org.apache.commons.jexl2.JexlException;
import org.apache.commons.lang.StringUtils;
import org.apache.hadoop.conf.Configuration;
import org.apache.hadoop.fs.FSDataInputStream;
import org.apache.hadoop.fs.FileSystem;
import org.apache.hadoop.fs.LocatedFileStatus;
import org.apache.hadoop.fs.Path;
import org.apache.hadoop.fs.RemoteIterator;
import org.apache.hadoop.io.IntWritable;
import org.apache.hadoop.io.NullWritable;
import org.apache.hadoop.io.Text;
import org.apache.hadoop.mapreduce.Job;
import org.apache.hadoop.mapreduce.lib.input.FileInputFormat;
import org.apache.hadoop.mapreduce.lib.output.FileOutputFormat;
import org.apache.hadoop.mapreduce.lib.output.TextOutputFormat;
import org.apache.hadoop.util.GenericOptionsParser;
import org.apache.pig.impl.util.JarManager;
import org.encog.ml.data.MLDataSet;
import org.slf4j.Logger;
import org.slf4j.LoggerFactory;

import com.clearspring.analytics.stream.cardinality.HyperLogLogPlus;
import com.fasterxml.jackson.annotation.JsonIgnore;
import com.fasterxml.jackson.core.JsonParser;
import com.fasterxml.jackson.databind.ObjectMapper;
import com.google.common.base.Splitter;
import com.google.common.collect.Lists;

import ml.shifu.guagua.hadoop.util.HDPUtils;
import ml.shifu.guagua.mapreduce.GuaguaMapReduceConstants;
import ml.shifu.guagua.util.FileUtils;
import ml.shifu.shifu.container.obj.ColumnConfig;
import ml.shifu.shifu.container.obj.ColumnConfig.ColumnFlag;
import ml.shifu.shifu.container.obj.RawSourceData.SourceType;
import ml.shifu.shifu.container.obj.ColumnType;
import ml.shifu.shifu.container.obj.ModelConfig;
import ml.shifu.shifu.container.obj.RawSourceData;
import ml.shifu.shifu.core.binning.BinningInfoWritable;
import ml.shifu.shifu.core.binning.UpdateBinningInfoMapper;
import ml.shifu.shifu.core.binning.UpdateBinningInfoReducer;
import ml.shifu.shifu.core.datestat.DateStatComputeMapper;
import ml.shifu.shifu.core.datestat.DateStatComputeReducer;
import ml.shifu.shifu.core.datestat.DateStatInfoWritable;
import ml.shifu.shifu.core.dtrain.CommonConstants;
import ml.shifu.shifu.core.dtrain.nn.NNConstants;
import ml.shifu.shifu.core.mr.input.CombineInputFormat;
import ml.shifu.shifu.core.processor.BasicModelProcessor;
import ml.shifu.shifu.exception.ShifuErrorCode;
import ml.shifu.shifu.exception.ShifuException;
import ml.shifu.shifu.fs.PathFinder;
import ml.shifu.shifu.fs.ShifuFileUtils;
import ml.shifu.shifu.fs.SourceFile;
import ml.shifu.shifu.pig.PigExecutor;
import ml.shifu.shifu.udf.CalculateStatsUDF;
import ml.shifu.shifu.util.Base64Utils;
import ml.shifu.shifu.util.CommonUtils;
import ml.shifu.shifu.util.Constants;
import ml.shifu.shifu.util.Environment;
import ml.shifu.shifu.util.JSONUtils;
import ml.shifu.shifu.util.ValueVisitor;

/**
 * Created by zhanhu on 6/30/16.
 */
public class MapReducerStatsWorker extends AbstractStatsExecutor {

    private static Logger LOG = LoggerFactory.getLogger(MapReducerStatsWorker.class);

    public static final Long MINIMUM_DISTINCT_CNT = 2L;
    public static final Long MAXIMUM_DISTINCT_CNT = 1000L;

    protected PathFinder pathFinder = null;

    protected boolean isUpdateStatsOnly;

    public MapReducerStatsWorker(BasicModelProcessor processor, ModelConfig modelConfig,
            List<ColumnConfig> columnConfigList, boolean isUpdateStatsOnly) {
        super(processor, modelConfig, columnConfigList);
        this.isUpdateStatsOnly = isUpdateStatsOnly;
        pathFinder = processor.getPathFinder();
    }

    @Override
    public boolean doStats() throws Exception {
        LOG.info("delete historical pre-train data");
        if(this.modelConfig.isMultiTask()) {
            ShifuFileUtils.deleteFile(pathFinder.getPreTrainingStatsPath(this.getMtlIndex()),
                    modelConfig.getDataSet().getSource());
        } else {
            ShifuFileUtils.deleteFile(pathFinder.getPreTrainingStatsPath(), modelConfig.getDataSet().getSource());
        }
        Map<String, String> paramsMap = new HashMap<String, String>();
        paramsMap.put("delimiter", CommonUtils.escapePigString(modelConfig.getDataSetDelimiter()));
        int columnParallel = getColumnParallelValue();
        paramsMap.put("column_parallel", Integer.toString(columnParallel));

        paramsMap.put("histo_scale_factor", Environment.getProperty("shifu.stats.histo.scale.factor", "100"));

        try {
            runStatsPig(paramsMap);
        } catch (IOException e) {
            throw new ShifuException(ShifuErrorCode.ERROR_RUNNING_PIG_JOB, e);
        } catch (Throwable e) {
            throw new RuntimeException(e);
        }

        // sync Down
        LOG.info("Updating ColumnConfig with stats...");
        // update column config
        updateColumnConfigWithPreTrainingStats();

        // check categorical columns and numerical columns and warning
        checkNumericalAndCategoricalColumns();

        // save it to local/hdfs
        if(this.isUpdateStatsOnly) {
            LOG.info("Update stats only in ColumnConfig.json.new local file.");
            JSONUtils.writeValue(new File(pathFinder.getColumnConfigPath(SourceType.LOCAL) + ".new"),
                    this.columnConfigList);
        } else {
            processor.saveColumnConfigList();
            processor.syncDataToHdfs(modelConfig.getDataSet().getSource());

            runPSI();

<<<<<<< HEAD
        if (StringUtils.isNotBlank(modelConfig.getDataSet().getDateColumnName())) {
            // run, only when the date column available
=======
>>>>>>> 075d2f46
            // run daily stat compute
            updateDateStatWithMRJob();
        }

        return true;
    }

    /**
     * Logic to tune # of reducers in 1st MR job.
     */
    private int getColumnParallelValue() throws IOException {
        int columnParallel = 0;
        if(columnConfigList.size() <= 100) {
            columnParallel = columnConfigList.size() * 2;
        } else if(columnConfigList.size() <= 500) {
            columnParallel = columnConfigList.size();
        } else if(columnConfigList.size() <= 1000) {
            // 1000 => 200 reducers
            columnParallel = columnConfigList.size() / 2;
        } else if(columnConfigList.size() > 1000 && columnConfigList.size() <= 2000) {
            // 2000 => 320 reducers
            columnParallel = columnConfigList.size() / 4;
        } else if(columnConfigList.size() > 2000 && columnConfigList.size() <= 3000) {
            // 3000 => 420 reducers
            columnParallel = columnConfigList.size() / 6;
        } else if(columnConfigList.size() > 3000 && columnConfigList.size() <= 4000) {
            // 4000 => 500
            columnParallel = columnConfigList.size() / 8;
        } else {
            // 5000 => 500
            columnParallel = columnConfigList.size() / 10;
        }
        // limit max reducer to 999
        int parallelNumbByVolume = getParallelNumByDataVolume();
        columnParallel = Math.min(columnParallel, parallelNumbByVolume);
        columnParallel = columnParallel > 999 ? 999 : columnParallel;
        return columnParallel;
    }

    private int getParallelNumByDataVolume() throws IOException {
        long fileSize = ShifuFileUtils.getFileOrDirectorySize(modelConfig.getDataSet().getDataPath(),
                modelConfig.getDataSet().getSource());
        LOG.info("File Size is - {}, for {}", fileSize, modelConfig.getDataSet().getDataPath());
        if(ShifuFileUtils.isCompressedFileOrDirectory(modelConfig.getDataSet().getDataPath(),
                modelConfig.getDataSet().getSource())) {
            LOG.info("File is compressed, for {}", modelConfig.getDataSet().getDataPath());
            fileSize = fileSize * 3; // multi 3 times, if the file is compressed
        }
        return (int) (fileSize / (256 * 1024 * 1024l)); // each reducer handle 256MB data
    }

    /**
     * According to sample values and distinct count in each column, check if user set wrong for numerical and
     * categorical features. Only warning message are output to console for user to check.
     */
    private void checkNumericalAndCategoricalColumns() {
        for(ColumnConfig config: this.columnConfigList) {
            if(config != null && !config.isMeta() && !config.isTarget()) {
                List<String> sampleValues = config.getSampleValues();
                if(config.isNumerical() && sampleValues != null) {
                    int nums = numberCount(sampleValues);
                    if((nums * 1d / sampleValues.size()) < 0.5d) {
                        LOG.warn(
                                "Column {} with index {} is set to numrical but numbers are less than 50% in ColumnConfig::SampleValues, please check if it is numerical feature.",
                                config.getColumnName(), config.getColumnNum());
                    }
                }

                if(config.isCategorical() && sampleValues != null) {
                    int nums = numberCount(sampleValues);
                    if((nums * 1d / sampleValues.size()) > 0.95d && config.getColumnStats().getDistinctCount() != null
                            && config.getColumnStats().getDistinctCount() > 5000) {
                        LOG.warn(
                                "Column {} with index {} is set to categorical but numbers are more than 95% in ColumnConfig::SampleValues and distinct count is over 5000, please check if it is categorical feature.",
                                config.getColumnName(), config.getColumnNum());
                    }
                }
            }
        }
    }

    private int numberCount(List<String> sampleValues) {
        int numbers = 0;
        for(String str: sampleValues) {
            try {
                Double.parseDouble(str);
                numbers += 1;
            } catch (Exception ignore) {
            }
        }
        return numbers;
    }

    protected void runStatsPig(Map<String, String> paramsMap) throws Exception {
        if(!this.isUpdateStatsOnly) {
            paramsMap.put("group_binning_parallel", Integer.toString(columnConfigList.size() / (5 * 8)));

            if(this.modelConfig.isMultiTask()) {
                ShifuFileUtils.deleteFile(
                        pathFinder.getUpdatedBinningInfoPath(modelConfig.getDataSet().getSource(), this.getMtlIndex()),
                        modelConfig.getDataSet().getSource());
                paramsMap.put(CommonConstants.MTL_INDEX, this.getMtlIndex() + "");
            } else {
                ShifuFileUtils.deleteFile(pathFinder.getUpdatedBinningInfoPath(modelConfig.getDataSet().getSource()),
                        modelConfig.getDataSet().getSource());
            }

            LOG.debug("this.pathFinder.getOtherConfigs() => " + this.pathFinder.getOtherConfigs());
            PigExecutor.getExecutor().submitJob(modelConfig, pathFinder.getScriptPath("scripts/StatsSpdtI.pig"),
                    paramsMap, modelConfig.getDataSet().getSource(), this.pathFinder);
        }
        // update
        LOG.info("Updating binning info ...");
        updateBinningInfoWithMRJob();
    }

    protected void updateDateStatWithMRJob() throws IOException, InterruptedException, ClassNotFoundException {
        if(StringUtils.isEmpty(this.modelConfig.getDateColumnName())) {
            LOG.info("ModelConfig#dataSet#dateColumnName is not set, skip updateDateStatWithMRJob.");
            return;
        }

        RawSourceData.SourceType source = this.modelConfig.getDataSet().getSource();

        Configuration conf = new Configuration();
        prepareJobConf(source, conf, null);

        @SuppressWarnings("deprecation")
        Job job = new Job(conf, "Shifu: Date Stats Job : " + this.modelConfig.getModelSetName());
        job.setJarByClass(getClass());
        job.setMapperClass(DateStatComputeMapper.class);
        job.setMapOutputKeyClass(Text.class);
        job.setMapOutputValueClass(DateStatInfoWritable.class);
        job.setInputFormatClass(CombineInputFormat.class);
        FileInputFormat.setInputPaths(job, ShifuFileUtils.getFileSystemBySourceType(source)
                .makeQualified(new Path(super.modelConfig.getDataSetRawPath())));

        job.setReducerClass(DateStatComputeReducer.class);

        int mapperSize = new CombineInputFormat().getSplits(job).size();
        LOG.info("DEBUG: Test mapper size is {} ", mapperSize);
        Integer reducerSize = Environment.getInt(CommonConstants.SHIFU_DAILYSTAT_REDUCER);
        if(reducerSize != null) {
            job.setNumReduceTasks(Environment.getInt(CommonConstants.SHIFU_DAILYSTAT_REDUCER, 20));
        } else {
            // By average, each reducer handle 100 variables
            int newReducerSize = (this.columnConfigList.size() / 100) + 1;
            LOG.info("Adjust date stat info reducer size to {} ", newReducerSize);
            job.setNumReduceTasks(newReducerSize);
        }
        job.setOutputKeyClass(NullWritable.class);
        job.setOutputValueClass(Text.class);
        job.setOutputFormatClass(TextOutputFormat.class);

        String preTrainingInfo = this.pathFinder.getPreTrainingStatsPath(source);
        Path path = new Path(preTrainingInfo);
        LOG.info("Output path:" + path);
        FileOutputFormat.setOutputPath(job, path);

        // clean output firstly
        ShifuFileUtils.deleteFile(preTrainingInfo, source);

        // submit job
        if(!job.waitForCompletion(true)) {
            throw new RuntimeException("MapReduce Job Updating date stat Info failed.");
        } else {
            long totalValidCount = job.getCounters().findCounter(Constants.SHIFU_GROUP_COUNTER, "TOTAL_VALID_COUNT")
                    .getValue();
            long invalidTagCount = job.getCounters().findCounter(Constants.SHIFU_GROUP_COUNTER, "INVALID_TAG")
                    .getValue();
            long filterOut = job.getCounters().findCounter(Constants.SHIFU_GROUP_COUNTER, "FILTER_OUT_COUNT")
                    .getValue();
            long weightExceptions = job.getCounters().findCounter(Constants.SHIFU_GROUP_COUNTER, "WEIGHT_EXCEPTION")
                    .getValue();
            LOG.info(
                    "Total valid records {}, invalid tag records {}, filter out records {}, weight exception records {}",
                    totalValidCount, invalidTagCount, filterOut, weightExceptions);

            if(totalValidCount > 0L && invalidTagCount * 1d / totalValidCount >= 0.8d) {
                LOG.warn("Too many invalid tags, please check you configuration on positive tags and negative tags.");
            }
            copyFileToLocal(conf, path);
        }
    }

    private void copyFileToLocal(Configuration conf, Path path) throws IOException {
        FileSystem hdfs = FileSystem.get(conf);
        RemoteIterator<LocatedFileStatus> locatedFileStatusRemoteIterator = hdfs.listFiles(path, false);
        List<Path> list = new ArrayList<>();
        while(locatedFileStatusRemoteIterator.hasNext()) {
            LocatedFileStatus next = locatedFileStatusRemoteIterator.next();
            Path p = next.getPath();
            if(p.getName().endsWith("gz")) {
                list.add(p);
            }
        }
        Collections.sort(list, new Comparator<Path>() {

            private Integer getDigitInPath(String path) {
                String resultStr = StringUtils.substringBefore(StringUtils.substringAfterLast(path, "-"), ".");
                if(StringUtils.isEmpty(resultStr)) {
                    return 0;
                }
                return Integer.parseInt(resultStr);
            }

            @Override
            public int compare(Path o1, Path o2) {
                return getDigitInPath(o1.getName()) - getDigitInPath(o2.getName());
            }
        });
        String dateStatsOutputFileName = this.modelConfig.getStats().getDateStatsOutputFileName();
        File file = new File(StringUtils.isEmpty(dateStatsOutputFileName) ? LOCAL_DATE_STATS_CSV_FILE_NAME
                : dateStatsOutputFileName);
        OutputStream out = org.apache.commons.io.FileUtils.openOutputStream(file);
        //add title in csv file
        IOUtils.write("variable name|date|column type|max|min|mean|median value|count|missing count|standard deviation|missing ratio|WOE|KS|IV|weighted WOE|weighted KS|weighted IV|skewness|kurtosis|cardinality|P25th|P75th\n", out);
        for(Path p : list){
            FSDataInputStream in = hdfs.open(p);
            GZIPInputStream gzin = new GZIPInputStream(in);
            IOUtils.copy(gzin, out);
            IOUtils.closeQuietly(gzin);
        }
        IOUtils.closeQuietly(out);
        LOG.info("Copy file to local:" + file.getAbsolutePath());
    }

    protected void updateBinningInfoWithMRJob() throws IOException, InterruptedException, ClassNotFoundException {
        RawSourceData.SourceType source = this.modelConfig.getDataSet().getSource();

        String filePath = Constants.BINNING_INFO_FILE_NAME;
        BufferedWriter writer = null;
        List<Scanner> scanners = null;
        try {
            if(this.modelConfig.isMultiTask()) {
                scanners = ShifuFileUtils
                        .getDataScanners(pathFinder.getUpdatedBinningInfoPath(source, this.getMtlIndex()), source);
                filePath = Constants.BINNING_INFO_FILE_NAME + "." + this.getMtlIndex();
            } else {
                scanners = ShifuFileUtils.getDataScanners(pathFinder.getUpdatedBinningInfoPath(source), source);
                filePath = Constants.BINNING_INFO_FILE_NAME;
            }
            writer = new BufferedWriter(
                    new OutputStreamWriter(new FileOutputStream(new File(filePath)), Charset.forName("UTF-8")));
            for(Scanner scanner: scanners) {
                while(scanner.hasNextLine()) {
                    String line = scanner.nextLine();
                    writer.write(line + "\n");
                }
            }
        } finally {
            // release
            processor.closeScanners(scanners);
            IOUtils.closeQuietly(writer);
        }

        Configuration conf = new Configuration();
        prepareJobConf(source, conf, filePath);
        conf.set(CommonConstants.MTL_INDEX, this.getMtlIndex() + "");

        @SuppressWarnings("deprecation")
        Job job = new Job(conf, "Shifu: Stats Updating Binning Job : " + this.modelConfig.getModelSetName());
        job.setJarByClass(getClass());
        job.setMapperClass(UpdateBinningInfoMapper.class);
        job.setMapOutputKeyClass(IntWritable.class);
        job.setMapOutputValueClass(BinningInfoWritable.class);
        job.setInputFormatClass(CombineInputFormat.class);
        FileInputFormat.setInputPaths(job, ShifuFileUtils.getFileSystemBySourceType(source)
                .makeQualified(new Path(super.modelConfig.getDataSetRawPath())));

        job.setReducerClass(UpdateBinningInfoReducer.class);

        int mapperSize = new CombineInputFormat().getSplits(job).size();
        LOG.info("DEBUG: Test mapper size is {} ", mapperSize);
        Integer reducerSize = Environment.getInt(CommonConstants.SHIFU_UPDATEBINNING_REDUCER);
        if(reducerSize != null) {
            job.setNumReduceTasks(Environment.getInt(CommonConstants.SHIFU_UPDATEBINNING_REDUCER, 20));
        } else {
            // By average, each reducer handle 100 variables
            int newReducerSize = (this.columnConfigList.size() / 100) + 1;
            LOG.info("Adjust updating binning info reducer size to {} ", newReducerSize);
            job.setNumReduceTasks(newReducerSize);
        }
        job.setOutputKeyClass(NullWritable.class);
        job.setOutputValueClass(Text.class);
        job.setOutputFormatClass(TextOutputFormat.class);

        String preTrainingInfo;
        if(this.modelConfig.isMultiTask()) {
            preTrainingInfo = this.pathFinder.getPreTrainingStatsPath(source, this.getMtlIndex());
            FileOutputFormat.setOutputPath(job, new Path(preTrainingInfo));
        } else {
            preTrainingInfo = this.pathFinder.getPreTrainingStatsPath(source);
            FileOutputFormat.setOutputPath(job, new Path(preTrainingInfo));
        }

        // clean output firstly
        ShifuFileUtils.deleteFile(preTrainingInfo, source);

        // submit job
        if(!job.waitForCompletion(true)) {
            FileUtils.deleteQuietly(new File(filePath));
            throw new RuntimeException("MapReduce Job Updateing Binning Info failed.");
        } else {
            long totalValidCount = job.getCounters().findCounter(Constants.SHIFU_GROUP_COUNTER, "TOTAL_VALID_COUNT")
                    .getValue();
            long invalidTagCount = job.getCounters().findCounter(Constants.SHIFU_GROUP_COUNTER, "INVALID_TAG")
                    .getValue();
            long filterOut = job.getCounters().findCounter(Constants.SHIFU_GROUP_COUNTER, "FILTER_OUT_COUNT")
                    .getValue();
            long weightExceptions = job.getCounters().findCounter(Constants.SHIFU_GROUP_COUNTER, "WEIGHT_EXCEPTION")
                    .getValue();
            LOG.info(
                    "Total valid records {}, invalid tag records {}, filter out records {}, weight exception records {}",
                    totalValidCount, invalidTagCount, filterOut, weightExceptions);

            if(totalValidCount > 0L && invalidTagCount * 1d / totalValidCount >= 0.8d) {
                LOG.warn("Too many invalid tags, please check you configuration on positive tags and negative tags.");
            }
        }
        FileUtils.deleteQuietly(new File(filePath));
    }

    private void prepareJobConf(RawSourceData.SourceType source, final Configuration conf, String filePath)
            throws IOException {
        // add jars to hadoop mapper and reducer
        if(StringUtils.isNotEmpty(filePath) && !isUpdateStatsOnly) {
            new GenericOptionsParser(conf, new String[] { "-libjars", addRuntimeJars(), "-files", filePath });
        } else {
            new GenericOptionsParser(conf, new String[] { "-libjars", addRuntimeJars() });
        }

        conf.setBoolean(CombineInputFormat.SHIFU_VS_SPLIT_COMBINABLE, true);
        conf.setBoolean("mapreduce.input.fileinputformat.input.dir.recursive", true);
        conf.setBoolean(Constants.IS_UPDATE_STATS_ONLY, this.isUpdateStatsOnly);

        conf.set(Constants.SHIFU_STATS_EXLCUDE_MISSING,
                Environment.getProperty(Constants.SHIFU_STATS_EXLCUDE_MISSING, "true"));

        conf.setBoolean(GuaguaMapReduceConstants.MAPRED_MAP_TASKS_SPECULATIVE_EXECUTION, true);
        conf.setBoolean(GuaguaMapReduceConstants.MAPRED_REDUCE_TASKS_SPECULATIVE_EXECUTION, true);
        conf.setBoolean(GuaguaMapReduceConstants.MAPREDUCE_MAP_SPECULATIVE, true);
        conf.setBoolean(GuaguaMapReduceConstants.MAPREDUCE_REDUCE_SPECULATIVE, true);
        conf.set(Constants.SHIFU_MODEL_CONFIG, ShifuFileUtils.getFileSystemBySourceType(source)
                .makeQualified(new Path(this.pathFinder.getModelConfigPath(source))).toString());
        conf.set(Constants.SHIFU_COLUMN_CONFIG, ShifuFileUtils.getFileSystemBySourceType(source)
                .makeQualified(new Path(this.pathFinder.getColumnConfigPath(source))).toString());
        conf.set(NNConstants.MAPRED_JOB_QUEUE_NAME, Environment.getProperty(Environment.HADOOP_JOB_QUEUE, "default"));
        conf.set(Constants.SHIFU_MODELSET_SOURCE_TYPE, source.toString());

        // set mapreduce.job.max.split.locations to 30 to suppress warnings
        conf.setInt(GuaguaMapReduceConstants.MAPREDUCE_JOB_MAX_SPLIT_LOCATIONS, 5000);
        conf.set("mapred.reduce.slowstart.completed.maps",
                Environment.getProperty("mapred.reduce.slowstart.completed.maps", "0.8"));

        conf.set(Constants.SHIFU_STATS_FILTER_EXPRESSIONS, super.modelConfig.getSegmentFilterExpressionsAsString());
        LOG.info("segment expressions is {}", super.modelConfig.getSegmentFilterExpressionsAsString());

        String hdpVersion = HDPUtils.getHdpVersionForHDP224();
        if(StringUtils.isNotBlank(hdpVersion)) {
            // for hdp 2.2.4, hdp.version should be set and configuration files should be add to container class path
            conf.set("hdp.version", hdpVersion);
        }

        // one can set guagua conf in shifuconfig
        CommonUtils.injectHadoopShifuEnvironments(new ValueVisitor() {
            @Override
            public void inject(Object key, Object value) {
                conf.set(key.toString(), value.toString());
            }
        });
    }

    // GuaguaOptionsParser doesn't to support *.jar currently.
    private String addRuntimeJars() {
        List<String> jars = new ArrayList<String>(16);
        // common-codec
        jars.add(JarManager.findContainingJar(Base64.class));
        // commons-compress-*.jar
        jars.add(JarManager.findContainingJar(BZip2CompressorInputStream.class));
        // commons-lang-*.jar
        jars.add(JarManager.findContainingJar(StringUtils.class));
        // common-io-*.jar
        jars.add(JarManager.findContainingJar(org.apache.commons.io.IOUtils.class));
        // common-collections
        jars.add(JarManager.findContainingJar(Predicate.class));
        // guava-*.jar
        jars.add(JarManager.findContainingJar(Splitter.class));
        // shifu-*.jar
        jars.add(JarManager.findContainingJar(getClass()));
        // jexl
        jars.add(JarManager.findContainingJar(JexlException.class));
        // encog-core-*.jar
        jars.add(JarManager.findContainingJar(MLDataSet.class));
        // jackson-databind-*.jar
        jars.add(JarManager.findContainingJar(ObjectMapper.class));
        // jackson-core-*.jar
        jars.add(JarManager.findContainingJar(JsonParser.class));
        // jackson-annotations-*.jar
        jars.add(JarManager.findContainingJar(JsonIgnore.class));
        // stream-llib-*.jar
        jars.add(JarManager.findContainingJar(HyperLogLogPlus.class));

        return StringUtils.join(jars, NNConstants.LIB_JAR_SEPARATOR);
    }
    /**
     * update the max/min/mean/std/binning information from stats step
     * 
     * @throws IOException
     *             in stats processing from hdfs files
     */
    public void updateColumnConfigWithPreTrainingStats() throws IOException {
        List<Scanner> scanners;
        if(this.modelConfig.isMultiTask()) {
            scanners = ShifuFileUtils.getDataScanners(pathFinder.getPreTrainingStatsPath(this.getMtlIndex()),
                    modelConfig.getDataSet().getSource());
        } else {
            scanners = ShifuFileUtils.getDataScanners(pathFinder.getPreTrainingStatsPath(),
                    modelConfig.getDataSet().getSource());
        }
        int initSize = columnConfigList.size();
        for(Scanner scanner: scanners) {
            scanStatsResult(scanner, initSize);
        }

        // release
        processor.closeScanners(scanners);

        Collections.sort(this.columnConfigList, new Comparator<ColumnConfig>() {
            @Override
            public int compare(ColumnConfig o1, ColumnConfig o2) {
                return o1.getColumnNum().compareTo(o2.getColumnNum());
            }
        });
    }

    /**
     * Scan the stats result and save them into column configure
     * 
     * @param scanner
     *            the scanners to be read
     */
    private void scanStatsResult(Scanner scanner, int ccInitSize) {
        while(scanner.hasNextLine()) {
            String[] raw = scanner.nextLine().trim().split("\\|");

            if(raw.length == 1) {
                continue;
            }

            if(raw.length < 25) {
                LOG.info("The stats data has " + raw.length + " fields.");
                LOG.info("The stats data is - " + Arrays.toString(raw));
            }

            int columnNum = Integer.parseInt(raw[0]);

            int corrColumnNum = columnNum;
            if(columnNum >= ccInitSize) {
                corrColumnNum = columnNum % ccInitSize;
            }
            try {
                ColumnConfig basicConfig = this.columnConfigList.get(corrColumnNum);
                LOG.debug("basicConfig is - " + basicConfig.getColumnName() + " corrColumnNum:" + corrColumnNum);

                ColumnConfig config = null;
                if(columnNum >= ccInitSize) {
                    config = new ColumnConfig();
                    config.setColumnNum(columnNum);
                    config.setColumnName(basicConfig.getColumnName() + "_" + (columnNum / ccInitSize));
                    config.setVersion(basicConfig.getVersion());
                    config.setColumnType(basicConfig.getColumnType());
                    config.setColumnFlag(basicConfig.getColumnFlag() == ColumnFlag.Target ? ColumnFlag.Meta
                            : basicConfig.getColumnFlag());

                    LOG.debug("basicConfig is - " + basicConfig.getColumnName() + " corrColumnNum:" + corrColumnNum
                            + ", currColumnName: " + columnNum + ", currColumnType:" + config.getColumnType());

                    this.columnConfigList.add(config);
                } else {
                    config = basicConfig;
                }

                if(config.isHybrid()) {
                    String[] splits = CommonUtils.split(raw[1], Constants.HYBRID_BIN_STR_DILIMETER);
                    config.setBinBoundary(CommonUtils.stringToDoubleList(splits[0]));
                    String binCategory = Base64Utils.base64Decode(splits[1]);
                    config.setBinCategory(
                            CommonUtils.stringToStringList(binCategory, CalculateStatsUDF.CATEGORY_VAL_SEPARATOR));
                } else if(config.isCategorical()) {
                    String binCategory = Base64Utils.base64Decode(raw[1]);
                    config.setBinCategory(
                            CommonUtils.stringToStringList(binCategory, CalculateStatsUDF.CATEGORY_VAL_SEPARATOR));
                    config.setBinBoundary(null);
                } else {
                    config.setBinBoundary(CommonUtils.stringToDoubleList(raw[1]));
                    config.setBinCategory(null);
                }
                config.setBinCountNeg(CommonUtils.stringToIntegerList(raw[2]));
                config.setBinCountPos(CommonUtils.stringToIntegerList(raw[3]));
                // config.setBinAvgScore(CommonUtils.stringToIntegerList(raw[4]));
                config.setBinPosCaseRate(CommonUtils.stringToDoubleList(raw[5]));
                config.setBinLength(config.getBinCountNeg().size());
                config.setKs(parseDouble(raw[6]));
                config.setIv(parseDouble(raw[7]));
                config.setMax(parseDouble(raw[8]));
                config.setMin(parseDouble(raw[9]));
                config.setMean(parseDouble(raw[10]));
                config.setStdDev(parseDouble(raw[11], Double.NaN));

                // magic?
                config.setColumnType(ColumnType.of(raw[12]));

                config.setMedian(parseDouble(raw[13]));

                config.setMissingCnt(parseLong(raw[14]));
                config.setTotalCount(parseLong(raw[15]));
                config.setMissingPercentage(parseDouble(raw[16]));

                config.setBinWeightedNeg(CommonUtils.stringToDoubleList(raw[17]));
                config.setBinWeightedPos(CommonUtils.stringToDoubleList(raw[18]));
                config.getColumnStats().setWoe(parseDouble(raw[19]));
                config.getColumnStats().setWeightedWoe(parseDouble(raw[20]));
                config.getColumnStats().setWeightedKs(parseDouble(raw[21]));
                config.getColumnStats().setWeightedIv(parseDouble(raw[22]));
                config.getColumnBinning().setBinCountWoe(CommonUtils.stringToDoubleList(raw[23]));
                config.getColumnBinning().setBinWeightedWoe(CommonUtils.stringToDoubleList(raw[24]));
                // TODO magic code?
                if(raw.length >= 26) {
                    config.getColumnStats().setSkewness(parseDouble(raw[25]));
                }
                if(raw.length >= 27) {
                    config.getColumnStats().setKurtosis(parseDouble(raw[26]));
                }
                if(raw.length >= 30) {
                    config.getColumnStats().setValidNumCount(parseLong(raw[29]));
                }
                if(raw.length >= 31) {
                    config.getColumnStats().setDistinctCount(parseLong(raw[30]));
                }
                if(raw.length >= 32) {
                    if(raw[31] != null) {
                        List<String> sampleValues = Arrays.asList(Base64Utils.base64Decode(raw[31]).split(","));
                        config.setSampleValues(sampleValues);
                    }
                }
                if(raw.length >= 33) {
                    config.getColumnStats().set25th(parseDouble(raw[32]));
                }
                if(raw.length >= 34) {
                    config.getColumnStats().set75th(parseDouble(raw[33]));
                }
            } catch (Exception e) {
                LOG.error(String.format("Fail to process following column : %s name: %s error: %s", columnNum,
                        this.columnConfigList.get(corrColumnNum).getColumnName(), e.getMessage()), e);
                continue;
            }
        }
    }

    private static double parseDouble(String str) {
        return parseDouble(str, 0d);
    }

    private static double parseDouble(String str, double dVal) {
        try {
            return Double.parseDouble(str);
        } catch (Exception e) {
            return dVal;
        }
    }

    private static long parseLong(String str) {
        return parseLong(str, 0L);
    }

    private static long parseLong(String str, long lVal) {
        try {
            return Long.parseLong(str);
        } catch (Exception e) {
            return lVal;
        }
    }

    public void runPSI() throws IOException {
        // check if could run PSI
        boolean toRunPSIWithStats = Environment.getBoolean("shifu.stats.psi.together", true);
        if(!toRunPSIWithStats) {
            LOG.info("shifu.stats.psi.together is not set, skip PSI calculate.");
            return;
        }
        if(StringUtils.isEmpty(modelConfig.getPsiColumnName())) {
            LOG.info("ModelConfig#stats#psiColumnName is not set, skip PSI calculate.");
            return;
        }
        ColumnConfig columnConfig = CommonUtils.findColumnConfigByName(columnConfigList,
                modelConfig.getPsiColumnName());
        if(columnConfig == null || isBadPSIColumn(columnConfig.getColumnStats().getDistinctCount())) {
            LOG.error(
                    "Unable compute PSI with ModelConfig#stats#psiColumnName \"{}\", the distinct count {} should be [2, 1000], not match ColumnConfig#columnBinning#binCategory count",
                    columnConfig != null ? columnConfig.getColumnName() : "unknown",
                    columnConfig != null
                            ? (columnConfig.getColumnStats().getDistinctCount() == null ? "null"
                                    : columnConfig.getColumnStats().getDistinctCount())
                            : "null");
            return;
        }
        LOG.info("Start to use {} to compute the PSI ", columnConfig.getColumnName());

        doRunPSI();
        processor.saveColumnConfigList();
        processor.syncDataToHdfs(modelConfig.getDataSet().getSource());
    }

    /**
     * Calculate the PSI
     * 
     * @throws IOException
     *             in scanners read exception
     */
    public void doRunPSI() throws IOException {
        Map<String, String> paramsMap = new HashMap<>();
        paramsMap.put("delimiter", CommonUtils.escapePigString(modelConfig.getDataSetDelimiter()));
        paramsMap.put("PSIColumn", modelConfig.getPsiColumnName().trim());
        paramsMap.put("column_parallel", Integer.toString(columnConfigList.size() / 10));
        paramsMap.put("value_index", "2");
        paramsMap.put(CommonConstants.MTL_INDEX, this.getMtlIndex() + "");

        PigExecutor.getExecutor().submitJob(modelConfig, pathFinder.getScriptPath("scripts/PSI.pig"), paramsMap);

        String psiPath;
        if(this.modelConfig.isMultiTask()) {
            psiPath = pathFinder.getPSIInfoPath(this.getMtlIndex());
        } else {
            psiPath = pathFinder.getPSIInfoPath();
        }

        List<Scanner> scanners = ShifuFileUtils.getDataScanners(psiPath, modelConfig.getDataSet().getSource());
        if(CollectionUtils.isEmpty(scanners)) {
            LOG.info("The PSI got failure during the computation");
            return;
        }

        String delimiter = Environment.getProperty(Constants.SHIFU_OUTPUT_DATA_DELIMITER, Constants.DEFAULT_DELIMITER);
        Splitter splitter = Splitter.on(delimiter).trimResults();

        List<String> unitStats = new ArrayList<String>(this.columnConfigList.size());
        for(Scanner scanner: scanners) {
            while(scanner.hasNext()) {
                // String[] output = scanner.nextLine().trim().split("\\|");
                String[] output = Lists.newArrayList(splitter.split(scanner.nextLine())).toArray(new String[0]);
                try {
                    int columnNum = Integer.parseInt(output[0]);
                    ColumnConfig config = this.columnConfigList.get(columnNum);
                    config.setPSI(Double.parseDouble(output[1]));
                    unitStats.add(output[0] + "|" + output[2] // PSI std
                            + "|" + output[3] // cosine
                            + "|" + output[4] // cosine std
                            + "|" + output[5]);
                    // config.setUnitStats(
                    // Arrays.asList(StringUtils.split(output[2], CalculateStatsUDF.CATEGORY_VAL_SEPARATOR)));
                } catch (Exception e) {
                    LOG.error("error in parsing", e);
                }
            }
            // close scanner
            IOUtils.closeQuietly(scanner);
        }

        // write unit stat into a temporary file
        ShifuFileUtils.createDirIfNotExists(new SourceFile(Constants.TMP, RawSourceData.SourceType.LOCAL));
        String ccUnitStatsFile;
        if(modelConfig.isMultiTask()) {
            ccUnitStatsFile = this.pathFinder.getColumnConfigUnitStatsPath(this.getMtlIndex());
        } else {
            ccUnitStatsFile = this.pathFinder.getColumnConfigUnitStatsPath();
        }
        ShifuFileUtils.writeLines(unitStats, ccUnitStatsFile, RawSourceData.SourceType.LOCAL);

        LOG.info("The Unit Stats is stored in - {}.", ccUnitStatsFile);
        LOG.info("Run PSI - done.");
    }

    private boolean isBadPSIColumn(Long distinctCount) {
        return (distinctCount == null || distinctCount < MINIMUM_DISTINCT_CNT || distinctCount > MAXIMUM_DISTINCT_CNT);
    }

}<|MERGE_RESOLUTION|>--- conflicted
+++ resolved
@@ -164,13 +164,10 @@
 
             runPSI();
 
-<<<<<<< HEAD
-        if (StringUtils.isNotBlank(modelConfig.getDataSet().getDateColumnName())) {
-            // run, only when the date column available
-=======
->>>>>>> 075d2f46
-            // run daily stat compute
-            updateDateStatWithMRJob();
+            if(StringUtils.isNotBlank(modelConfig.getDataSet().getDateColumnName())) {
+                // run, only when the date column available
+                updateDateStatWithMRJob();
+            }
         }
 
         return true;
