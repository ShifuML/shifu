/*
 * Copyright [2013-2015] PayPal Software Foundation
 *
 * Licensed under the Apache License, Version 2.0 (the "License");
 * you may not use this file except in compliance with the License.
 * You may obtain a copy of the License at
 *
 *    http://www.apache.org/licenses/LICENSE-2.0
 *
 * Unless required by applicable law or agreed to in writing, software
 * distributed under the License is distributed on an "AS IS" BASIS,
 * WITHOUT WARRANTIES OR CONDITIONS OF ANY KIND, either express or implied.
 * See the License for the specific language governing permissions and
 * limitations under the License.
 */
package ml.shifu.shifu.core.processor.stats;

import static ml.shifu.shifu.util.Constants.LOCAL_DATE_STATS_CSV_FILE_NAME;

import java.io.BufferedWriter;
import java.io.File;
import java.io.FileOutputStream;
import java.io.IOException;
import java.io.OutputStream;
import java.io.OutputStreamWriter;
import java.nio.charset.Charset;
import java.util.ArrayList;
import java.util.Arrays;
import java.util.Collections;
import java.util.Comparator;
import java.util.HashMap;
import java.util.List;
import java.util.Map;
import java.util.Scanner;
import java.util.zip.GZIPInputStream;

import org.apache.commons.codec.binary.Base64;
import org.apache.commons.collections.CollectionUtils;
import org.apache.commons.collections.Predicate;
import org.apache.commons.compress.compressors.bzip2.BZip2CompressorInputStream;
import org.apache.commons.io.IOUtils;
import org.apache.commons.jexl2.JexlException;
import org.apache.commons.lang.StringUtils;
import org.apache.hadoop.conf.Configuration;
import org.apache.hadoop.fs.FSDataInputStream;
import org.apache.hadoop.fs.FileSystem;
import org.apache.hadoop.fs.LocatedFileStatus;
import org.apache.hadoop.fs.Path;
import org.apache.hadoop.fs.RemoteIterator;
import org.apache.hadoop.io.IntWritable;
import org.apache.hadoop.io.NullWritable;
import org.apache.hadoop.io.Text;
import org.apache.hadoop.mapreduce.Job;
import org.apache.hadoop.mapreduce.lib.input.FileInputFormat;
import org.apache.hadoop.mapreduce.lib.output.FileOutputFormat;
import org.apache.hadoop.mapreduce.lib.output.TextOutputFormat;
import org.apache.hadoop.util.GenericOptionsParser;
import org.apache.pig.impl.util.JarManager;
import org.encog.ml.data.MLDataSet;
import org.slf4j.Logger;
import org.slf4j.LoggerFactory;

import com.clearspring.analytics.stream.cardinality.HyperLogLogPlus;
import com.fasterxml.jackson.annotation.JsonIgnore;
import com.fasterxml.jackson.core.JsonParser;
import com.fasterxml.jackson.databind.ObjectMapper;
import com.google.common.base.Splitter;
import com.google.common.collect.Lists;

import ml.shifu.guagua.hadoop.util.HDPUtils;
import ml.shifu.guagua.mapreduce.GuaguaMapReduceConstants;
import ml.shifu.guagua.util.FileUtils;
import ml.shifu.shifu.container.obj.ColumnConfig;
import ml.shifu.shifu.container.obj.ColumnConfig.ColumnFlag;
import ml.shifu.shifu.container.obj.ColumnType;
import ml.shifu.shifu.container.obj.ModelConfig;
import ml.shifu.shifu.container.obj.RawSourceData;
import ml.shifu.shifu.container.obj.RawSourceData.SourceType;
import ml.shifu.shifu.core.binning.BinningInfoWritable;
import ml.shifu.shifu.core.binning.UpdateBinningInfoMapper;
import ml.shifu.shifu.core.binning.UpdateBinningInfoReducer;
import ml.shifu.shifu.core.datestat.DateStatComputeMapper;
import ml.shifu.shifu.core.datestat.DateStatComputeReducer;
import ml.shifu.shifu.core.datestat.DateStatInfoWritable;
import ml.shifu.shifu.core.dtrain.CommonConstants;
import ml.shifu.shifu.core.dtrain.nn.NNConstants;
import ml.shifu.shifu.core.mr.input.CombineInputFormat;
import ml.shifu.shifu.core.processor.BasicModelProcessor;
import ml.shifu.shifu.exception.ShifuErrorCode;
import ml.shifu.shifu.exception.ShifuException;
import ml.shifu.shifu.fs.PathFinder;
import ml.shifu.shifu.fs.ShifuFileUtils;
import ml.shifu.shifu.fs.SourceFile;
import ml.shifu.shifu.pig.PigExecutor;
import ml.shifu.shifu.udf.CalculateStatsUDF;
import ml.shifu.shifu.util.Base64Utils;
import ml.shifu.shifu.util.CommonUtils;
import ml.shifu.shifu.util.Constants;
import ml.shifu.shifu.util.Environment;
import ml.shifu.shifu.util.ValueVisitor;

/**
 * Created by zhanhu on 6/30/16.
 */
public class MapReducerStatsWorker extends AbstractStatsExecutor {

    private static Logger log = LoggerFactory.getLogger(MapReducerStatsWorker.class);

    public static final Long MINIMUM_DISTINCT_CNT = 2L;
    public static final Long MAXIMUM_DISTINCT_CNT = 1000L;

    protected PathFinder pathFinder = null;

    public MapReducerStatsWorker(BasicModelProcessor processor, ModelConfig modelConfig,
            List<ColumnConfig> columnConfigList) {
        super(processor, modelConfig, columnConfigList);
        pathFinder = processor.getPathFinder();
    }

    @Override
    public boolean doStats() throws Exception {
        log.info("delete historical pre-train data");
<<<<<<< HEAD
        ShifuFileUtils.deleteFile(pathFinder.getPreTrainingStatsPath(), modelConfig.getDataSet().getSource());
        Map<String, String> paramsMap = new HashMap<String, String>();
        paramsMap.put("delimiter", CommonUtils.escapePigString(modelConfig.getDataSetDelimiter()));
        int columnParallel = getColumnParallelValue();
=======

        if(this.modelConfig.isMultiTask()) {
            ShifuFileUtils.deleteFile(pathFinder.getPreTrainingStatsPath(this.getMtlIndex()),
                    modelConfig.getDataSet().getSource());
        } else {
            ShifuFileUtils.deleteFile(pathFinder.getPreTrainingStatsPath(), modelConfig.getDataSet().getSource());
        }
        Map<String, String> paramsMap = new HashMap<String, String>();
        paramsMap.put("delimiter", CommonUtils.escapePigString(modelConfig.getDataSetDelimiter()));

        int columnParallel = getColumnParallelNum();
>>>>>>> 6db06689
        paramsMap.put("column_parallel", Integer.toString(columnParallel));

        paramsMap.put("histo_scale_factor", Environment.getProperty("shifu.stats.histo.scale.factor", "100"));

        try {
            runStatsPig(paramsMap);
        } catch (IOException e) {
            throw new ShifuException(ShifuErrorCode.ERROR_RUNNING_PIG_JOB, e);
        } catch (Throwable e) {
            throw new RuntimeException(e);
        }

        // sync Down
        log.info("Updating ColumnConfig with stats...");
        // update column config
        updateColumnConfigWithPreTrainingStats();

        // check categorical columns and numerical columns and warning
        checkNumericalAndCategoricalColumns();

        // save it to local/hdfs
        saveAndSyncColumnConfigs();

<<<<<<< HEAD
        runPSI();
=======
        boolean toRunPSIWithStats = Environment.getBoolean("shifu.stats.psi.together", true);
        if(toRunPSIWithStats && StringUtils.isNotEmpty(modelConfig.getPsiColumnName())) {
            runPSI();
            saveAndSyncColumnConfigs();
        }
>>>>>>> 6db06689

        // run daily stat compute
        updateDateStatWithMRJob();

        return true;
    }

<<<<<<< HEAD
    /**
     * Logic to tune # of reducers in 1st MR job.
     */
    private int getColumnParallelValue() throws IOException {
=======
    private int getColumnParallelNum() throws IOException {
        // this is only roughly estimation to get mapper size
        Configuration conf = new Configuration();
        CommonUtils.injectHadoopShifuEnvironments(new ValueVisitor() {
            @Override
            public void inject(Object key, Object value) {
                conf.set(key.toString(), value.toString());
            }
        });
        @SuppressWarnings("deprecation")
        Job job = new Job(conf, "Shifu: Only for Mapper Size Estimation");
        FileInputFormat.setInputPaths(job,
                ShifuFileUtils.getFileSystemBySourceType(modelConfig.getDataSet().getSource())
                        .makeQualified(new Path(super.modelConfig.getDataSetRawPath())));
        int mapperSize = new CombineInputFormat().getSplits(job).size();
        log.info("Estimated mapper size is {}.", mapperSize);

>>>>>>> 6db06689
        int columnParallel = 0;
        if(columnConfigList.size() <= 100) {
            columnParallel = columnConfigList.size() * 2;
        } else if(columnConfigList.size() <= 500) {
            columnParallel = columnConfigList.size();
        } else if(columnConfigList.size() <= 1000) {
            // 1000 => 200 reducers
            columnParallel = columnConfigList.size() / 2;
        } else if(columnConfigList.size() > 1000 && columnConfigList.size() <= 2000) {
            // 2000 => 320 reducers
            columnParallel = columnConfigList.size() / 4;
        } else if(columnConfigList.size() > 2000 && columnConfigList.size() <= 3000) {
            // 3000 => 420 reducers
            columnParallel = columnConfigList.size() / 6;
        } else if(columnConfigList.size() > 3000 && columnConfigList.size() <= 4000) {
            // 4000 => 500
            columnParallel = columnConfigList.size() / 8;
        } else {
            // 5000 => 500
            columnParallel = columnConfigList.size() / 10;
        }
<<<<<<< HEAD
        // limit max reducer to 999
        int parallelNumbByVolume = getParallelNumByDataVolume();
        columnParallel = Math.min(columnParallel, parallelNumbByVolume);
=======

        // if too small mapper size, reset it to a smaller one to avoid big # of reducers.
        if(mapperSize <= 20) {
            columnParallel = Math.min(mapperSize, columnParallel);
        }

        // limit max reducer to 999
        int parallelNumbByVolume = getParallelNumByDataVolume();
        if(columnParallel < parallelNumbByVolume) {
            columnParallel = parallelNumbByVolume;
            log.info("Adjust parallel number to {} according data volume", columnParallel);
        }
>>>>>>> 6db06689
        columnParallel = columnParallel > 999 ? 999 : columnParallel;
        return columnParallel;
    }

<<<<<<< HEAD
=======
    private void saveAndSyncColumnConfigs() throws IOException {
        if(this.modelConfig.isMultiTask()) {
            String ccPath = new PathFinder(this.modelConfig).getMTLColumnConfigPath(SourceType.LOCAL,
                    this.getMtlIndex());
            processor.saveColumnConfigList(ccPath, columnConfigList);
        } else {
            processor.saveColumnConfigList();
        }
        processor.syncDataToHdfs(modelConfig.getDataSet().getSource());
    }

>>>>>>> 6db06689
    private int getParallelNumByDataVolume() throws IOException {
        long fileSize = ShifuFileUtils.getFileOrDirectorySize(modelConfig.getDataSet().getDataPath(),
                modelConfig.getDataSet().getSource());
        log.info("File Size is - {}, for {}", fileSize, modelConfig.getDataSet().getDataPath());
        if(ShifuFileUtils.isCompressedFileOrDirectory(modelConfig.getDataSet().getDataPath(),
                modelConfig.getDataSet().getSource())) {
            log.info("File is compressed, for {}", modelConfig.getDataSet().getDataPath());
            fileSize = fileSize * 3; // multi 3 times, if the file is compressed
        }
        return (int) (fileSize / (256 * 1024 * 1024l)); // each reducer handle 256MB data
    }

    /**
     * According to sample values and distinct count in each column, check if user set wrong for numerical and
     * categorical features. Only warning message are output to console for user to check.
     */
    private void checkNumericalAndCategoricalColumns() {
        for(ColumnConfig config: this.columnConfigList) {
            if(config != null && !config.isMeta() && !config.isTarget()) {
                List<String> sampleValues = config.getSampleValues();
                if(config.isNumerical() && sampleValues != null) {
                    int nums = numberCount(sampleValues);
                    if((nums * 1d / sampleValues.size()) < 0.5d) {
                        log.warn(
                                "Column {} with index {} is set to numrical but numbers are less than 50% in ColumnConfig::SampleValues, please check if it is numerical feature.",
                                config.getColumnName(), config.getColumnNum());
                    }
                }

                if(config.isCategorical() && sampleValues != null) {
                    int nums = numberCount(sampleValues);
                    if((nums * 1d / sampleValues.size()) > 0.95d && config.getColumnStats().getDistinctCount() != null
                            && config.getColumnStats().getDistinctCount() > 5000) {
                        log.warn(
                                "Column {} with index {} is set to categorical but numbers are more than 95% in ColumnConfig::SampleValues and distinct count is over 5000, please check if it is categorical feature.",
                                config.getColumnName(), config.getColumnNum());
                    }
                }
            }
        }
    }

    private int numberCount(List<String> sampleValues) {
        int numbers = 0;
        for(String str: sampleValues) {
            try {
                Double.parseDouble(str);
                numbers += 1;
            } catch (Exception ignore) {
            }
        }
        return numbers;
    }

    protected void runStatsPig(Map<String, String> paramsMap) throws Exception {
        paramsMap.put("group_binning_parallel", Integer.toString(columnConfigList.size() / (5 * 8)));

        if(this.modelConfig.isMultiTask()) {
            ShifuFileUtils.deleteFile(
                    pathFinder.getUpdatedBinningInfoPath(modelConfig.getDataSet().getSource(), this.getMtlIndex()),
                    modelConfig.getDataSet().getSource());
            paramsMap.put(CommonConstants.MTL_INDEX, this.getMtlIndex() + "");
        } else {
            ShifuFileUtils.deleteFile(pathFinder.getUpdatedBinningInfoPath(modelConfig.getDataSet().getSource()),
                    modelConfig.getDataSet().getSource());
        }

        log.debug("this.pathFinder.getOtherConfigs() => " + this.pathFinder.getOtherConfigs());
        PigExecutor.getExecutor().submitJob(modelConfig, pathFinder.getScriptPath("scripts/StatsSpdtI.pig"), paramsMap,
                modelConfig.getDataSet().getSource(), this.pathFinder);
        // update
        log.info("Updating binning info ...");
        updateBinningInfoWithMRJob();
    }

    protected void updateDateStatWithMRJob() throws IOException, InterruptedException, ClassNotFoundException {
        if(StringUtils.isEmpty(this.modelConfig.getDateColumnName())) {
<<<<<<< HEAD
            log.info("ModelConfig#dataSet#dateColumnName is not set, skip updateDateStatWithMRJob.");
=======
            log.info("Date column name is not set in ModelConfig file, will cancel updateDateStatWithMRJob.");
>>>>>>> 6db06689
            return;
        }

        RawSourceData.SourceType source = this.modelConfig.getDataSet().getSource();

        Configuration conf = new Configuration();
        prepareJobConf(source, conf, null);

        @SuppressWarnings("deprecation")
        Job job = new Job(conf, "Shifu: Date Stats Job : " + this.modelConfig.getModelSetName());
        job.setJarByClass(getClass());
        job.setMapperClass(DateStatComputeMapper.class);
        job.setMapOutputKeyClass(Text.class);
        job.setMapOutputValueClass(DateStatInfoWritable.class);
        job.setInputFormatClass(CombineInputFormat.class);
        FileInputFormat.setInputPaths(job, ShifuFileUtils.getFileSystemBySourceType(source)
                .makeQualified(new Path(super.modelConfig.getDataSetRawPath())));

        job.setReducerClass(DateStatComputeReducer.class);

        int mapperSize = new CombineInputFormat().getSplits(job).size();
        log.info("DEBUG: Test mapper size is {} ", mapperSize);
        Integer reducerSize = Environment.getInt(CommonConstants.SHIFU_DAILYSTAT_REDUCER);
        if(reducerSize != null) {
            job.setNumReduceTasks(Environment.getInt(CommonConstants.SHIFU_DAILYSTAT_REDUCER, 20));
        } else {
            // By average, each reducer handle 100 variables
            int newReducerSize = (this.columnConfigList.size() / 100) + 1;
            log.info("Adjust date stat info reducer size to {} ", newReducerSize);
            job.setNumReduceTasks(newReducerSize);
        }
        job.setOutputKeyClass(NullWritable.class);
        job.setOutputValueClass(Text.class);
        job.setOutputFormatClass(TextOutputFormat.class);

        String preTrainingInfo = this.pathFinder.getPreTrainingStatsPath(source);
        Path path = new Path(preTrainingInfo);
        log.info("Output path:" + path);
        FileOutputFormat.setOutputPath(job, path);

        // clean output firstly
        ShifuFileUtils.deleteFile(preTrainingInfo, source);

        // submit job
        if(!job.waitForCompletion(true)) {
            throw new RuntimeException("MapReduce Job Updating date stat Info failed.");
        } else {
            long totalValidCount = job.getCounters().findCounter(Constants.SHIFU_GROUP_COUNTER, "TOTAL_VALID_COUNT")
                    .getValue();
            long invalidTagCount = job.getCounters().findCounter(Constants.SHIFU_GROUP_COUNTER, "INVALID_TAG")
                    .getValue();
            long filterOut = job.getCounters().findCounter(Constants.SHIFU_GROUP_COUNTER, "FILTER_OUT_COUNT")
                    .getValue();
            long weightExceptions = job.getCounters().findCounter(Constants.SHIFU_GROUP_COUNTER, "WEIGHT_EXCEPTION")
                    .getValue();
            log.info(
                    "Total valid records {}, invalid tag records {}, filter out records {}, weight exception records {}",
                    totalValidCount, invalidTagCount, filterOut, weightExceptions);

            if(totalValidCount > 0L && invalidTagCount * 1d / totalValidCount >= 0.8d) {
                log.warn("Too many invalid tags, please check you configuration on positive tags and negative tags.");
            }
            copyFileToLocal(conf, path);
        }
    }

    private void copyFileToLocal(Configuration conf, Path path) throws IOException {
        FileSystem hdfs = FileSystem.get(conf);
        RemoteIterator<LocatedFileStatus> locatedFileStatusRemoteIterator = hdfs.listFiles(path, false);
        List<Path> list = new ArrayList<>();
        while(locatedFileStatusRemoteIterator.hasNext()) {
            LocatedFileStatus next = locatedFileStatusRemoteIterator.next();
            Path p = next.getPath();
            if(p.getName().endsWith("gz")) {
                list.add(p);
            }
        }
        Collections.sort(list, new Comparator<Path>() {

            private Integer getDigitInPath(String path) {
                String resultStr = StringUtils.substringBefore(StringUtils.substringAfterLast(path, "-"), ".");
                if(StringUtils.isEmpty(resultStr)) {
                    return 0;
                }
                return Integer.parseInt(resultStr);
            }

            @Override
            public int compare(Path o1, Path o2) {
                return getDigitInPath(o1.getName()) - getDigitInPath(o2.getName());
            }
        });
        String dateStatsOutputFileName = this.modelConfig.getStats().getDateStatsOutputFileName();
        File file = new File(StringUtils.isEmpty(dateStatsOutputFileName) ? LOCAL_DATE_STATS_CSV_FILE_NAME
                : dateStatsOutputFileName);
        OutputStream out = org.apache.commons.io.FileUtils.openOutputStream(file);
        for(Path p: list) {
            FSDataInputStream in = hdfs.open(p);
            GZIPInputStream gzin = new GZIPInputStream(in);
            IOUtils.copy(gzin, out);
            IOUtils.closeQuietly(gzin);
        }
        IOUtils.closeQuietly(out);
        log.info("Copy file to local:" + file.getAbsolutePath());
    }

    protected void updateBinningInfoWithMRJob() throws IOException, InterruptedException, ClassNotFoundException {
        RawSourceData.SourceType source = this.modelConfig.getDataSet().getSource();

        String filePath = Constants.BINNING_INFO_FILE_NAME;
        BufferedWriter writer = null;
        List<Scanner> scanners = null;
        try {
            if(this.modelConfig.isMultiTask()) {
                scanners = ShifuFileUtils
                        .getDataScanners(pathFinder.getUpdatedBinningInfoPath(source, this.getMtlIndex()), source);
                filePath = Constants.BINNING_INFO_FILE_NAME + "." + this.getMtlIndex();
            } else {
                scanners = ShifuFileUtils.getDataScanners(pathFinder.getUpdatedBinningInfoPath(source), source);
                filePath = Constants.BINNING_INFO_FILE_NAME;
            }
            writer = new BufferedWriter(
                    new OutputStreamWriter(new FileOutputStream(new File(filePath)), Charset.forName("UTF-8")));
            for(Scanner scanner: scanners) {
                while(scanner.hasNextLine()) {
                    String line = scanner.nextLine();
                    writer.write(line + "\n");
                }
            }
        } finally {
            // release
            processor.closeScanners(scanners);
            IOUtils.closeQuietly(writer);
        }

        Configuration conf = new Configuration();
        prepareJobConf(source, conf, filePath);
        conf.set(CommonConstants.MTL_INDEX, this.getMtlIndex() + "");

        @SuppressWarnings("deprecation")
        Job job = new Job(conf, "Shifu: Stats Updating Binning Job : " + this.modelConfig.getModelSetName());
        job.setJarByClass(getClass());
        job.setMapperClass(UpdateBinningInfoMapper.class);
        job.setMapOutputKeyClass(IntWritable.class);
        job.setMapOutputValueClass(BinningInfoWritable.class);
        job.setInputFormatClass(CombineInputFormat.class);
        FileInputFormat.setInputPaths(job, ShifuFileUtils.getFileSystemBySourceType(source)
                .makeQualified(new Path(super.modelConfig.getDataSetRawPath())));

        job.setReducerClass(UpdateBinningInfoReducer.class);

        int mapperSize = new CombineInputFormat().getSplits(job).size();
        log.info("DEBUG: Test mapper size is {} ", mapperSize);
        Integer reducerSize = Environment.getInt(CommonConstants.SHIFU_UPDATEBINNING_REDUCER);
        if(reducerSize != null) {
            job.setNumReduceTasks(Environment.getInt(CommonConstants.SHIFU_UPDATEBINNING_REDUCER, 20));
        } else {
            // By average, each reducer handle 100 variables
            int newReducerSize = (this.columnConfigList.size() / 100) + 1;
            log.info("Adjust updating binning info reducer size to {} ", newReducerSize);
            job.setNumReduceTasks(newReducerSize);
        }
        job.setOutputKeyClass(NullWritable.class);
        job.setOutputValueClass(Text.class);
        job.setOutputFormatClass(TextOutputFormat.class);

        String preTrainingInfo;
        if(this.modelConfig.isMultiTask()) {
            preTrainingInfo = this.pathFinder.getPreTrainingStatsPath(source, this.getMtlIndex());
            FileOutputFormat.setOutputPath(job, new Path(preTrainingInfo));
        } else {
            preTrainingInfo = this.pathFinder.getPreTrainingStatsPath(source);
            FileOutputFormat.setOutputPath(job, new Path(preTrainingInfo));
        }

        // clean output firstly
        ShifuFileUtils.deleteFile(preTrainingInfo, source);

        // submit job
        if(!job.waitForCompletion(true)) {
            FileUtils.deleteQuietly(new File(filePath));
            throw new RuntimeException("MapReduce Job Updateing Binning Info failed.");
        } else {
            long totalValidCount = job.getCounters().findCounter(Constants.SHIFU_GROUP_COUNTER, "TOTAL_VALID_COUNT")
                    .getValue();
            long invalidTagCount = job.getCounters().findCounter(Constants.SHIFU_GROUP_COUNTER, "INVALID_TAG")
                    .getValue();
            long filterOut = job.getCounters().findCounter(Constants.SHIFU_GROUP_COUNTER, "FILTER_OUT_COUNT")
                    .getValue();
            long weightExceptions = job.getCounters().findCounter(Constants.SHIFU_GROUP_COUNTER, "WEIGHT_EXCEPTION")
                    .getValue();
            log.info(
                    "Total valid records {}, invalid tag records {}, filter out records {}, weight exception records {}",
                    totalValidCount, invalidTagCount, filterOut, weightExceptions);

            if(totalValidCount > 0L && invalidTagCount * 1d / totalValidCount >= 0.8d) {
                log.warn("Too many invalid tags, please check you configuration on positive tags and negative tags.");
            }
        }
        FileUtils.deleteQuietly(new File(filePath));
    }

    private void prepareJobConf(RawSourceData.SourceType source, final Configuration conf, String filePath)
            throws IOException {
        // add jars to hadoop mapper and reducer
        if(StringUtils.isNotEmpty(filePath)) {
            new GenericOptionsParser(conf, new String[] { "-libjars", addRuntimeJars(), "-files", filePath });
        } else {
            new GenericOptionsParser(conf, new String[] { "-libjars", addRuntimeJars() });
        }

        conf.setBoolean(CombineInputFormat.SHIFU_VS_SPLIT_COMBINABLE, true);
        conf.setBoolean("mapreduce.input.fileinputformat.input.dir.recursive", true);

        conf.set(Constants.SHIFU_STATS_EXLCUDE_MISSING,
                Environment.getProperty(Constants.SHIFU_STATS_EXLCUDE_MISSING, "true"));

        conf.setBoolean(GuaguaMapReduceConstants.MAPRED_MAP_TASKS_SPECULATIVE_EXECUTION, true);
        conf.setBoolean(GuaguaMapReduceConstants.MAPRED_REDUCE_TASKS_SPECULATIVE_EXECUTION, true);
        conf.setBoolean(GuaguaMapReduceConstants.MAPREDUCE_MAP_SPECULATIVE, true);
        conf.setBoolean(GuaguaMapReduceConstants.MAPREDUCE_REDUCE_SPECULATIVE, true);
        conf.set(Constants.SHIFU_MODEL_CONFIG, ShifuFileUtils.getFileSystemBySourceType(source)
                .makeQualified(new Path(this.pathFinder.getModelConfigPath(source))).toString());
        conf.set(Constants.SHIFU_COLUMN_CONFIG, ShifuFileUtils.getFileSystemBySourceType(source)
                .makeQualified(new Path(this.pathFinder.getColumnConfigPath(source))).toString());
        conf.set(NNConstants.MAPRED_JOB_QUEUE_NAME, Environment.getProperty(Environment.HADOOP_JOB_QUEUE, "default"));
        conf.set(Constants.SHIFU_MODELSET_SOURCE_TYPE, source.toString());

        // set mapreduce.job.max.split.locations to 30 to suppress warnings
        conf.setInt(GuaguaMapReduceConstants.MAPREDUCE_JOB_MAX_SPLIT_LOCATIONS, 5000);
        conf.set("mapred.reduce.slowstart.completed.maps",
                Environment.getProperty("mapred.reduce.slowstart.completed.maps", "0.8"));

        conf.set(Constants.SHIFU_STATS_FILTER_EXPRESSIONS, super.modelConfig.getSegmentFilterExpressionsAsString());
        log.info("segment expressions is {}", super.modelConfig.getSegmentFilterExpressionsAsString());

        String hdpVersion = HDPUtils.getHdpVersionForHDP224();
        if(StringUtils.isNotBlank(hdpVersion)) {
            // for hdp 2.2.4, hdp.version should be set and configuration files should be add to container class path
            conf.set("hdp.version", hdpVersion);
        }

        // one can set guagua conf in shifuconfig
        CommonUtils.injectHadoopShifuEnvironments(new ValueVisitor() {
            @Override
            public void inject(Object key, Object value) {
                conf.set(key.toString(), value.toString());
            }
        });
    }

    // GuaguaOptionsParser doesn't to support *.jar currently.
    private String addRuntimeJars() {
        List<String> jars = new ArrayList<String>(16);
        // common-codec
        jars.add(JarManager.findContainingJar(Base64.class));
        // commons-compress-*.jar
        jars.add(JarManager.findContainingJar(BZip2CompressorInputStream.class));
        // commons-lang-*.jar
        jars.add(JarManager.findContainingJar(StringUtils.class));
        // common-io-*.jar
        jars.add(JarManager.findContainingJar(org.apache.commons.io.IOUtils.class));
        // common-collections
        jars.add(JarManager.findContainingJar(Predicate.class));
        // guava-*.jar
        jars.add(JarManager.findContainingJar(Splitter.class));
        // shifu-*.jar
        jars.add(JarManager.findContainingJar(getClass()));
        // jexl
        jars.add(JarManager.findContainingJar(JexlException.class));
        // encog-core-*.jar
        jars.add(JarManager.findContainingJar(MLDataSet.class));
        // jackson-databind-*.jar
        jars.add(JarManager.findContainingJar(ObjectMapper.class));
        // jackson-core-*.jar
        jars.add(JarManager.findContainingJar(JsonParser.class));
        // jackson-annotations-*.jar
        jars.add(JarManager.findContainingJar(JsonIgnore.class));
        // stream-llib-*.jar
        jars.add(JarManager.findContainingJar(HyperLogLogPlus.class));

        return StringUtils.join(jars, NNConstants.LIB_JAR_SEPARATOR);
    }

    /**
     * update the max/min/mean/std/binning information from stats step
     * 
     * @throws IOException
     *             in stats processing from hdfs files
     */
    public void updateColumnConfigWithPreTrainingStats() throws IOException {
        List<Scanner> scanners;
        if(this.modelConfig.isMultiTask()) {
            scanners = ShifuFileUtils.getDataScanners(pathFinder.getPreTrainingStatsPath(this.getMtlIndex()),
                    modelConfig.getDataSet().getSource());
        } else {
            scanners = ShifuFileUtils.getDataScanners(pathFinder.getPreTrainingStatsPath(),
                    modelConfig.getDataSet().getSource());
        }
        int initSize = columnConfigList.size();
        for(Scanner scanner: scanners) {
            scanStatsResult(scanner, initSize);
        }
        // release
        processor.closeScanners(scanners);

        Collections.sort(this.columnConfigList, new Comparator<ColumnConfig>() {
            @Override
            public int compare(ColumnConfig o1, ColumnConfig o2) {
                return o1.getColumnNum().compareTo(o2.getColumnNum());
            }
        });
    }

    /**
     * Scan the stats result and save them into column configure
     * 
     * @param scanner
     *            the scanners to be read
     */
    private void scanStatsResult(Scanner scanner, int ccInitSize) {
        while(scanner.hasNextLine()) {
            String[] raw = scanner.nextLine().trim().split("\\|");

            if(raw.length == 1) {
                continue;
            }

            if(raw.length < 25) {
                log.info("The stats data has " + raw.length + " fields.");
                log.info("The stats data is - " + Arrays.toString(raw));
            }

            int columnNum = Integer.parseInt(raw[0]);

            int corrColumnNum = columnNum;
            if(columnNum >= ccInitSize) {
                corrColumnNum = columnNum % ccInitSize;
            }

            try {
                ColumnConfig basicConfig = this.columnConfigList.get(corrColumnNum);
                log.debug("basicConfig is - " + basicConfig.getColumnName() + " corrColumnNum:" + corrColumnNum);

                ColumnConfig config = null;
                if(columnNum >= ccInitSize) {
                    config = new ColumnConfig();
                    config.setColumnNum(columnNum);
                    config.setColumnName(basicConfig.getColumnName() + "_" + (columnNum / ccInitSize));
                    config.setVersion(basicConfig.getVersion());
                    config.setColumnType(basicConfig.getColumnType());
                    config.setColumnFlag(basicConfig.getColumnFlag() == ColumnFlag.Target ? ColumnFlag.Meta
                            : basicConfig.getColumnFlag());

                    log.debug("basicConfig is - " + basicConfig.getColumnName() + " corrColumnNum:" + corrColumnNum
                            + ", currColumnName: " + columnNum + ", currColumnType:" + config.getColumnType());

                    this.columnConfigList.add(config);
                } else {
                    config = basicConfig;
                }

                if(config.isHybrid()) {
                    String[] splits = CommonUtils.split(raw[1], Constants.HYBRID_BIN_STR_DILIMETER);
                    config.setBinBoundary(CommonUtils.stringToDoubleList(splits[0]));
                    String binCategory = Base64Utils.base64Decode(splits[1]);
                    config.setBinCategory(
                            CommonUtils.stringToStringList(binCategory, CalculateStatsUDF.CATEGORY_VAL_SEPARATOR));
                } else if(config.isCategorical()) {
                    String binCategory = Base64Utils.base64Decode(raw[1]);
                    config.setBinCategory(
                            CommonUtils.stringToStringList(binCategory, CalculateStatsUDF.CATEGORY_VAL_SEPARATOR));
                    config.setBinBoundary(null);
                } else {
                    config.setBinBoundary(CommonUtils.stringToDoubleList(raw[1]));
                    config.setBinCategory(null);
                }
                config.setBinCountNeg(CommonUtils.stringToIntegerList(raw[2]));
                config.setBinCountPos(CommonUtils.stringToIntegerList(raw[3]));
                // config.setBinAvgScore(CommonUtils.stringToIntegerList(raw[4]));
                config.setBinPosCaseRate(CommonUtils.stringToDoubleList(raw[5]));
                config.setBinLength(config.getBinCountNeg().size());
                config.setKs(parseDouble(raw[6]));
                config.setIv(parseDouble(raw[7]));
                config.setMax(parseDouble(raw[8]));
                config.setMin(parseDouble(raw[9]));
                config.setMean(parseDouble(raw[10]));
                config.setStdDev(parseDouble(raw[11], Double.NaN));

                // magic?
                config.setColumnType(ColumnType.of(raw[12]));

                config.setMedian(parseDouble(raw[13]));

                config.setMissingCnt(parseLong(raw[14]));
                config.setTotalCount(parseLong(raw[15]));
                config.setMissingPercentage(parseDouble(raw[16]));

                config.setBinWeightedNeg(CommonUtils.stringToDoubleList(raw[17]));
                config.setBinWeightedPos(CommonUtils.stringToDoubleList(raw[18]));
                config.getColumnStats().setWoe(parseDouble(raw[19]));
                config.getColumnStats().setWeightedWoe(parseDouble(raw[20]));
                config.getColumnStats().setWeightedKs(parseDouble(raw[21]));
                config.getColumnStats().setWeightedIv(parseDouble(raw[22]));
                config.getColumnBinning().setBinCountWoe(CommonUtils.stringToDoubleList(raw[23]));
                config.getColumnBinning().setBinWeightedWoe(CommonUtils.stringToDoubleList(raw[24]));
                // TODO magic code?
                if(raw.length >= 26) {
                    config.getColumnStats().setSkewness(parseDouble(raw[25]));
                }
                if(raw.length >= 27) {
                    config.getColumnStats().setKurtosis(parseDouble(raw[26]));
                }
                if(raw.length >= 30) {
                    config.getColumnStats().setValidNumCount(parseLong(raw[29]));
                }
                if(raw.length >= 31) {
                    config.getColumnStats().setDistinctCount(parseLong(raw[30]));
                }
                if(raw.length >= 32) {
                    if(raw[31] != null) {
                        List<String> sampleValues = Arrays.asList(Base64Utils.base64Decode(raw[31]).split(","));
                        config.setSampleValues(sampleValues);
                    }
                }
                if(raw.length >= 33) {
                    config.getColumnStats().set25th(parseDouble(raw[32]));
                }
                if(raw.length >= 34) {
                    config.getColumnStats().set75th(parseDouble(raw[33]));
                }
            } catch (Exception e) {
                log.error(String.format("Fail to process following column : %s name: %s error: %s", columnNum,
                        this.columnConfigList.get(corrColumnNum).getColumnName(), e.getMessage()), e);
                continue;
            }
        }
    }

    private static double parseDouble(String str) {
        return parseDouble(str, 0d);
    }

    private static double parseDouble(String str, double dVal) {
        try {
            return Double.parseDouble(str);
        } catch (Exception e) {
            return dVal;
        }
    }

    private static long parseLong(String str) {
        return parseLong(str, 0L);
    }

    private static long parseLong(String str, long lVal) {
        try {
            return Long.parseLong(str);
        } catch (Exception e) {
            return lVal;
        }
    }

    public void runPSI() throws IOException {
        // check if could run PSI
        boolean toRunPSIWithStats = Environment.getBoolean("shifu.stats.psi.together", true);
        if(!toRunPSIWithStats) {
            log.info("shifu.stats.psi.together is not set, skip PSI calculate.");
            return;
        }
        if(StringUtils.isEmpty(modelConfig.getPsiColumnName())) {
            log.info("ModelConfig#stats#psiColumnName is not set, skip PSI calculate.");
            return;
        }
        ColumnConfig columnConfig = CommonUtils.findColumnConfigByName(columnConfigList,
                modelConfig.getPsiColumnName());
        if(columnConfig == null || isBadPSIColumn(columnConfig.getColumnStats().getDistinctCount())) {
            log.error(
<<<<<<< HEAD
                    "Unable compute PSI with ModelConfig#stats#psiColumnName \"{}\", the distinct count {} should be [2, 1000], not match ColumnConfig#columnBinning#binCategory count",
=======
                    "Unable to use the PSI column {} specify in ModelConfig to compute PSI\n"
                            + "the distinct count {} should be [2, 1000]",
>>>>>>> 6db06689
                    columnConfig != null ? columnConfig.getColumnName() : "unknown",
                    columnConfig != null
                            ? (columnConfig.getColumnStats().getDistinctCount() == null ? "null"
                                    : columnConfig.getColumnStats().getDistinctCount())
                            : "null");
            return;
        }
        log.info("Start to use {} to compute the PSI ", columnConfig.getColumnName());

        doRunPSI();
        processor.saveColumnConfigList();
        processor.syncDataToHdfs(modelConfig.getDataSet().getSource());
    }

    /**
     * Calculate the PSI
     * 
     * @throws IOException
     *             in scanners read exception
     */
    public void doRunPSI() throws IOException {
        Map<String, String> paramsMap = new HashMap<>();
        paramsMap.put("delimiter", CommonUtils.escapePigString(modelConfig.getDataSetDelimiter()));
        paramsMap.put("PSIColumn", modelConfig.getPsiColumnName().trim());
        paramsMap.put("column_parallel", Integer.toString(columnConfigList.size() / 10));
        paramsMap.put("value_index", "2");
        paramsMap.put(CommonConstants.MTL_INDEX, this.getMtlIndex() + "");

        PigExecutor.getExecutor().submitJob(modelConfig, pathFinder.getScriptPath("scripts/PSI.pig"), paramsMap);

<<<<<<< HEAD
        List<Scanner> scanners = ShifuFileUtils.getDataScanners(pathFinder.getPSIInfoPath(),
                modelConfig.getDataSet().getSource());
=======
        String psiPath;
        if(this.modelConfig.isMultiTask()) {
            psiPath = pathFinder.getPSIInfoPath(this.getMtlIndex());
        } else {
            psiPath = pathFinder.getPSIInfoPath();
        }

        List<Scanner> scanners = ShifuFileUtils.getDataScanners(psiPath, modelConfig.getDataSet().getSource());
>>>>>>> 6db06689
        if(CollectionUtils.isEmpty(scanners)) {
            log.info("The PSI got failure during the computation");
            return;
        }

        String delimiter = Environment.getProperty(Constants.SHIFU_OUTPUT_DATA_DELIMITER, Constants.DEFAULT_DELIMITER);
        Splitter splitter = Splitter.on(delimiter).trimResults();

        List<String> unitStats = new ArrayList<String>(this.columnConfigList.size());
        for(Scanner scanner: scanners) {
            while(scanner.hasNext()) {
<<<<<<< HEAD
                // String[] output = scanner.nextLine().trim().split("\\|");
=======
>>>>>>> 6db06689
                String[] output = Lists.newArrayList(splitter.split(scanner.nextLine())).toArray(new String[0]);
                try {
                    int columnNum = Integer.parseInt(output[0]);
                    ColumnConfig config = this.columnConfigList.get(columnNum);
                    config.setPSI(Double.parseDouble(output[1]));
                    unitStats.add(output[0] + "|" + output[2] // PSI std
                            + "|" + output[3] // cosine
                            + "|" + output[4] // cosine std
                            + "|" + output[5]);
<<<<<<< HEAD
                    // config.setUnitStats(
                    // Arrays.asList(StringUtils.split(output[2], CalculateStatsUDF.CATEGORY_VAL_SEPARATOR)));
=======
>>>>>>> 6db06689
                } catch (Exception e) {
                    log.error("error in parsing", e);
                }
            }
            // close scanner
            IOUtils.closeQuietly(scanner);
        }

        // write unit stat into a temporary file
        ShifuFileUtils.createDirIfNotExists(new SourceFile(Constants.TMP, RawSourceData.SourceType.LOCAL));
        String ccUnitStatsFile;
        if(modelConfig.isMultiTask()) {
            ccUnitStatsFile = this.pathFinder.getColumnConfigUnitStatsPath(this.getMtlIndex());
        } else {
            ccUnitStatsFile = this.pathFinder.getColumnConfigUnitStatsPath();
        }
        ShifuFileUtils.writeLines(unitStats, ccUnitStatsFile, RawSourceData.SourceType.LOCAL);

        log.info("The Unit Stats is stored in - {}.", ccUnitStatsFile);
        log.info("Run PSI - done.");
    }

    private boolean isBadPSIColumn(Long distinctCount) {
        return (distinctCount == null || distinctCount < MINIMUM_DISTINCT_CNT || distinctCount > MAXIMUM_DISTINCT_CNT);
    }

}<|MERGE_RESOLUTION|>--- conflicted
+++ resolved
@@ -75,7 +75,6 @@
 import ml.shifu.shifu.container.obj.ColumnType;
 import ml.shifu.shifu.container.obj.ModelConfig;
 import ml.shifu.shifu.container.obj.RawSourceData;
-import ml.shifu.shifu.container.obj.RawSourceData.SourceType;
 import ml.shifu.shifu.core.binning.BinningInfoWritable;
 import ml.shifu.shifu.core.binning.UpdateBinningInfoMapper;
 import ml.shifu.shifu.core.binning.UpdateBinningInfoReducer;
@@ -120,24 +119,15 @@
     @Override
     public boolean doStats() throws Exception {
         log.info("delete historical pre-train data");
-<<<<<<< HEAD
-        ShifuFileUtils.deleteFile(pathFinder.getPreTrainingStatsPath(), modelConfig.getDataSet().getSource());
+        if(this.modelConfig.isMultiTask()) {
+            ShifuFileUtils.deleteFile(pathFinder.getPreTrainingStatsPath(this.getMtlIndex()),
+                    modelConfig.getDataSet().getSource());
+        } else {
+            ShifuFileUtils.deleteFile(pathFinder.getPreTrainingStatsPath(), modelConfig.getDataSet().getSource());
+        }
         Map<String, String> paramsMap = new HashMap<String, String>();
         paramsMap.put("delimiter", CommonUtils.escapePigString(modelConfig.getDataSetDelimiter()));
         int columnParallel = getColumnParallelValue();
-=======
-
-        if(this.modelConfig.isMultiTask()) {
-            ShifuFileUtils.deleteFile(pathFinder.getPreTrainingStatsPath(this.getMtlIndex()),
-                    modelConfig.getDataSet().getSource());
-        } else {
-            ShifuFileUtils.deleteFile(pathFinder.getPreTrainingStatsPath(), modelConfig.getDataSet().getSource());
-        }
-        Map<String, String> paramsMap = new HashMap<String, String>();
-        paramsMap.put("delimiter", CommonUtils.escapePigString(modelConfig.getDataSetDelimiter()));
-
-        int columnParallel = getColumnParallelNum();
->>>>>>> 6db06689
         paramsMap.put("column_parallel", Integer.toString(columnParallel));
 
         paramsMap.put("histo_scale_factor", Environment.getProperty("shifu.stats.histo.scale.factor", "100"));
@@ -159,17 +149,11 @@
         checkNumericalAndCategoricalColumns();
 
         // save it to local/hdfs
-        saveAndSyncColumnConfigs();
-
-<<<<<<< HEAD
+        // save it to local/hdfs
+        processor.saveColumnConfigList();
+        processor.syncDataToHdfs(modelConfig.getDataSet().getSource());
+
         runPSI();
-=======
-        boolean toRunPSIWithStats = Environment.getBoolean("shifu.stats.psi.together", true);
-        if(toRunPSIWithStats && StringUtils.isNotEmpty(modelConfig.getPsiColumnName())) {
-            runPSI();
-            saveAndSyncColumnConfigs();
-        }
->>>>>>> 6db06689
 
         // run daily stat compute
         updateDateStatWithMRJob();
@@ -177,30 +161,10 @@
         return true;
     }
 
-<<<<<<< HEAD
     /**
      * Logic to tune # of reducers in 1st MR job.
      */
     private int getColumnParallelValue() throws IOException {
-=======
-    private int getColumnParallelNum() throws IOException {
-        // this is only roughly estimation to get mapper size
-        Configuration conf = new Configuration();
-        CommonUtils.injectHadoopShifuEnvironments(new ValueVisitor() {
-            @Override
-            public void inject(Object key, Object value) {
-                conf.set(key.toString(), value.toString());
-            }
-        });
-        @SuppressWarnings("deprecation")
-        Job job = new Job(conf, "Shifu: Only for Mapper Size Estimation");
-        FileInputFormat.setInputPaths(job,
-                ShifuFileUtils.getFileSystemBySourceType(modelConfig.getDataSet().getSource())
-                        .makeQualified(new Path(super.modelConfig.getDataSetRawPath())));
-        int mapperSize = new CombineInputFormat().getSplits(job).size();
-        log.info("Estimated mapper size is {}.", mapperSize);
-
->>>>>>> 6db06689
         int columnParallel = 0;
         if(columnConfigList.size() <= 100) {
             columnParallel = columnConfigList.size() * 2;
@@ -222,42 +186,13 @@
             // 5000 => 500
             columnParallel = columnConfigList.size() / 10;
         }
-<<<<<<< HEAD
         // limit max reducer to 999
         int parallelNumbByVolume = getParallelNumByDataVolume();
         columnParallel = Math.min(columnParallel, parallelNumbByVolume);
-=======
-
-        // if too small mapper size, reset it to a smaller one to avoid big # of reducers.
-        if(mapperSize <= 20) {
-            columnParallel = Math.min(mapperSize, columnParallel);
-        }
-
-        // limit max reducer to 999
-        int parallelNumbByVolume = getParallelNumByDataVolume();
-        if(columnParallel < parallelNumbByVolume) {
-            columnParallel = parallelNumbByVolume;
-            log.info("Adjust parallel number to {} according data volume", columnParallel);
-        }
->>>>>>> 6db06689
         columnParallel = columnParallel > 999 ? 999 : columnParallel;
         return columnParallel;
     }
 
-<<<<<<< HEAD
-=======
-    private void saveAndSyncColumnConfigs() throws IOException {
-        if(this.modelConfig.isMultiTask()) {
-            String ccPath = new PathFinder(this.modelConfig).getMTLColumnConfigPath(SourceType.LOCAL,
-                    this.getMtlIndex());
-            processor.saveColumnConfigList(ccPath, columnConfigList);
-        } else {
-            processor.saveColumnConfigList();
-        }
-        processor.syncDataToHdfs(modelConfig.getDataSet().getSource());
-    }
-
->>>>>>> 6db06689
     private int getParallelNumByDataVolume() throws IOException {
         long fileSize = ShifuFileUtils.getFileOrDirectorySize(modelConfig.getDataSet().getDataPath(),
                 modelConfig.getDataSet().getSource());
@@ -335,11 +270,7 @@
 
     protected void updateDateStatWithMRJob() throws IOException, InterruptedException, ClassNotFoundException {
         if(StringUtils.isEmpty(this.modelConfig.getDateColumnName())) {
-<<<<<<< HEAD
             log.info("ModelConfig#dataSet#dateColumnName is not set, skip updateDateStatWithMRJob.");
-=======
-            log.info("Date column name is not set in ModelConfig file, will cancel updateDateStatWithMRJob.");
->>>>>>> 6db06689
             return;
         }
 
@@ -818,12 +749,7 @@
                 modelConfig.getPsiColumnName());
         if(columnConfig == null || isBadPSIColumn(columnConfig.getColumnStats().getDistinctCount())) {
             log.error(
-<<<<<<< HEAD
                     "Unable compute PSI with ModelConfig#stats#psiColumnName \"{}\", the distinct count {} should be [2, 1000], not match ColumnConfig#columnBinning#binCategory count",
-=======
-                    "Unable to use the PSI column {} specify in ModelConfig to compute PSI\n"
-                            + "the distinct count {} should be [2, 1000]",
->>>>>>> 6db06689
                     columnConfig != null ? columnConfig.getColumnName() : "unknown",
                     columnConfig != null
                             ? (columnConfig.getColumnStats().getDistinctCount() == null ? "null"
@@ -854,10 +780,6 @@
 
         PigExecutor.getExecutor().submitJob(modelConfig, pathFinder.getScriptPath("scripts/PSI.pig"), paramsMap);
 
-<<<<<<< HEAD
-        List<Scanner> scanners = ShifuFileUtils.getDataScanners(pathFinder.getPSIInfoPath(),
-                modelConfig.getDataSet().getSource());
-=======
         String psiPath;
         if(this.modelConfig.isMultiTask()) {
             psiPath = pathFinder.getPSIInfoPath(this.getMtlIndex());
@@ -866,7 +788,6 @@
         }
 
         List<Scanner> scanners = ShifuFileUtils.getDataScanners(psiPath, modelConfig.getDataSet().getSource());
->>>>>>> 6db06689
         if(CollectionUtils.isEmpty(scanners)) {
             log.info("The PSI got failure during the computation");
             return;
@@ -878,10 +799,7 @@
         List<String> unitStats = new ArrayList<String>(this.columnConfigList.size());
         for(Scanner scanner: scanners) {
             while(scanner.hasNext()) {
-<<<<<<< HEAD
                 // String[] output = scanner.nextLine().trim().split("\\|");
-=======
->>>>>>> 6db06689
                 String[] output = Lists.newArrayList(splitter.split(scanner.nextLine())).toArray(new String[0]);
                 try {
                     int columnNum = Integer.parseInt(output[0]);
@@ -891,11 +809,8 @@
                             + "|" + output[3] // cosine
                             + "|" + output[4] // cosine std
                             + "|" + output[5]);
-<<<<<<< HEAD
                     // config.setUnitStats(
                     // Arrays.asList(StringUtils.split(output[2], CalculateStatsUDF.CATEGORY_VAL_SEPARATOR)));
-=======
->>>>>>> 6db06689
                 } catch (Exception e) {
                     log.error("error in parsing", e);
                 }
