/*
 * Copyright [2013-2015] PayPal Software Foundation
 *
 * Licensed under the Apache License, Version 2.0 (the "License");
 * you may not use this file except in compliance with the License.
 * You may obtain a copy of the License at
 *
 *    http://www.apache.org/licenses/LICENSE-2.0
 *
 * Unless required by applicable law or agreed to in writing, software
 * distributed under the License is distributed on an "AS IS" BASIS,
 * WITHOUT WARRANTIES OR CONDITIONS OF ANY KIND, either express or implied.
 * See the License for the specific language governing permissions and
 * limitations under the License.
 */
package ml.shifu.shifu.core.processor.stats;

import static ml.shifu.shifu.util.Constants.LOCAL_DATE_STATS_CSV_FILE_NAME;

import java.io.BufferedWriter;
import java.io.File;
import java.io.FileOutputStream;
import java.io.IOException;
import java.io.OutputStream;
import java.io.OutputStreamWriter;
import java.nio.charset.Charset;
import java.util.ArrayList;
import java.util.Arrays;
import java.util.Collections;
import java.util.Comparator;
import java.util.HashMap;
import java.util.List;
import java.util.Map;
import java.util.Scanner;
import java.util.zip.GZIPInputStream;

import org.apache.commons.codec.binary.Base64;
import org.apache.commons.collections.CollectionUtils;
import org.apache.commons.collections.Predicate;
import org.apache.commons.compress.compressors.bzip2.BZip2CompressorInputStream;
import org.apache.commons.io.IOUtils;
import org.apache.commons.jexl2.JexlException;
import org.apache.commons.lang.StringUtils;
import org.apache.hadoop.conf.Configuration;
import org.apache.hadoop.fs.FSDataInputStream;
import org.apache.hadoop.fs.FileSystem;
import org.apache.hadoop.fs.LocatedFileStatus;
import org.apache.hadoop.fs.Path;
import org.apache.hadoop.fs.RemoteIterator;
import org.apache.hadoop.io.IntWritable;
import org.apache.hadoop.io.NullWritable;
import org.apache.hadoop.io.Text;
import org.apache.hadoop.mapreduce.Job;
import org.apache.hadoop.mapreduce.lib.input.FileInputFormat;
import org.apache.hadoop.mapreduce.lib.output.FileOutputFormat;
import org.apache.hadoop.mapreduce.lib.output.TextOutputFormat;
import org.apache.hadoop.util.GenericOptionsParser;
import org.apache.pig.impl.util.JarManager;
import org.encog.ml.data.MLDataSet;
import org.slf4j.Logger;
import org.slf4j.LoggerFactory;

import com.clearspring.analytics.stream.cardinality.HyperLogLogPlus;
import com.fasterxml.jackson.annotation.JsonIgnore;
import com.fasterxml.jackson.core.JsonParser;
import com.fasterxml.jackson.databind.ObjectMapper;
import com.google.common.base.Splitter;
import com.google.common.collect.Lists;

import ml.shifu.guagua.hadoop.util.HDPUtils;
import ml.shifu.guagua.mapreduce.GuaguaMapReduceConstants;
import ml.shifu.guagua.util.FileUtils;
import ml.shifu.shifu.container.obj.ColumnConfig;
import ml.shifu.shifu.container.obj.ColumnConfig.ColumnFlag;
import ml.shifu.shifu.container.obj.ColumnType;
import ml.shifu.shifu.container.obj.ModelConfig;
import ml.shifu.shifu.container.obj.RawSourceData;
import ml.shifu.shifu.core.binning.BinningInfoWritable;
import ml.shifu.shifu.core.binning.UpdateBinningInfoMapper;
import ml.shifu.shifu.core.binning.UpdateBinningInfoReducer;
import ml.shifu.shifu.core.datestat.DateStatComputeMapper;
import ml.shifu.shifu.core.datestat.DateStatComputeReducer;
import ml.shifu.shifu.core.datestat.DateStatInfoWritable;
import ml.shifu.shifu.core.dtrain.CommonConstants;
import ml.shifu.shifu.core.dtrain.nn.NNConstants;
import ml.shifu.shifu.core.mr.input.CombineInputFormat;
import ml.shifu.shifu.core.processor.BasicModelProcessor;
import ml.shifu.shifu.exception.ShifuErrorCode;
import ml.shifu.shifu.exception.ShifuException;
import ml.shifu.shifu.fs.PathFinder;
import ml.shifu.shifu.fs.ShifuFileUtils;
import ml.shifu.shifu.fs.SourceFile;
import ml.shifu.shifu.pig.PigExecutor;
import ml.shifu.shifu.udf.CalculateStatsUDF;
import ml.shifu.shifu.util.Base64Utils;
import ml.shifu.shifu.util.CommonUtils;
import ml.shifu.shifu.util.Constants;
import ml.shifu.shifu.util.Environment;
import ml.shifu.shifu.util.ValueVisitor;

/**
 * Created by zhanhu on 6/30/16.
 */
public class MapReducerStatsWorker extends AbstractStatsExecutor {

    private static Logger log = LoggerFactory.getLogger(MapReducerStatsWorker.class);

    public static final Long MINIMUM_DISTINCT_CNT = 2L;
    public static final Long MAXIMUM_DISTINCT_CNT = 1000L;

    protected PathFinder pathFinder = null;

    public MapReducerStatsWorker(BasicModelProcessor processor, ModelConfig modelConfig,
            List<ColumnConfig> columnConfigList) {
        super(processor, modelConfig, columnConfigList);
        pathFinder = processor.getPathFinder();
    }

    @Override
    public boolean doStats() throws Exception {
        log.info("delete historical pre-train data");
        ShifuFileUtils.deleteFile(pathFinder.getPreTrainingStatsPath(), modelConfig.getDataSet().getSource());
        Map<String, String> paramsMap = new HashMap<String, String>();
        paramsMap.put("delimiter", CommonUtils.escapePigString(modelConfig.getDataSetDelimiter()));
        int columnParallel = getColumnParallelValue();
        paramsMap.put("column_parallel", Integer.toString(columnParallel));

        paramsMap.put("histo_scale_factor", Environment.getProperty("shifu.stats.histo.scale.factor", "100"));

        try {
            runStatsPig(paramsMap);
        } catch (IOException e) {
            throw new ShifuException(ShifuErrorCode.ERROR_RUNNING_PIG_JOB, e);
        } catch (Throwable e) {
            throw new RuntimeException(e);
        }

        // sync Down
        log.info("Updating ColumnConfig with stats...");
        // update column config
        updateColumnConfigWithPreTrainingStats();

        // check categorical columns and numerical columns and warning
        checkNumericalAndCategoricalColumns();

        // save it to local/hdfs
        processor.saveColumnConfigList();

        processor.syncDataToHdfs(modelConfig.getDataSet().getSource());

        runPSI();

<<<<<<< HEAD
        if (StringUtils.isNotBlank(modelConfig.getDataSet().getDateColumnName())) {
            // run, only when the date column available
            // run daily stat compute
            updateDateStatWithMRJob();
        }
=======
        // run daily stat compute
        updateDateStatWithMRJob();
>>>>>>> aef10d9a

        return true;
    }

    /**
     * Logic to tune # of reducers in 1st MR job.
     */
    private int getColumnParallelValue() throws IOException {
        int columnParallel = 0;
        if(columnConfigList.size() <= 100) {
            columnParallel = columnConfigList.size() * 2;
        } else if(columnConfigList.size() <= 500) {
            columnParallel = columnConfigList.size();
        } else if(columnConfigList.size() <= 1000) {
            // 1000 => 200 reducers
            columnParallel = columnConfigList.size() / 2;
        } else if(columnConfigList.size() > 1000 && columnConfigList.size() <= 2000) {
            // 2000 => 320 reducers
            columnParallel = columnConfigList.size() / 4;
        } else if(columnConfigList.size() > 2000 && columnConfigList.size() <= 3000) {
            // 3000 => 420 reducers
            columnParallel = columnConfigList.size() / 6;
        } else if(columnConfigList.size() > 3000 && columnConfigList.size() <= 4000) {
            // 4000 => 500
            columnParallel = columnConfigList.size() / 8;
        } else {
            // 5000 => 500
            columnParallel = columnConfigList.size() / 10;
        }
        // limit max reducer to 999
        int parallelNumbByVolume = getParallelNumByDataVolume();
        columnParallel = Math.min(columnParallel, parallelNumbByVolume);
        columnParallel = columnParallel > 999 ? 999 : columnParallel;
        return columnParallel;
    }

    private int getParallelNumByDataVolume() throws IOException {
        long fileSize = ShifuFileUtils.getFileOrDirectorySize(modelConfig.getDataSet().getDataPath(),
                modelConfig.getDataSet().getSource());
        log.info("File Size is - {}, for {}", fileSize, modelConfig.getDataSet().getDataPath());
        if(ShifuFileUtils.isCompressedFileOrDirectory(modelConfig.getDataSet().getDataPath(),
                modelConfig.getDataSet().getSource())) {
            log.info("File is compressed, for {}", modelConfig.getDataSet().getDataPath());
            fileSize = fileSize * 3; // multi 3 times, if the file is compressed
        }
        return (int) (fileSize / (256 * 1024 * 1024l)); // each reducer handle 256MB data
    }

    /**
     * According to sample values and distinct count in each column, check if user set wrong for numerical and
     * categorical features. Only warning message are output to console for user to check.
     */
    private void checkNumericalAndCategoricalColumns() {
        for(ColumnConfig config: this.columnConfigList) {
            if(config != null && !config.isMeta() && !config.isTarget()) {
                List<String> sampleValues = config.getSampleValues();
                if(config.isNumerical() && sampleValues != null) {
                    int nums = numberCount(sampleValues);
                    if((nums * 1d / sampleValues.size()) < 0.5d) {
                        log.warn(
                                "Column {} with index {} is set to numrical but numbers are less than 50% in ColumnConfig::SampleValues, please check if it is numerical feature.",
                                config.getColumnName(), config.getColumnNum());
                    }
                }

                if(config.isCategorical() && sampleValues != null) {
                    int nums = numberCount(sampleValues);
                    if((nums * 1d / sampleValues.size()) > 0.95d && config.getColumnStats().getDistinctCount() != null
                            && config.getColumnStats().getDistinctCount() > 5000) {
                        log.warn(
                                "Column {} with index {} is set to categorical but numbers are more than 95% in ColumnConfig::SampleValues and distinct count is over 5000, please check if it is categorical feature.",
                                config.getColumnName(), config.getColumnNum());
                    }
                }
            }
        }
    }

    private int numberCount(List<String> sampleValues) {
        int numbers = 0;
        for(String str: sampleValues) {
            try {
                Double.parseDouble(str);
                numbers += 1;
            } catch (Exception ignore) {
            }
        }
        return numbers;
    }

    protected void runStatsPig(Map<String, String> paramsMap) throws Exception {
        paramsMap.put("group_binning_parallel", Integer.toString(columnConfigList.size() / (5 * 8)));
        ShifuFileUtils.deleteFile(pathFinder.getUpdatedBinningInfoPath(modelConfig.getDataSet().getSource()),
                modelConfig.getDataSet().getSource());

        log.debug("this.pathFinder.getOtherConfigs() => " + this.pathFinder.getOtherConfigs());
        PigExecutor.getExecutor().submitJob(modelConfig, pathFinder.getScriptPath("scripts/StatsSpdtI.pig"), paramsMap,
                modelConfig.getDataSet().getSource(), this.pathFinder);
        // update
        log.info("Updating binning info ...");
        updateBinningInfoWithMRJob();
    }

    protected void updateDateStatWithMRJob() throws IOException, InterruptedException, ClassNotFoundException {
        if(StringUtils.isEmpty(this.modelConfig.getDateColumnName())) {
            log.info("ModelConfig#dataSet#dateColumnName is not set, skip updateDateStatWithMRJob.");
            return;
        }

        RawSourceData.SourceType source = this.modelConfig.getDataSet().getSource();

        Configuration conf = new Configuration();
        prepareJobConf(source, conf, null);

        @SuppressWarnings("deprecation")
        Job job = new Job(conf, "Shifu: Date Stats Job : " + this.modelConfig.getModelSetName());
        job.setJarByClass(getClass());
        job.setMapperClass(DateStatComputeMapper.class);
        job.setMapOutputKeyClass(Text.class);
        job.setMapOutputValueClass(DateStatInfoWritable.class);
        job.setInputFormatClass(CombineInputFormat.class);
        FileInputFormat.setInputPaths(job, ShifuFileUtils.getFileSystemBySourceType(source)
                .makeQualified(new Path(super.modelConfig.getDataSetRawPath())));

        job.setReducerClass(DateStatComputeReducer.class);

        int mapperSize = new CombineInputFormat().getSplits(job).size();
        log.info("DEBUG: Test mapper size is {} ", mapperSize);
        Integer reducerSize = Environment.getInt(CommonConstants.SHIFU_DAILYSTAT_REDUCER);
        if(reducerSize != null) {
            job.setNumReduceTasks(Environment.getInt(CommonConstants.SHIFU_DAILYSTAT_REDUCER, 20));
        } else {
            // By average, each reducer handle 100 variables
            int newReducerSize = (this.columnConfigList.size() / 100) + 1;
            // if(newReducerSize < 1) {
            // newReducerSize = 1;
            // }
            // if(newReducerSize > 500) {
            // newReducerSize = 500;
            // }
            log.info("Adjust date stat info reducer size to {} ", newReducerSize);
            job.setNumReduceTasks(newReducerSize);
        }
        job.setOutputKeyClass(NullWritable.class);
        job.setOutputValueClass(Text.class);
        job.setOutputFormatClass(TextOutputFormat.class);

        String preTrainingInfo = this.pathFinder.getPreTrainingStatsPath(source);
        Path path = new Path(preTrainingInfo);
        log.info("Output path:" + path);
        FileOutputFormat.setOutputPath(job, path);

        // clean output firstly
        ShifuFileUtils.deleteFile(preTrainingInfo, source);

        // submit job
        if(!job.waitForCompletion(true)) {
            throw new RuntimeException("MapReduce Job Updating date stat Info failed.");
        } else {
            long totalValidCount = job.getCounters().findCounter(Constants.SHIFU_GROUP_COUNTER, "TOTAL_VALID_COUNT")
                    .getValue();
            long invalidTagCount = job.getCounters().findCounter(Constants.SHIFU_GROUP_COUNTER, "INVALID_TAG")
                    .getValue();
            long filterOut = job.getCounters().findCounter(Constants.SHIFU_GROUP_COUNTER, "FILTER_OUT_COUNT")
                    .getValue();
            long weightExceptions = job.getCounters().findCounter(Constants.SHIFU_GROUP_COUNTER, "WEIGHT_EXCEPTION")
                    .getValue();
            log.info(
                    "Total valid records {}, invalid tag records {}, filter out records {}, weight exception records {}",
                    totalValidCount, invalidTagCount, filterOut, weightExceptions);

            if(totalValidCount > 0L && invalidTagCount * 1d / totalValidCount >= 0.8d) {
                log.warn("Too many invalid tags, please check you configuration on positive tags and negative tags.");
            }
            copyFileToLocal(conf, path);
        }
    }

    private void copyFileToLocal(Configuration conf, Path path) throws IOException {
        FileSystem hdfs = FileSystem.get(conf);
        RemoteIterator<LocatedFileStatus> locatedFileStatusRemoteIterator = hdfs.listFiles(path, false);
        List<Path> list = new ArrayList<>();
        while(locatedFileStatusRemoteIterator.hasNext()) {
            LocatedFileStatus next = locatedFileStatusRemoteIterator.next();
            Path p = next.getPath();
            if(p.getName().endsWith("gz")) {
                list.add(p);
            }
        }
        Collections.sort(list, new Comparator<Path>() {

            private Integer getDigitInPath(String path) {
                String resultStr = StringUtils.substringBefore(StringUtils.substringAfterLast(path, "-"), ".");
                if(StringUtils.isEmpty(resultStr)) {
                    return 0;
                }
                return Integer.parseInt(resultStr);
            }

            @Override
            public int compare(Path o1, Path o2) {
                return getDigitInPath(o1.getName()) - getDigitInPath(o2.getName());
            }
        });
        String dateStatsOutputFileName = this.modelConfig.getStats().getDateStatsOutputFileName();
        File file = new File(StringUtils.isEmpty(dateStatsOutputFileName) ? LOCAL_DATE_STATS_CSV_FILE_NAME
                : dateStatsOutputFileName);
        OutputStream out = org.apache.commons.io.FileUtils.openOutputStream(file);
        for(Path p: list) {
            FSDataInputStream in = hdfs.open(p);
            GZIPInputStream gzin = new GZIPInputStream(in);
            IOUtils.copy(gzin, out);
            IOUtils.closeQuietly(gzin);
        }
        IOUtils.closeQuietly(out);
        log.info("Copy file to local:" + file.getAbsolutePath());
    }

    protected void updateBinningInfoWithMRJob() throws IOException, InterruptedException, ClassNotFoundException {
        RawSourceData.SourceType source = this.modelConfig.getDataSet().getSource();

        String filePath = Constants.BINNING_INFO_FILE_NAME;
        BufferedWriter writer = null;
        List<Scanner> scanners = null;
        try {
            scanners = ShifuFileUtils.getDataScanners(pathFinder.getUpdatedBinningInfoPath(source), source);
            writer = new BufferedWriter(
                    new OutputStreamWriter(new FileOutputStream(new File(filePath)), Charset.forName("UTF-8")));
            for(Scanner scanner: scanners) {
                while(scanner.hasNextLine()) {
                    String line = scanner.nextLine();
                    writer.write(line + "\n");
                }
            }
        } finally {
            // release
            processor.closeScanners(scanners);
            IOUtils.closeQuietly(writer);
        }

        Configuration conf = new Configuration();
        prepareJobConf(source, conf, filePath);

        @SuppressWarnings("deprecation")
        Job job = new Job(conf, "Shifu: Stats Updating Binning Job : " + this.modelConfig.getModelSetName());
        job.setJarByClass(getClass());
        job.setMapperClass(UpdateBinningInfoMapper.class);
        job.setMapOutputKeyClass(IntWritable.class);
        job.setMapOutputValueClass(BinningInfoWritable.class);
        job.setInputFormatClass(CombineInputFormat.class);
        FileInputFormat.setInputPaths(job, ShifuFileUtils.getFileSystemBySourceType(source)
                .makeQualified(new Path(super.modelConfig.getDataSetRawPath())));

        job.setReducerClass(UpdateBinningInfoReducer.class);

        int mapperSize = new CombineInputFormat().getSplits(job).size();
        log.info("DEBUG: Test mapper size is {} ", mapperSize);
        Integer reducerSize = Environment.getInt(CommonConstants.SHIFU_UPDATEBINNING_REDUCER);
        if(reducerSize != null) {
            job.setNumReduceTasks(Environment.getInt(CommonConstants.SHIFU_UPDATEBINNING_REDUCER, 20));
        } else {
            // By average, each reducer handle 100 variables
            int newReducerSize = (this.columnConfigList.size() / 100) + 1;
            // if(newReducerSize < 1) {
            // newReducerSize = 1;
            // }
            // if(newReducerSize > 500) {
            // newReducerSize = 500;
            // }
            log.info("Adjust updating binning info reducer size to {} ", newReducerSize);
            job.setNumReduceTasks(newReducerSize);
        }
        job.setOutputKeyClass(NullWritable.class);
        job.setOutputValueClass(Text.class);
        job.setOutputFormatClass(TextOutputFormat.class);

        String preTrainingInfo = this.pathFinder.getPreTrainingStatsPath(source);
        FileOutputFormat.setOutputPath(job, new Path(preTrainingInfo));

        // clean output firstly
        ShifuFileUtils.deleteFile(preTrainingInfo, source);

        // submit job
        if(!job.waitForCompletion(true)) {
            FileUtils.deleteQuietly(new File(filePath));
            throw new RuntimeException("MapReduce Job Updateing Binning Info failed.");
        } else {
            long totalValidCount = job.getCounters().findCounter(Constants.SHIFU_GROUP_COUNTER, "TOTAL_VALID_COUNT")
                    .getValue();
            long invalidTagCount = job.getCounters().findCounter(Constants.SHIFU_GROUP_COUNTER, "INVALID_TAG")
                    .getValue();
            long filterOut = job.getCounters().findCounter(Constants.SHIFU_GROUP_COUNTER, "FILTER_OUT_COUNT")
                    .getValue();
            long weightExceptions = job.getCounters().findCounter(Constants.SHIFU_GROUP_COUNTER, "WEIGHT_EXCEPTION")
                    .getValue();
            log.info(
                    "Total valid records {}, invalid tag records {}, filter out records {}, weight exception records {}",
                    totalValidCount, invalidTagCount, filterOut, weightExceptions);

            if(totalValidCount > 0L && invalidTagCount * 1d / totalValidCount >= 0.8d) {
                log.warn("Too many invalid tags, please check you configuration on positive tags and negative tags.");
            }
        }
        FileUtils.deleteQuietly(new File(filePath));
    }

    private void prepareJobConf(RawSourceData.SourceType source, final Configuration conf, String filePath)
            throws IOException {
        // add jars to hadoop mapper and reducer
        if(StringUtils.isNotEmpty(filePath)) {
            new GenericOptionsParser(conf, new String[] { "-libjars", addRuntimeJars(), "-files", filePath });
        } else {
            new GenericOptionsParser(conf, new String[] { "-libjars", addRuntimeJars() });
        }

        conf.setBoolean(CombineInputFormat.SHIFU_VS_SPLIT_COMBINABLE, true);
        conf.setBoolean("mapreduce.input.fileinputformat.input.dir.recursive", true);

        conf.set(Constants.SHIFU_STATS_EXLCUDE_MISSING,
                Environment.getProperty(Constants.SHIFU_STATS_EXLCUDE_MISSING, "true"));

        conf.setBoolean(GuaguaMapReduceConstants.MAPRED_MAP_TASKS_SPECULATIVE_EXECUTION, true);
        conf.setBoolean(GuaguaMapReduceConstants.MAPRED_REDUCE_TASKS_SPECULATIVE_EXECUTION, true);
        conf.setBoolean(GuaguaMapReduceConstants.MAPREDUCE_MAP_SPECULATIVE, true);
        conf.setBoolean(GuaguaMapReduceConstants.MAPREDUCE_REDUCE_SPECULATIVE, true);
        conf.set(Constants.SHIFU_MODEL_CONFIG, ShifuFileUtils.getFileSystemBySourceType(source)
                .makeQualified(new Path(this.pathFinder.getModelConfigPath(source))).toString());
        conf.set(Constants.SHIFU_COLUMN_CONFIG, ShifuFileUtils.getFileSystemBySourceType(source)
                .makeQualified(new Path(this.pathFinder.getColumnConfigPath(source))).toString());
        conf.set(NNConstants.MAPRED_JOB_QUEUE_NAME, Environment.getProperty(Environment.HADOOP_JOB_QUEUE, "default"));
        conf.set(Constants.SHIFU_MODELSET_SOURCE_TYPE, source.toString());

        // set mapreduce.job.max.split.locations to 30 to suppress warnings
        conf.setInt(GuaguaMapReduceConstants.MAPREDUCE_JOB_MAX_SPLIT_LOCATIONS, 5000);
        conf.set("mapred.reduce.slowstart.completed.maps",
                Environment.getProperty("mapred.reduce.slowstart.completed.maps", "0.8"));

        conf.set(Constants.SHIFU_STATS_FILTER_EXPRESSIONS, super.modelConfig.getSegmentFilterExpressionsAsString());
        log.info("segment expressions is {}", super.modelConfig.getSegmentFilterExpressionsAsString());

        String hdpVersion = HDPUtils.getHdpVersionForHDP224();
        if(StringUtils.isNotBlank(hdpVersion)) {
            // for hdp 2.2.4, hdp.version should be set and configuration files should be add to container class path
            conf.set("hdp.version", hdpVersion);
        }

        // one can set guagua conf in shifuconfig
        CommonUtils.injectHadoopShifuEnvironments(new ValueVisitor() {
            @Override
            public void inject(Object key, Object value) {
                conf.set(key.toString(), value.toString());
            }
        });
    }

    // GuaguaOptionsParser doesn't to support *.jar currently.
    private String addRuntimeJars() {
        List<String> jars = new ArrayList<String>(16);
        // common-codec
        jars.add(JarManager.findContainingJar(Base64.class));
        // commons-compress-*.jar
        jars.add(JarManager.findContainingJar(BZip2CompressorInputStream.class));
        // commons-lang-*.jar
        jars.add(JarManager.findContainingJar(StringUtils.class));
        // common-io-*.jar
        jars.add(JarManager.findContainingJar(org.apache.commons.io.IOUtils.class));
        // common-collections
        jars.add(JarManager.findContainingJar(Predicate.class));
        // guava-*.jar
        jars.add(JarManager.findContainingJar(Splitter.class));
        // shifu-*.jar
        jars.add(JarManager.findContainingJar(getClass()));
        // jexl
        jars.add(JarManager.findContainingJar(JexlException.class));
        // encog-core-*.jar
        jars.add(JarManager.findContainingJar(MLDataSet.class));
        // jackson-databind-*.jar
        jars.add(JarManager.findContainingJar(ObjectMapper.class));
        // jackson-core-*.jar
        jars.add(JarManager.findContainingJar(JsonParser.class));
        // jackson-annotations-*.jar
        jars.add(JarManager.findContainingJar(JsonIgnore.class));
        // stream-llib-*.jar
        jars.add(JarManager.findContainingJar(HyperLogLogPlus.class));

        return StringUtils.join(jars, NNConstants.LIB_JAR_SEPARATOR);
    }

    /**
     * update the max/min/mean/std/binning information from stats step
     * 
     * @throws IOException
     *             in stats processing from hdfs files
     */
    public void updateColumnConfigWithPreTrainingStats() throws IOException {
        List<Scanner> scanners = ShifuFileUtils.getDataScanners(pathFinder.getPreTrainingStatsPath(),
                modelConfig.getDataSet().getSource());
        int initSize = columnConfigList.size();
        for(Scanner scanner: scanners) {
            scanStatsResult(scanner, initSize);
        }
        // release
        processor.closeScanners(scanners);

        Collections.sort(this.columnConfigList, new Comparator<ColumnConfig>() {
            @Override
            public int compare(ColumnConfig o1, ColumnConfig o2) {
                return o1.getColumnNum().compareTo(o2.getColumnNum());
            }
        });
    }

    /**
     * Scan the stats result and save them into column configure
     * 
     * @param scanner
     *            the scanners to be read
     */
    private void scanStatsResult(Scanner scanner, int ccInitSize) {
        while(scanner.hasNextLine()) {
            String[] raw = scanner.nextLine().trim().split("\\|");

            if(raw.length == 1) {
                continue;
            }

            if(raw.length < 25) {
                log.info("The stats data has " + raw.length + " fields.");
                log.info("The stats data is - " + Arrays.toString(raw));
            }

            int columnNum = Integer.parseInt(raw[0]);

            int corrColumnNum = columnNum;
            if(columnNum >= ccInitSize) {
                corrColumnNum = columnNum % ccInitSize;
            }

            try {
                ColumnConfig basicConfig = this.columnConfigList.get(corrColumnNum);
                log.debug("basicConfig is - " + basicConfig.getColumnName() + " corrColumnNum:" + corrColumnNum);

                ColumnConfig config = null;
                if(columnNum >= ccInitSize) {
                    config = new ColumnConfig();
                    config.setColumnNum(columnNum);
                    config.setColumnName(basicConfig.getColumnName() + "_" + (columnNum / ccInitSize));
                    config.setVersion(basicConfig.getVersion());
                    config.setColumnType(basicConfig.getColumnType());
                    config.setColumnFlag(basicConfig.getColumnFlag() == ColumnFlag.Target ? ColumnFlag.Meta
                            : basicConfig.getColumnFlag());

                    log.debug("basicConfig is - " + basicConfig.getColumnName() + " corrColumnNum:" + corrColumnNum
                            + ", currColumnName: " + columnNum + ", currColumnType:" + config.getColumnType());

                    this.columnConfigList.add(config);
                } else {
                    config = basicConfig;
                }

                if(config.isHybrid()) {
                    String[] splits = CommonUtils.split(raw[1], Constants.HYBRID_BIN_STR_DILIMETER);
                    config.setBinBoundary(CommonUtils.stringToDoubleList(splits[0]));
                    String binCategory = Base64Utils.base64Decode(splits[1]);
                    config.setBinCategory(
                            CommonUtils.stringToStringList(binCategory, CalculateStatsUDF.CATEGORY_VAL_SEPARATOR));
                } else if(config.isCategorical()) {
                    String binCategory = Base64Utils.base64Decode(raw[1]);
                    config.setBinCategory(
                            CommonUtils.stringToStringList(binCategory, CalculateStatsUDF.CATEGORY_VAL_SEPARATOR));
                    config.setBinBoundary(null);
                } else {
                    config.setBinBoundary(CommonUtils.stringToDoubleList(raw[1]));
                    config.setBinCategory(null);
                }
                config.setBinCountNeg(CommonUtils.stringToIntegerList(raw[2]));
                config.setBinCountPos(CommonUtils.stringToIntegerList(raw[3]));
                // config.setBinAvgScore(CommonUtils.stringToIntegerList(raw[4]));
                config.setBinPosCaseRate(CommonUtils.stringToDoubleList(raw[5]));
                config.setBinLength(config.getBinCountNeg().size());
                config.setKs(parseDouble(raw[6]));
                config.setIv(parseDouble(raw[7]));
                config.setMax(parseDouble(raw[8]));
                config.setMin(parseDouble(raw[9]));
                config.setMean(parseDouble(raw[10]));
                config.setStdDev(parseDouble(raw[11], Double.NaN));

                // magic?
                config.setColumnType(ColumnType.of(raw[12]));

                config.setMedian(parseDouble(raw[13]));

                config.setMissingCnt(parseLong(raw[14]));
                config.setTotalCount(parseLong(raw[15]));
                config.setMissingPercentage(parseDouble(raw[16]));

                config.setBinWeightedNeg(CommonUtils.stringToDoubleList(raw[17]));
                config.setBinWeightedPos(CommonUtils.stringToDoubleList(raw[18]));
                config.getColumnStats().setWoe(parseDouble(raw[19]));
                config.getColumnStats().setWeightedWoe(parseDouble(raw[20]));
                config.getColumnStats().setWeightedKs(parseDouble(raw[21]));
                config.getColumnStats().setWeightedIv(parseDouble(raw[22]));
                config.getColumnBinning().setBinCountWoe(CommonUtils.stringToDoubleList(raw[23]));
                config.getColumnBinning().setBinWeightedWoe(CommonUtils.stringToDoubleList(raw[24]));
                // TODO magic code?
                if(raw.length >= 26) {
                    config.getColumnStats().setSkewness(parseDouble(raw[25]));
                }
                if(raw.length >= 27) {
                    config.getColumnStats().setKurtosis(parseDouble(raw[26]));
                }
                if(raw.length >= 30) {
                    config.getColumnStats().setValidNumCount(parseLong(raw[29]));
                }
                if(raw.length >= 31) {
                    config.getColumnStats().setDistinctCount(parseLong(raw[30]));
                }
                if(raw.length >= 32) {
                    if(raw[31] != null) {
                        List<String> sampleValues = Arrays.asList(Base64Utils.base64Decode(raw[31]).split(","));
                        config.setSampleValues(sampleValues);
                    }
                }
                if(raw.length >= 33) {
                    config.getColumnStats().set25th(parseDouble(raw[32]));
                }
                if(raw.length >= 34) {
                    config.getColumnStats().set75th(parseDouble(raw[33]));
                }
            } catch (Exception e) {
                log.error(String.format("Fail to process following column : %s name: %s error: %s", columnNum,
                        this.columnConfigList.get(corrColumnNum).getColumnName(), e.getMessage()), e);
                continue;
            }
        }
    }

    private static double parseDouble(String str) {
        return parseDouble(str, 0d);
    }

    private static double parseDouble(String str, double dVal) {
        try {
            return Double.parseDouble(str);
        } catch (Exception e) {
            return dVal;
        }
    }

    private static long parseLong(String str) {
        return parseLong(str, 0L);
    }

    private static long parseLong(String str, long lVal) {
        try {
            return Long.parseLong(str);
        } catch (Exception e) {
            return lVal;
        }
    }

    public void runPSI() throws IOException {
        // check if could run PSI
        boolean toRunPSIWithStats = Environment.getBoolean("shifu.stats.psi.together", true);
        if(!toRunPSIWithStats) {
            log.info("shifu.stats.psi.together is not set, skip PSI calculate.");
            return;
        }
        if(StringUtils.isEmpty(modelConfig.getPsiColumnName())) {
            log.info("ModelConfig#stats#psiColumnName is not set, skip PSI calculate.");
            return;
        }
        ColumnConfig columnConfig = CommonUtils.findColumnConfigByName(columnConfigList,
                modelConfig.getPsiColumnName());
        if(columnConfig == null || isBadPSIColumn(columnConfig.getColumnStats().getDistinctCount())) {
            log.error(
                    "Unable compute PSI with ModelConfig#stats#psiColumnName \"{}\", the distinct count {} should be [2, 1000], not match ColumnConfig#columnBinning#binCategory count",
                    columnConfig != null ? columnConfig.getColumnName() : "unknown",
                    columnConfig != null
                            ? (columnConfig.getColumnStats().getDistinctCount() == null ? "null"
                                    : columnConfig.getColumnStats().getDistinctCount())
                            : "null");
            return;
        }
        log.info("Start to use {} to compute the PSI ", columnConfig.getColumnName());

        doRunPSI();
        processor.saveColumnConfigList();
        processor.syncDataToHdfs(modelConfig.getDataSet().getSource());
    }

    /**
     * Calculate the PSI
     * 
     * @throws IOException
     *             in scanners read exception
     */
    public void doRunPSI() throws IOException {
        Map<String, String> paramsMap = new HashMap<>();
        paramsMap.put("delimiter", CommonUtils.escapePigString(modelConfig.getDataSetDelimiter()));
        paramsMap.put("PSIColumn", modelConfig.getPsiColumnName().trim());
        paramsMap.put("column_parallel", Integer.toString(columnConfigList.size() / 10));
        paramsMap.put("value_index", "2");

        PigExecutor.getExecutor().submitJob(modelConfig, pathFinder.getScriptPath("scripts/PSI.pig"), paramsMap);

        List<Scanner> scanners = ShifuFileUtils.getDataScanners(pathFinder.getPSIInfoPath(),
                modelConfig.getDataSet().getSource());
        if(CollectionUtils.isEmpty(scanners)) {
            log.info("The PSI got failure during the computation");
            return;
        }

        String delimiter = Environment.getProperty(Constants.SHIFU_OUTPUT_DATA_DELIMITER, Constants.DEFAULT_DELIMITER);
        Splitter splitter = Splitter.on(delimiter).trimResults();

        List<String> unitStats = new ArrayList<String>(this.columnConfigList.size());
        for(Scanner scanner: scanners) {
            while(scanner.hasNext()) {
                // String[] output = scanner.nextLine().trim().split("\\|");
                String[] output = Lists.newArrayList(splitter.split(scanner.nextLine())).toArray(new String[0]);
                try {
                    int columnNum = Integer.parseInt(output[0]);
                    ColumnConfig config = this.columnConfigList.get(columnNum);
                    config.setPSI(Double.parseDouble(output[1]));
                    unitStats.add(output[0] + "|" + output[2] // PSI std
                            + "|" + output[3] // cosine
                            + "|" + output[4] // cosine std
                            + "|" + output[5]);
                    // config.setUnitStats(
                    // Arrays.asList(StringUtils.split(output[2], CalculateStatsUDF.CATEGORY_VAL_SEPARATOR)));
                } catch (Exception e) {
                    log.error("error in parsing", e);
                }
            }
            // close scanner
            IOUtils.closeQuietly(scanner);
        }

        // write unit stat into a temporary file
        ShifuFileUtils.createDirIfNotExists(new SourceFile(Constants.TMP, RawSourceData.SourceType.LOCAL));

        String ccUnitStatsFile = this.pathFinder.getColumnConfigUnitStatsPath();
        ShifuFileUtils.writeLines(unitStats, ccUnitStatsFile, RawSourceData.SourceType.LOCAL);

        log.info("The Unit Stats is stored in - {}.", ccUnitStatsFile);
        log.info("Run PSI - done.");
    }

    private boolean isBadPSIColumn(Long distinctCount) {
        return (distinctCount == null || distinctCount < MINIMUM_DISTINCT_CNT || distinctCount > MAXIMUM_DISTINCT_CNT);
    }

}<|MERGE_RESOLUTION|>--- conflicted
+++ resolved
@@ -150,16 +150,11 @@
 
         runPSI();
 
-<<<<<<< HEAD
         if (StringUtils.isNotBlank(modelConfig.getDataSet().getDateColumnName())) {
             // run, only when the date column available
             // run daily stat compute
             updateDateStatWithMRJob();
         }
-=======
-        // run daily stat compute
-        updateDateStatWithMRJob();
->>>>>>> aef10d9a
 
         return true;
     }
