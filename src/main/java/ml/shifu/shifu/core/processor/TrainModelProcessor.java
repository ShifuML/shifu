/*
 * Copyright [2012-2014] PayPal Software Foundation
 *
 * Licensed under the Apache License, Version 2.0 (the "License");
 * you may not use this file except in compliance with the License.
 * You may obtain a copy of the License at
 *
 *    http://www.apache.org/licenses/LICENSE-2.0
 *
 * Unless required by applicable law or agreed to in writing, software
 * distributed under the License is distributed on an "AS IS" BASIS,
 * WITHOUT WARRANTIES OR CONDITIONS OF ANY KIND, either express or implied.
 * See the License for the specific language governing permissions and
 * limitations under the License.
 */
package ml.shifu.shifu.core.processor;

import java.io.BufferedReader;
import java.io.BufferedWriter;
import java.io.ByteArrayOutputStream;
import java.io.DataOutputStream;
import java.io.File;
import java.io.FileInputStream;
import java.io.FileNotFoundException;
import java.io.FileOutputStream;
import java.io.FileWriter;
import java.io.IOException;
import java.io.InputStream;
import java.io.OutputStream;
import java.io.Reader;
import java.lang.Thread.UncaughtExceptionHandler;
import java.lang.reflect.Array;
import java.lang.reflect.Method;
import java.nio.charset.Charset;
import java.nio.file.Files;
import java.nio.file.LinkOption;
import java.nio.file.Paths;
import java.nio.file.StandardCopyOption;
import java.util.ArrayList;
import java.util.Arrays;
import java.util.Comparator;
import java.util.HashSet;
import java.util.List;
import java.util.Map;
import java.util.Properties;
import java.util.Random;
import java.util.Scanner;
import java.util.Set;

import org.antlr.runtime.RecognitionException;
import org.apache.commons.collections.CollectionUtils;
import org.apache.commons.collections.ListUtils;
import org.apache.commons.compress.compressors.bzip2.BZip2CompressorInputStream;
import org.apache.commons.io.FileUtils;
import org.apache.commons.lang.StringUtils;
import org.apache.commons.lang3.tuple.MutablePair;
import org.apache.hadoop.conf.Configuration;
import org.apache.hadoop.fs.FSDataInputStream;
import org.apache.hadoop.fs.FileStatus;
import org.apache.hadoop.fs.FileSystem;
import org.apache.hadoop.fs.Path;
import org.apache.hadoop.io.IOUtils;
import org.apache.pig.LoadPushDown.RequiredField;
import org.apache.pig.LoadPushDown.RequiredFieldList;
import org.apache.pig.data.DataType;
import org.apache.pig.data.Tuple;
import org.apache.pig.impl.PigContext;
import org.apache.pig.impl.util.JarManager;
import org.apache.pig.impl.util.ObjectSerializer;
import org.apache.zookeeper.ZooKeeper;
import org.encog.engine.network.activation.ActivationFunction;
import org.encog.engine.network.activation.ActivationLOG;
import org.encog.engine.network.activation.ActivationLinear;
import org.encog.engine.network.activation.ActivationSIN;
import org.encog.engine.network.activation.ActivationSigmoid;
import org.encog.engine.network.activation.ActivationTANH;
import org.encog.ml.BasicML;
import org.encog.ml.data.MLDataSet;
import org.jboss.netty.bootstrap.ServerBootstrap;
import org.joda.time.ReadableInstant;
import org.reflections.Reflections;
import org.slf4j.Logger;
import org.slf4j.LoggerFactory;
import org.xerial.snappy.Snappy;

import com.fasterxml.jackson.annotation.JsonIgnore;
import com.fasterxml.jackson.core.JsonParser;
import com.fasterxml.jackson.databind.ObjectMapper;
import com.google.common.base.Splitter;

import ml.shifu.guagua.GuaguaConstants;
import ml.shifu.guagua.mapreduce.GuaguaMapReduceClient;
import ml.shifu.guagua.mapreduce.GuaguaMapReduceConstants;
import ml.shifu.shifu.actor.AkkaSystemExecutor;
import ml.shifu.shifu.container.obj.ColumnConfig;
import ml.shifu.shifu.container.obj.ModelNormalizeConf.NormType;
import ml.shifu.shifu.container.obj.ModelTrainConf.MultipleClassification;
import ml.shifu.shifu.container.obj.RawSourceData.SourceType;
import ml.shifu.shifu.core.AbstractTrainer;
import ml.shifu.shifu.core.TreeModel;
import ml.shifu.shifu.core.alg.LogisticRegressionTrainer;
import ml.shifu.shifu.core.alg.NNTrainer;
import ml.shifu.shifu.core.alg.SVMTrainer;
import ml.shifu.shifu.core.alg.TensorflowTrainer;
import ml.shifu.shifu.core.dtrain.CommonConstants;
import ml.shifu.shifu.core.dtrain.DTrainUtils;
import ml.shifu.shifu.core.dtrain.FeatureSubsetStrategy;
import ml.shifu.shifu.core.dtrain.dataset.BasicFloatNetwork;
import ml.shifu.shifu.core.dtrain.dt.DTMaster;
import ml.shifu.shifu.core.dtrain.dt.DTMasterParams;
import ml.shifu.shifu.core.dtrain.dt.DTOutput;
import ml.shifu.shifu.core.dtrain.dt.DTWorker;
import ml.shifu.shifu.core.dtrain.dt.DTWorkerParams;
import ml.shifu.shifu.core.dtrain.gs.GridSearch;
import ml.shifu.shifu.core.dtrain.lr.LogisticRegressionMaster;
import ml.shifu.shifu.core.dtrain.lr.LogisticRegressionOutput;
import ml.shifu.shifu.core.dtrain.lr.LogisticRegressionParams;
import ml.shifu.shifu.core.dtrain.lr.LogisticRegressionWorker;
import ml.shifu.shifu.core.dtrain.mtl.MTLMaster;
import ml.shifu.shifu.core.dtrain.mtl.MTLOutput;
import ml.shifu.shifu.core.dtrain.mtl.MTLParams;
import ml.shifu.shifu.core.dtrain.mtl.MTLWorker;
import ml.shifu.shifu.core.dtrain.nn.ActivationLeakyReLU;
import ml.shifu.shifu.core.dtrain.nn.ActivationPTANH;
import ml.shifu.shifu.core.dtrain.nn.ActivationReLU;
import ml.shifu.shifu.core.dtrain.nn.ActivationSwish;
import ml.shifu.shifu.core.dtrain.nn.NNConstants;
import ml.shifu.shifu.core.dtrain.nn.NNMaster;
import ml.shifu.shifu.core.dtrain.nn.NNOutput;
import ml.shifu.shifu.core.dtrain.nn.NNParams;
import ml.shifu.shifu.core.dtrain.nn.NNParquetWorker;
import ml.shifu.shifu.core.dtrain.nn.NNWorker;
import ml.shifu.shifu.core.dtrain.wdl.WDLMaster;
import ml.shifu.shifu.core.dtrain.wdl.WDLOutput;
import ml.shifu.shifu.core.dtrain.wdl.WDLParams;
import ml.shifu.shifu.core.dtrain.wdl.WDLWorker;
import ml.shifu.shifu.core.validator.ModelInspector.ModelStep;
import ml.shifu.shifu.exception.ShifuErrorCode;
import ml.shifu.shifu.exception.ShifuException;
import ml.shifu.shifu.fs.PathFinder;
import ml.shifu.shifu.fs.ShifuFileUtils;
import ml.shifu.shifu.guagua.GuaguaParquetMapReduceClient;
import ml.shifu.shifu.guagua.ShifuInputFormat;
import ml.shifu.shifu.util.Base64Utils;
import ml.shifu.shifu.util.CommonUtils;
import ml.shifu.shifu.util.Constants;
import ml.shifu.shifu.util.Environment;
import ml.shifu.shifu.util.HDFSUtils;
import ml.shifu.shifu.util.ModelSpecLoaderUtils;
import ml.shifu.shifu.util.NormalizationUtils;
import ml.shifu.shifu.util.ValueVisitor;
import parquet.ParquetRuntimeException;
import parquet.column.ParquetProperties;
import parquet.column.values.bitpacking.Packer;
import parquet.encoding.Generator;
import parquet.format.PageType;
import parquet.hadoop.ParquetRecordReader;
import parquet.org.codehaus.jackson.Base64Variant;

import static ml.shifu.shifu.core.dtrain.CommonConstants.*;

/**
 * Train processor, produce model based on the normalized dataset.
 */
public class TrainModelProcessor extends BasicModelProcessor implements Processor {

    private final static Logger LOG = LoggerFactory.getLogger(TrainModelProcessor.class);

    private static final int VAR_SELECT_TRAINING_DECAY_EPOCHES_THRESHOLD = 400;

    private static final String SHIFU_DEFAULT_DTRAIN_PARALLEL = "true";

    /**
     * Local trainers list.
     */
    private List<AbstractTrainer> trainers = new ArrayList<AbstractTrainer>();

    /**
     * If for variable selection, only using bagging number 1 to train only one model.
     */
    private boolean isForVarSelect;

    /**
     * Will be used as the train log file prefix, when run variable selection
     */
    private String trainLogFile;

    /**
     * Implicit data cleaning is also embedded in GBDT training, shuffle such clean data or not before gbdt training.
     */
    private boolean isToShuffle = false;

    /**
     * Random generator for get sampling features per each iteration.
     */
    private Random featureSamplingRandom = new Random();

    /**
     * Configuration file used in TensorFlow on Shifu training.
     */
    private Path globalDefaultConfFile = new Path(Environment.getProperty(Environment.SHIFU_HOME) + File.separator
            + "conf" + File.separator + "global-default.xml");

    /**
     * Default constructor for model training processor.
     */
    public TrainModelProcessor() {
    }

    /**
     * Constructor for model training processor.
     * 
     * @param otherConfigs
     *            configs not from ModelConfig.json but can be set in such map.
     */
    public TrainModelProcessor(Map<String, Object> otherConfigs) {
        super.otherConfigs = otherConfigs;
    }

    /**
     * Training process entry point.
     */
    @Override
    public int run() throws Exception {
        if(!this.isForVarSelect()) {
            LOG.info("Step Start: train");
        }

        int status = 0;
        long start = System.currentTimeMillis();
        try {
            setUp(ModelStep.TRAIN);
            switch(super.modelConfig.getBasic().getRunMode()) {
                case DIST:
                case MAPRED:
                    validateDistributedTrain();
                    syncDataToHdfs(super.modelConfig.getDataSet().getSource()); // sync to HDFS to ensure consistency
                    checkAndCleanDataForTreeModels(this.isToShuffle);
                    if(Constants.TENSORFLOW.equalsIgnoreCase(modelConfig.getAlgorithm())) {
                        status = runDistributedTensorflowTrain();
                    } else {
                        status = runDistributedTrain();
                    }
                    break;
                case LOCAL:
                default:
                    runLocalTrain();
                    break;
            }

            // need sync MC.json, CC.json back to HDFS for further steps.
            syncDataToHdfs(modelConfig.getDataSet().getSource());

            clearUp(ModelStep.TRAIN);
        } catch (ShifuException e) {
            LOG.error("Error:" + e.getError().toString() + "; msg:" + e.getMessage(), e);
            return -1;
        } catch (Exception e) {
            LOG.error("Error:" + e.getMessage(), e);
            return -1;
        }

        if(!this.isForVarSelect()) {
            LOG.info("Step Finished: train with {} ms", (System.currentTimeMillis() - start));
        }
        return status;
    }

    /**
     * Local mode training entry point.
     */
    private void runLocalTrain() throws IOException {
        if(Constants.TENSORFLOW.equalsIgnoreCase(modelConfig.getAlgorithm())) {
            runLocalTensorflowTrain();
        } else {
            runLocalAkkaTrain(isForVarSelect ? 1 : modelConfig.getBaggingNum());
        }
    }

    /**
     * Run local TF script to train model.
     * 
     * @throws IOException
     *             any exception in training.
     */
    private void runLocalTensorflowTrain() throws IOException {
        List<Scanner> scanners = null;
        TensorflowTrainer trainer = new TensorflowTrainer(modelConfig, columnConfigList);
        LOG.info("Normalized data for training {}.", pathFinder.getNormalizedDataPath());
        try {
            scanners = ShifuFileUtils.getDataScanners(pathFinder.getNormalizedDataPath(),
                    modelConfig.getDataSet().getSource());
        } catch (IOException e) {
            throw new ShifuException(ShifuErrorCode.ERROR_INPUT_NOT_FOUND, e, pathFinder.getNormalizedDataPath());
        }
        if(CollectionUtils.isNotEmpty(scanners)) {
            trainer.train();
        }
        closeScanners(scanners);
    }

    /**
     * Run training process with number of bags
     *
     * @param numBags
     *            number of bags, it decide how much trainer will start training
     */
    private void runLocalAkkaTrain(int numBags) throws IOException {
        File models = new File("models");
        FileUtils.deleteDirectory(models);
        FileUtils.forceMkdir(models);

        // init trainers
        trainers.clear();
        for(int i = 0; i < numBags; i++) {
            AbstractTrainer trainer;
            if(modelConfig.getAlgorithm().equalsIgnoreCase("NN")) {
                trainer = new NNTrainer(modelConfig, i, false);
            } else if(modelConfig.getAlgorithm().equalsIgnoreCase("SVM")) {
                trainer = new SVMTrainer(this.modelConfig, i, false);
            } else if(modelConfig.getAlgorithm().equalsIgnoreCase("LR")) {
                trainer = new LogisticRegressionTrainer(this.modelConfig, i, false);
            } else {
                throw new ShifuException(ShifuErrorCode.ERROR_UNSUPPORT_ALG);
            }
            trainers.add(trainer);
        }

        List<Scanner> scanners = null;
        if(modelConfig.getAlgorithm().equalsIgnoreCase("DT")) {
            LOG.info("Raw Data: " + modelConfig.getDataSetRawPath());
            try {
                scanners = ShifuFileUtils.getDataScanners(modelConfig.getDataSetRawPath(),
                        modelConfig.getDataSet().getSource());
            } catch (IOException e) {
                throw new ShifuException(ShifuErrorCode.ERROR_INPUT_NOT_FOUND, e, pathFinder.getNormalizedDataPath());
            }
            if(CollectionUtils.isNotEmpty(scanners)) {
                AkkaSystemExecutor.getExecutor().submitDecisionTreeTrainJob(modelConfig, columnConfigList, scanners,
                        trainers);
            }
        } else {
            LOG.info("Normalized Data: " + pathFinder.getNormalizedDataPath());
            try {
                scanners = ShifuFileUtils.getDataScanners(pathFinder.getNormalizedDataPath(),
                        modelConfig.getDataSet().getSource());
            } catch (IOException e) {
                throw new ShifuException(ShifuErrorCode.ERROR_INPUT_NOT_FOUND, e, pathFinder.getNormalizedDataPath());
            }
            if(CollectionUtils.isNotEmpty(scanners)) {
                AkkaSystemExecutor.getExecutor().submitModelTrainJob(modelConfig, columnConfigList, scanners, trainers);
            }
        }

        closeScanners(scanners); // release
    }

    /**
     * Get the trainer list
     *
     * @return the trainer list
     */
    public List<AbstractTrainer> getTrainers() {
        return trainers;
    }

    /**
     * Get the trainer
     *
     * @param index
     *            the index of trainer
     * @return the trainer
     */
    public AbstractTrainer getTrainer(int index) {
        if(index >= trainers.size())
            throw new RuntimeException("Insufficient models training");
        return trainers.get(index);
    }

    /**
     * Validate if valid distributed training configurations.
     */
    private void validateDistributedTrain() throws IOException {
        String alg = super.getModelConfig().getTrain().getAlgorithm();

        if(!(CommonConstants.NN_ALG_NAME.equalsIgnoreCase(alg) // NN algorithm
                || CommonConstants.LR_ALG_NAME.equalsIgnoreCase(alg) // LR algorithm
                || CommonUtils.isTreeModel(alg) // RF or GBT algortihm
                || Constants.TENSORFLOW.equalsIgnoreCase(alg) || CommonConstants.TF_ALG_NAME.equalsIgnoreCase(alg)
                || Constants.WDL.equalsIgnoreCase(alg) || CommonConstants.MTL_ALG_NAME.equalsIgnoreCase(alg))) {
            throw new IllegalArgumentException(
                    "Currently only NN, LR, RF(RandomForest), WDL, MTL and GBDT(Gradient Boost Desicion Tree) are supported in distributed training.");
        }

        if((CommonConstants.LR_ALG_NAME.equalsIgnoreCase(alg) || CommonConstants.GBT_ALG_NAME.equalsIgnoreCase(alg))
                && modelConfig.isClassification()
                && modelConfig.getTrain().getMultiClassifyMethod() == MultipleClassification.NATIVE) {
            throw new IllegalArgumentException(
                    "Distributed LR, GBDT(Gradient Boost Desicion Tree) only support binary classification, native multiple classification is not supported.");
        }

        if(modelConfig.isClassification() && modelConfig.getTrain().isOneVsAll() && !CommonUtils.isTreeModel(alg)
                && !CommonConstants.NN_ALG_NAME.equalsIgnoreCase(alg)) {
            throw new IllegalArgumentException("Only GBT and RF and NN support OneVsAll multiple classification.");
        }

        if(super.getModelConfig().getDataSet().getSource() != SourceType.HDFS) {
            throw new IllegalArgumentException("Currently distributed training is only supported on HDFS source type.");
        }

        if(Constants.WDL.equalsIgnoreCase(alg) && this.modelConfig.getNormalize().getNormType() != NormType.ZSCALE_INDEX
                && this.modelConfig.getNormalize().getNormType() != NormType.ZSCORE_INDEX
                && this.modelConfig.getNormalize().getNormType() != NormType.WOE_INDEX
                && this.modelConfig.getNormalize().getNormType() != NormType.WOE_ZSCALE_INDEX) {
            throw new IllegalArgumentException(
                    "WDL only supports normalize#normType with ZSCALE_INDEX/ZSCORE_INDEX/WOE_INDEX/WOE_ZSCALE_INDEX, please reset and run 'shifu norm' again.");
        }

        // check if parquet format norm output is consistent with current isParquet setting.
        boolean isParquetMetaFileExist = false;
        try {
            isParquetMetaFileExist = ShifuFileUtils
                    .getFileSystemBySourceType(super.getModelConfig().getDataSet().getSource())
                    .exists(new Path(super.getPathFinder().getNormalizedDataPath(), "_common_metadata"));
        } catch (Exception e) {
            isParquetMetaFileExist = false;
        }
        if(super.modelConfig.getNormalize().getIsParquet() && !isParquetMetaFileExist) {
            throw new IllegalArgumentException("Your normlized input in "
                    + super.getPathFinder().getNormalizedDataPath()
                    + " is not parquet format. Please keep isParquet and re-run norm again and then run training step or change isParquet to false.");
        } else if(!super.modelConfig.getNormalize().getIsParquet() && isParquetMetaFileExist) {
            throw new IllegalArgumentException("Your normlized input in "
                    + super.getPathFinder().getNormalizedDataPath()
                    + " is parquet format. Please keep isParquet and re-run norm again or change isParquet directly to true.");
        }

        GridSearch gridSearch = new GridSearch(modelConfig.getTrain().getParams(),
                modelConfig.getTrain().getGridConfigFileContent());
        if(!CommonConstants.LR_ALG_NAME.equalsIgnoreCase(alg) && !CommonConstants.NN_ALG_NAME.equalsIgnoreCase(alg)
                && !CommonUtils.isTreeModel(alg) && gridSearch.hasHyperParam()) {
            // if grid search but not NN, not RF, not GBT, not LR
            throw new IllegalArgumentException("Grid search only supports NN, GBT and RF algorithms");
        }

        if(gridSearch.hasHyperParam() && super.getModelConfig().getDataSet().getSource() != SourceType.HDFS
                && modelConfig.isDistributedRunMode()) {
            // if grid search but not mapred/dist run mode, not hdfs raw data set
            throw new IllegalArgumentException("Grid search only works in distributed run mode and HDFS source type.");
        }
    }

    protected boolean useTensorFlow2() {
        return TF_V2.equals(super.modelConfig.getTrain().getParams().get(TF_Version));
    }

    protected String getConfigFileName() {
        return useTensorFlow2() ? "global-default-v2.xml" : "global-default.xml";
    }

    protected String getScriptPrefix() {
        return useTensorFlow2() ? "distributed_tf20_" : "distributed_tf_";
    }

    protected int runDistributedTensorflowTrain() throws Exception {
        LOG.info("Started distributed TensorFlow training.");
        globalDefaultConfFile = new Path(
                super.pathFinder.getAbsolutePath(new Path("conf" + File.separator + getConfigFileName()).toString()));
        LOG.info("Shifu tensorflow on yarn global default file is found in: {}.", globalDefaultConfFile);

        if(super.modelConfig.getTrain().getBaggingNum() != 1) {
            LOG.warn("Bagging tmperally is not supported, only one model can be trained even (baggingNum = {}).",
                    super.modelConfig.getTrain().getBaggingNum());
        }
        // if not continuous mode, remove tmp models to not load it in tf python, continuous mode here there is a bug
        cleanModelPath();

        final List<String> args = new ArrayList<String>();
        args.add("-libjars");
        addTensorflowRuntimeJars(args);

        // copy globalconfig example from common conf path to project folder for user to update and modify
        generateGlobalConf();
        args.add("-globalconfig"); // include python env path,
        args.add(globalDefaultConfFile.getName());

        try {
            String clazz = "ml.shifu.shifu.core.yarn.client.TensorflowClient";
            Method main = Class.forName(clazz).getMethod("main",
                    new Class[] { Array.newInstance(String.class, 0).getClass() });
            try {
                main.invoke(null, (Object) args.toArray(new String[0]));
            } catch (Exception e) {
                LOG.error("executing tensorflow client fails", e);
                return -1;
            }

            Path modelPath = HDFSUtils.getFS()
                    .makeQualified(new Path(super.getPathFinder().getModelsPath(SourceType.HDFS)));
            if(ShifuFileUtils.getFileSystemBySourceType(SourceType.HDFS).exists(modelPath)) {
                Path localModelsPath = new Path(super.getPathFinder().getModelsPath(SourceType.LOCAL));
                if(HDFSUtils.getLocalFS().exists(localModelsPath)) {
                    HDFSUtils.getLocalFS().delete(localModelsPath, true);
                }
                copyModelToLocal(null, modelPath, SourceType.HDFS);
            } else {
                LOG.warn("Model {} isn't there, training job is failed.", modelPath.toString());
            }
        } finally {
            try { // move config to a temp file for next running FIXME, how to configure two ps numbers in two trainings
                FileUtils.moveFile(new File(globalDefaultConfFile.getName().toString()),
                        new File(globalDefaultConfFile.getName() + "_" + System.currentTimeMillis()));
            } catch (Exception e) {
                LOG.warn("Failed to move tf-yarn conf file, such message can be ignored!");
            }
        }

        return 0;
    }

    private void cleanModelPath() {
        // if var select job and not continue model training
        if(this.isForVarSelect || !modelConfig.getTrain().getIsContinuous()) {
            try {
                FileSystem fs = HDFSUtils.getFS();
                // delete all old models if not continuous
                Path srcTmpModelPath = fs.makeQualified(new Path(super.getPathFinder().getPathBySourceType(
                        new Path(Constants.TMP, Constants.DEFAULT_MODELS_TMP_FOLDER), SourceType.HDFS)));
                Path mvTmpModelPath = new Path(srcTmpModelPath.toString() + "_" + System.currentTimeMillis());
                LOG.info("Tmp tensorflow model path has been moved to folder: {}.", mvTmpModelPath);
                fs.rename(srcTmpModelPath, mvTmpModelPath);
                fs.mkdirs(srcTmpModelPath);

                // delete all old models if not continuous
                String srcModelPath = super.getPathFinder().getModelsPath(SourceType.HDFS);
                String mvModelPath = srcModelPath + "_" + System.currentTimeMillis();
                LOG.info("Old model path has been moved to {}", mvModelPath);
                fs.rename(new Path(srcModelPath), new Path(mvModelPath));
                fs.mkdirs(new Path(srcModelPath));
                FileSystem.getLocal(HDFSUtils.getConf())
                        .delete(new Path(super.getPathFinder().getModelsPath(SourceType.LOCAL)), true);
            } catch (Exception e) {
                LOG.warn("Failed to move tmp HDFS path, such error can be ignored", e);
            }
        }
    }

    private void setSelectedTargetAndWeightColumnNumber(Configuration globalConf) {
        int targetColumnNum = -1, weightColumnNum = -1;
        List<Integer> seletectedColumnNums = new ArrayList<Integer>();
        String weightColumnName = this.modelConfig.getDataSet().getWeightColumnName();

        for(int i = 0; i < columnConfigList.size(); i++) {
            ColumnConfig cc = columnConfigList.get(i);
            if(cc.isTarget()) {
                targetColumnNum = i;
            } else if(cc.isFinalSelect()) {
                seletectedColumnNums.add(i);
            }

            if(weightColumnName.equalsIgnoreCase(cc.getColumnName())) {
                weightColumnNum = i;
            }
        }
        if(seletectedColumnNums.size() == 0) {
            boolean hasCandidate = CommonUtils.hasCandidateColumns(columnConfigList);
            for(int i = 0; i < columnConfigList.size(); i++) {
                ColumnConfig cc = columnConfigList.get(i);
                if(cc.isTarget() || cc.isMeta()) {
                    continue;
                }
                if(CommonUtils.isGoodCandidate(cc, hasCandidate)) {
                    seletectedColumnNums.add(i);
                }
            }
        }

        globalConf.set("shifu.application.target-column-number", Integer.toString(targetColumnNum));
        globalConf.set("shifu.application.weight-column-number", Integer.toString(weightColumnNum));
        globalConf.set("shifu.application.selected-column-numbers", StringUtils.join(seletectedColumnNums, ' '));
    }

    private void setSelectedColumnForWideDeep(Configuration globalConf) {
        int targetColumnNum = -1;
        int weightColumnNum = -1;
        List<Integer> seletectedNumericColumnNums = new ArrayList<Integer>();
        List<Integer> seletectedCategoryColumnNums = new ArrayList<Integer>();
        String weightColumnName = this.modelConfig.getDataSet().getWeightColumnName();

        for(int i = 0; i < columnConfigList.size(); i++) {
            ColumnConfig cc = columnConfigList.get(i);
            if(cc.isTarget()) {
                targetColumnNum = i;
            } else if(cc.isFinalSelect()) {
                if(cc.isCategorical()) {
                    seletectedCategoryColumnNums.add(i);
                } else {
                    seletectedNumericColumnNums.add(i);
                }
            }

            if(weightColumnName.equalsIgnoreCase(cc.getColumnName())) {
                weightColumnNum = i;
            }
        }
        if((seletectedNumericColumnNums.size() + seletectedCategoryColumnNums.size()) == 0) {
            boolean hasCandidate = CommonUtils.hasCandidateColumns(columnConfigList);
            for(int i = 0; i < columnConfigList.size(); i++) {
                ColumnConfig cc = columnConfigList.get(i);
                if(cc.isTarget() || cc.isMeta()) {
                    continue;
                }
                if(CommonUtils.isGoodCandidate(cc, hasCandidate)) {
                    if(cc.isCategorical()) {
                        seletectedCategoryColumnNums.add(i);
                    } else {
                        seletectedNumericColumnNums.add(i);
                    }
                }
            }
        }

        globalConf.set("shifu.application.target-column-number", Integer.toString(targetColumnNum));
        globalConf.set("shifu.application.weight-column-number", Integer.toString(weightColumnNum));
        globalConf.set("shifu.application.selected-numeric-column-numbers",
                StringUtils.join(seletectedNumericColumnNums, ' '));
        globalConf.set("shifu.application.selected-category-column-numbers",
                StringUtils.join(seletectedCategoryColumnNums, ' '));
    }

    /**
     * Configure and update some fields of conf based on current project for TF-on-Yarn training
     */
    private void generateGlobalConf() throws IOException {
        if(HDFSUtils.getLocalFS().exists(new Path(globalDefaultConfFile.getName()))) {
            LOG.warn("Project already has global conf, we will rename it and generate a new one ...");
            HDFSUtils.getLocalFS().moveToLocalFile(new Path(globalDefaultConfFile.getName()),
                    new Path(globalDefaultConfFile.getName() + "_" + System.currentTimeMillis()));
        }

        Configuration globalConf = new Configuration(false);
        globalConf.addResource(globalDefaultConfFile);

        // set training data path
        globalConf.set("shifu.application.training-data-path", super.getPathFinder().getNormalizedDataPath());

        // set workers instance number based on training data files number
        int fileNumber = HDFSUtils.getFileNumber(HDFSUtils.getFS(),
                new Path(super.getPathFinder().getNormalizedDataPath()));
        globalConf.set("shifu.worker.instances", Integer.toString(fileNumber));
        // set backup workers as 1:10
        int backupWorkerNumber = (fileNumber / 10) > 0 ? fileNumber / 10 : 1;
        globalConf.set("shifu.worker.instances.backup", Integer.toString(backupWorkerNumber));
        // set model conf
        globalConf.set("shifu.application.model-conf", super.getPathFinder().getModelConfigPath(SourceType.LOCAL));
        String delimiter = Environment.getProperty(Constants.SHIFU_OUTPUT_DATA_DELIMITER, Constants.DEFAULT_DELIMITER);
        globalConf.set(Constants.SHIFU_OUTPUT_DATA_DELIMITER, Base64Utils.base64Encode(delimiter));
        // set column conf
        globalConf.set("shifu.application.column-conf", super.getPathFinder().getColumnConfigPath(SourceType.LOCAL));

        // set python script
        if(this.modelConfig.getNormalize().getNormType() == NormType.ZSCALE_INDEX) {
            // Running wide and deep // TODO tmp for test
            globalConf.set("shifu.application.python-script-path",
                    super.getPathFinder().getScriptPath("scripts/distributed_tf_wnd_estimator_not_embed.py"));

            setSelectedColumnForWideDeep(globalConf);
        } else {
            // Running normal NN
            Object tfTypeObj = this.modelConfig.getTrain().getParams().get("TF_type");
            String tyType = tfTypeObj == null ? "keras" : tfTypeObj.toString().toLowerCase();
            String scriptPath = getScriptPrefix() + tyType + ".py";
            String currScriptPath = System.getProperty("user.dir") + File.separator + scriptPath;
            String rawScriptPath = super.getPathFinder().getScriptPath("scripts" + File.separator + scriptPath);

            if(!Files.exists(Paths.get(currScriptPath), LinkOption.NOFOLLOW_LINKS)) {
                InputStream inputStream = null;
                try {
                    inputStream = new FileInputStream(rawScriptPath);
                    Files.copy(inputStream, Paths.get(currScriptPath), StandardCopyOption.REPLACE_EXISTING);
                } finally {
                    if(inputStream != null) {
                        inputStream.close();
                    }
                }
                LOG.info(
                        "After copying, using {} for user customization, please edit it if you would like to customize your model definition.",
                        currScriptPath);
            } else {
                LOG.info(
                        "Using existing {} for user customization, please edit it if you would like to customize your model definition.",
                        currScriptPath);
            }
            globalConf.set("shifu.application.python-script-path", currScriptPath);

            // set selected column number; target column number; weight column number
            setSelectedTargetAndWeightColumnNumber(globalConf);

            // set shell to lauch python
            globalConf.set("shifu.application.python-shell-path",
                    super.getPathFinder().getScriptPath("bin/dist_pytrain.sh"));
            // set application name
            globalConf.set("shifu.application.name", "Shifu Tensorflow: " + modelConfig.getBasic().getName());
            // set yarn queue
            globalConf.set("shifu.yarn.queue", Environment.getProperty(Environment.HADOOP_JOB_QUEUE, "default"));
            // set data total count
            globalConf.set("shifu.application.total-training-data-number",
                    Long.toString(columnConfigList.get(0).getTotalCount()));
            globalConf.set("shifu.application.epochs", this.modelConfig.getTrain().getNumTrainEpochs() + "");
            // set hdfs tmp model path
            globalConf.set("shifu.application.tmp-model-path", super.getPathFinder().getTmpModelsPath(SourceType.HDFS));
            // set hdfs final model path
            globalConf.set("shifu.application.final-model-path", super.getPathFinder().getModelsPath(SourceType.HDFS));
            // add all shifuconf, this includes 'shifu train -Dk=v' <k,v> pairs and it will override default keys set
            // above.
            Properties shifuConfigMap = Environment.getProperties();
            for(Map.Entry<Object, Object> entry: shifuConfigMap.entrySet()) {
                globalConf.set(entry.getKey().toString(), entry.getValue().toString());
            }

            OutputStream os = null;
            try {
                // Write user's overridden conf to an xml to be localized.
                os = new FileOutputStream(globalDefaultConfFile.getName());
                globalConf.writeXml(os);
            } catch (IOException e) {
                throw new RuntimeException(
                        "Failed to create " + globalDefaultConfFile.getName() + " conf file. Exiting.", e);
            } finally {
                if(os != null) {
                    os.close();
                }
            }
        }
    }

    /**
     * Jars to start TF Yarn Application as tf-yarn-client role.
     * 
     * @param args
     *            the command line args
     * @throws ClassNotFoundException
     *             if class in that lib not found (class not set well in current class path)
     */
    private void addTensorflowRuntimeJars(List<String> args) throws ClassNotFoundException {
        List<String> jars = new ArrayList<String>(16);
        // zip4j-1.3.2.jar
        jars.add(JarManager.findContainingJar(Class.forName("net.lingala.zip4j.core.ZipFile")));
        // guagua-mapreduce-*.jar
        jars.add(JarManager.findContainingJar(GuaguaMapReduceConstants.class));
        // guagua-core-*.jar
        jars.add(JarManager.findContainingJar(GuaguaConstants.class));
        // shifu-*.jar
        jars.add(JarManager.findContainingJar(getClass()));
        // shifu-tensorflow-on-yarn*.jar, hard code here as core version without shifu-tensorflow won't have such jar
        jars.add(JarManager.findContainingJar(Class.forName("ml.shifu.shifu.core.yarn.client.TensorflowClient")));

        args.add(StringUtils.join(jars, NNConstants.LIB_JAR_SEPARATOR));
    }

    protected int runDistributedTrain() throws IOException, InterruptedException, ClassNotFoundException {
        LOG.info("Started distributed training.");
        int status = 0;

        Configuration conf = new Configuration();

        SourceType sourceType = super.getModelConfig().getDataSet().getSource();
        FileSystem fileSystem = ShifuFileUtils.getFileSystemBySourceType(sourceType);
        Path tmpModelsPath = fileSystem.makeQualified(new Path(super.getPathFinder()
                .getPathBySourceType(new Path(Constants.TMP, Constants.DEFAULT_MODELS_TMP_FOLDER), sourceType)));

        if(!this.modelConfig.getTrain().getIsContinuous()) {
            cleanOldModels(conf, sourceType, fileSystem, tmpModelsPath);
        }

        final List<String> args = new ArrayList<String>();

        GridSearch gs = new GridSearch(modelConfig.getTrain().getParams(),
                modelConfig.getTrain().getGridConfigFileContent());

        prepareCommonParams(gs.hasHyperParam(), args, sourceType);

        // add tmp models folder to config
        args.add(String.format(CommonConstants.MAPREDUCE_PARAM_FORMAT, CommonConstants.SHIFU_TMP_MODELS_FOLDER,
                tmpModelsPath.toString()));
        int baggingNum = checkBaggingNum();

        boolean isKFoldCV = false;
        Integer kCrossValidation = this.modelConfig.getTrain().getNumKFold();
        if(kCrossValidation != null && kCrossValidation > 0) {
            isKFoldCV = true;
            baggingNum = modelConfig.getTrain().getNumKFold();
            if(baggingNum != super.getModelConfig().getBaggingNum() && gs.hasHyperParam()) {
                // if it is grid search mode, then kfold mode is disabled
                LOG.warn(
                        "'train:baggingNum' is set to {} because of k-fold cross validation is enabled by 'numKFold' not -1.",
                        baggingNum);
            }
        }

        long start = System.currentTimeMillis();
        boolean isParallel = Boolean
                .valueOf(Environment.getProperty(Constants.SHIFU_DTRAIN_PARALLEL, SHIFU_DEFAULT_DTRAIN_PARALLEL))
                .booleanValue();
        GuaguaMapReduceClient guaguaClient;
        int[] inputOutputIndex;
        if(modelConfig.isMultiTask()) {
            inputOutputIndex = DTrainUtils.getInputOutputCandidateCounts(modelConfig.getNormalizeType(),
                    this.mtlColumnConfigLists.get(0));
        } else {
            inputOutputIndex = DTrainUtils.getInputOutputCandidateCounts(modelConfig.getNormalizeType(),
                    this.columnConfigList);
        }
        int inputNodeCount = inputOutputIndex[0] == 0 ? inputOutputIndex[2] : inputOutputIndex[0];
        int candidateCount = inputOutputIndex[2];
        boolean isAfterVarSelect = (inputOutputIndex[0] != 0);
        if(modelConfig.getNormalize().getIsParquet()) {
            guaguaClient = new GuaguaParquetMapReduceClient();
            checkParquetParams(args, inputNodeCount, candidateCount);
        } else {
            guaguaClient = new GuaguaMapReduceClient();
        }

        String alg = super.getModelConfig().getTrain().getAlgorithm();
        status = runDistributedBaggingTraining(status, conf, sourceType, fileSystem, args, gs, alg, baggingNum,
                isKFoldCV, isParallel, guaguaClient, inputNodeCount, isAfterVarSelect);

        if(isKFoldCV) {
            status = postProcess4KFoldCV(status, sourceType, fileSystem, kCrossValidation, start);
        } else if(gs.hasHyperParam()) {
            postProcess4HyperParamTunning(status, sourceType, fileSystem, gs, start);
        } else { // if(!gs.hasHyperParam())
            postProcess4Train(status, sourceType, fileSystem, tmpModelsPath, baggingNum, start);
        }

        if(CommonUtils.isTreeModel(modelConfig.getAlgorithm())) {
            postProcess4TreeModelFeatureImportance();
        }

        return status;
    }

    private void postProcess4TreeModelFeatureImportance() throws IOException {
        List<BasicML> models = ModelSpecLoaderUtils.loadBasicModels(this.modelConfig, null);
        // compute feature importance and write to local file after models are trained
        Map<Integer, MutablePair<String, Double>> featureImportances = CommonUtils
                .computeTreeModelFeatureImportance(models);
        String localFsFolder = pathFinder.getLocalFeatureImportanceFolder();
        String localFIPath = pathFinder.getLocalFeatureImportancePath();
        processRollupForFIFiles(localFsFolder, localFIPath);
        CommonUtils.writeFeatureImportance(localFIPath, featureImportances);
    }

    private void postProcess4Train(int status, SourceType sourceType, FileSystem fileSystem, Path tmpModelsPath,
            int baggingNum, long start) throws IOException {
        int totalModels = 0;
        int foundModels = 0;
        totalModels = baggingNum;
        // copy model files at last.
        for(int i = 0; i < baggingNum; i++) {
            String modelName = getModelName(i);
            Path modelPath = fileSystem
                    .makeQualified(new Path(super.getPathFinder().getModelsPath(sourceType), modelName));
            if(ShifuFileUtils.getFileSystemBySourceType(sourceType).exists(modelPath)) {
                copyModelToLocal(modelName, modelPath, sourceType);
                foundModels++;
            } else {
                LOG.warn("Model {} isn't there, maybe job is failed, for bagging it can be ignored.",
                        modelPath.toString());
            }
        }

        // copy temp model files, for RF/GBT, not to copy tmp models because of larger space needed, for others
        // by default copy tmp models to local
        boolean copyTmpModelsToLocal = Boolean.TRUE.toString()
                .equalsIgnoreCase(Environment.getProperty(Constants.SHIFU_TMPMODEL_COPYTOLOCAL, "true"));
        if(copyTmpModelsToLocal) {
            copyTmpModelsToLocal(tmpModelsPath, sourceType);
        } else {
            LOG.info("Tmp models are not copied into local, please find them in hdfs path: {}", tmpModelsPath);
        }
        LOG.info("Distributed training finished in {}ms.", System.currentTimeMillis() - start);
        if(status != 0) {
            LOG.error("Error may occurred. {} / {} models are generated. Please check!", totalModels, foundModels);
        }
    }

    private void postProcess4HyperParamTunning(int status, SourceType sourceType, FileSystem fileSystem, GridSearch gs,
            long start) throws IOException {
        int totalModels = 0;
        int foundModels = 0;
        totalModels = gs.getFlattenParams().size();
        // select the best parameter composite in grid search
        LOG.info("Original grid search params: {}", modelConfig.getParams());
        Map<String, Object> params = findBestParams(sourceType, fileSystem, gs);
        // temp copy all models for evaluation
        for(int i = 0; i < totalModels; i++) {
            String modelName = getModelName(i);
            Path modelPath = fileSystem
                    .makeQualified(new Path(super.getPathFinder().getModelsPath(sourceType), modelName));
            if(ShifuFileUtils.getFileSystemBySourceType(sourceType).exists(modelPath)) {
                copyModelToLocal(modelName, modelPath, sourceType);
                foundModels++;
            } else {
                LOG.warn("Model {} isn't there, maybe job is failed, for bagging it can be ignored.",
                        modelPath.toString());
            }
        }
        LOG.info("The best parameters in grid search is {}", params);
        LOG.info("Grid search on distributed training finished in {}ms.", System.currentTimeMillis() - start);
        if(status != 0) {
            LOG.error("Error may occurred. {} / {} models are generated. Please check!", totalModels, foundModels);
        }
    }

    private int postProcess4KFoldCV(int status, SourceType sourceType, FileSystem fileSystem, Integer kCrossValidation,
            long start) throws IOException {
        int totalModels = 0;
        int foundModels = 0;
        totalModels = kCrossValidation;
        // k-fold we also copy model files at last, such models can be used for evaluation
        for(int i = 0; i < kCrossValidation; i++) {
            String modelName = getModelName(i);
            Path modelPath = fileSystem
                    .makeQualified(new Path(super.getPathFinder().getModelsPath(sourceType), modelName));
            if(ShifuFileUtils.getFileSystemBySourceType(sourceType).exists(modelPath)) {
                copyModelToLocal(modelName, modelPath, sourceType);
                foundModels++;
            } else {
                LOG.warn("Model {} isn't there, maybe job is failed, for bagging it can be ignored.",
                        modelPath.toString());
                status += 1;
            }
        }

        List<Double> valErrs = readAllValidationErrors(sourceType, fileSystem, kCrossValidation);
        double sum = 0d;
        for(Double err: valErrs) {
            sum += err;
        }
        LOG.info("Average validation error for current k-fold cross validation is {}.", sum / valErrs.size());
        LOG.info("K-fold cross validation on distributed training finished in {}ms.",
                System.currentTimeMillis() - start);
        if(status != 0) {
            LOG.error("Error may occurred. {} / {} models are generated. Please check!", totalModels, foundModels);
        }
        return status;
    }

    private void checkParquetParams(final List<String> args, int inputNodeCount, int candidateCount) {
        // set required field list to make sure we only load selected columns.
        RequiredFieldList requiredFieldList = new RequiredFieldList();
        boolean hasCandidates = CommonUtils.hasCandidateColumns(columnConfigList);
        for(ColumnConfig columnConfig: super.columnConfigList) {
            if(columnConfig.isTarget()) {
                requiredFieldList.add(new RequiredField(columnConfig.getColumnName(), columnConfig.getColumnNum(), null,
                        DataType.FLOAT));
            } else {
                if(inputNodeCount == candidateCount) {
                    // no any variables are selected
                    if(!columnConfig.isMeta() && !columnConfig.isTarget()
                            && CommonUtils.isGoodCandidate(columnConfig, hasCandidates)) {
                        requiredFieldList.add(new RequiredField(columnConfig.getColumnName(),
                                columnConfig.getColumnNum(), null, DataType.FLOAT));
                    }
                } else {
                    if(!columnConfig.isMeta() && !columnConfig.isTarget() && columnConfig.isFinalSelect()) {
                        requiredFieldList.add(new RequiredField(columnConfig.getColumnName(),
                                columnConfig.getColumnNum(), null, DataType.FLOAT));
                    }
                }
            }
        }
        // weight is added manually
        requiredFieldList.add(new RequiredField("weight", columnConfigList.size(), null, DataType.DOUBLE));
        args.add(String.format(CommonConstants.MAPREDUCE_PARAM_FORMAT, "parquet.private.pig.required.fields",
                serializeRequiredFieldList(requiredFieldList)));
        args.add(String.format(CommonConstants.MAPREDUCE_PARAM_FORMAT, "parquet.private.pig.column.index.access",
                "true"));
    }

    private int checkBaggingNum() {
        int baggingNum = isForVarSelect ? 1 : super.getModelConfig().getBaggingNum();
        if(modelConfig.isClassification()) {
            int classes = modelConfig.getTags().size();
            if(classes == 2) {
                baggingNum = 1; // binary classification, only need one job
            } else {
                if(modelConfig.getTrain().isOneVsAll()) {
                    // one vs all multiple classification, we need multiple bagging jobs to do ONEVSALL
                    baggingNum = modelConfig.getTags().size();
                } else {
                    // native classification, using bagging from setting job, no need set here
                }
            }
            if(baggingNum != super.getModelConfig().getBaggingNum()) {
                LOG.warn("'train:baggingNum' is set to {} because of ONEVSALL multiple classification.", baggingNum);
            }
        }
        return baggingNum;
    }

    private int runDistributedBaggingTraining(int status, Configuration conf, SourceType sourceType,
            FileSystem fileSystem, final List<String> args, GridSearch gs, String alg, int baggingNum,
            boolean isKFoldCV, boolean isParallel, GuaguaMapReduceClient guaguaClient, int inputNodeCount,
            boolean isAfterVarSelect) throws IOException, InterruptedException, ClassNotFoundException {
        int parallelNum = Integer
                .parseInt(Environment.getProperty(CommonConstants.SHIFU_TRAIN_BAGGING_INPARALLEL, "5"));
        int parallelGroups = 1;
        if(gs.hasHyperParam()) {
            parallelGroups = (gs.getFlattenParams().size() % parallelNum == 0
                    ? gs.getFlattenParams().size() / parallelNum
                    : gs.getFlattenParams().size() / parallelNum + 1);
            baggingNum = gs.getFlattenParams().size();
            LOG.warn("'train:baggingNum' is set to {} because of grid search enabled by settings in 'train#params'.",
                    gs.getFlattenParams().size());

        } else {
            parallelGroups = baggingNum % parallelNum == 0 ? baggingNum / parallelNum : baggingNum / parallelNum + 1;
        }

        LOG.info("Distributed trainning with baggingNum: {}", baggingNum);
        List<String> progressLogList = new ArrayList<String>(baggingNum);
        boolean isOneJobNotContinuous = false;
        for(int j = 0; j < parallelGroups; j++) {
            int currBags = getCurrBags(gs, baggingNum, parallelNum, parallelGroups, j);
            for(int k = 0; k < currBags; k++) {
                int i = j * parallelNum + k;
                if(gs.hasHyperParam()) {
                    LOG.info("Start the {}th grid search job with params: {}", i, gs.getParams(i));
                } else if(isKFoldCV) {
                    LOG.info("Start the {}th k-fold cross validation job with params.", i);
                }
                List<String> localArgs = new ArrayList<String>(args);
                // set name for each bagging job.
                localArgs.add("-n");
                localArgs.add(String.format("Shifu Master-Workers %s Training Iteration: %s id:%s", alg,
                        super.getModelConfig().getModelSetName(), i));
                LOG.info("Start trainer with id: {}", i);
                String modelName = getModelName(i);
                Path modelPath = fileSystem
                        .makeQualified(new Path(super.getPathFinder().getModelsPath(sourceType), modelName));
                Path bModelPath = fileSystem
                        .makeQualified(new Path(super.getPathFinder().getNNBinaryModelsPath(sourceType), modelName));

                // check if job is continuous training, this can be set multiple times and we only get last one
                boolean isContinuous = false;
                if(gs.hasHyperParam()) {
                    isContinuous = false;
                } else {
                    int intContinuous = checkContinuousTraining(fileSystem, localArgs, modelPath,
                            modelConfig.getTrain().getParams());
                    if(intContinuous == -1) {
                        LOG.warn(
                                "Model with index {} with size of trees is over treeNum, such training will not be started.",
                                i);
                        continue;
                    } else {
                        isContinuous = (intContinuous == 1);
                    }
                }

                // gs not support continuous model training, k-fold cross validation is not continuous training
                if(gs.hasHyperParam() || isKFoldCV) {
                    isContinuous = false;
                }
                if(!isContinuous && !isOneJobNotContinuous) {
                    isOneJobNotContinuous = true;
                    // delete all old models if not continuous
                    String srcModelPath = super.getPathFinder().getModelsPath(sourceType);
                    String mvModelPath = srcModelPath + "_" + System.currentTimeMillis();
                    LOG.info("Old model path has been moved to {}", mvModelPath);
                    fileSystem.rename(new Path(srcModelPath), new Path(mvModelPath));
                    fileSystem.mkdirs(new Path(srcModelPath));
                    FileSystem.getLocal(conf).delete(new Path(super.getPathFinder().getModelsPath(SourceType.LOCAL)),
                            true);
                }

                if(CommonConstants.NN_ALG_NAME.equalsIgnoreCase(alg)) {
                    // tree related parameters initialization
                    setDistributedNNFeatureSubsetParams(gs, inputNodeCount, isAfterVarSelect, i, localArgs, modelPath,
                            isContinuous);
                }

                localArgs.add(String.format(CommonConstants.MAPREDUCE_PARAM_FORMAT, CommonConstants.GUAGUA_OUTPUT,
                        modelPath.toString()));
                localArgs.add(String.format(CommonConstants.MAPREDUCE_PARAM_FORMAT,
                        Constants.SHIFU_NN_BINARY_MODEL_PATH, bModelPath.toString()));

                if(gs.hasHyperParam() || isKFoldCV) {
                    // k-fold cv need val error
                    Path valErrPath = fileSystem.makeQualified(
                            new Path(super.getPathFinder().getValErrorPath(sourceType), "val_error_" + i));
                    localArgs.add(String.format(CommonConstants.MAPREDUCE_PARAM_FORMAT,
                            CommonConstants.GS_VALIDATION_ERROR, valErrPath.toString()));
                }
                localArgs.add(String.format(CommonConstants.MAPREDUCE_PARAM_FORMAT, CommonConstants.SHIFU_TRAINER_ID,
                        String.valueOf(i)));
                final String progressLogFile = getProgressLogFile(i);
                progressLogList.add(progressLogFile);
                localArgs.add(String.format(CommonConstants.MAPREDUCE_PARAM_FORMAT,
                        CommonConstants.SHIFU_DTRAIN_PROGRESS_FILE, progressLogFile));

                if(isParallel) {
                    guaguaClient.addJob(localArgs.toArray(new String[0]));
                } else {
                    TailThread tailThread = startTailThread(new String[] { progressLogFile });
                    boolean ret = guaguaClient.createJob(localArgs.toArray(new String[0])).waitForCompletion(true);
                    status += (ret ? 0 : 1);
                    stopTailThread(tailThread);
                }
            }

            if(isParallel) {
                TailThread tailThread = startTailThread(progressLogList.toArray(new String[0]));
                status += guaguaClient.run();
                stopTailThread(tailThread);
            }
        }
        return status;
    }

    private void setDistributedNNFeatureSubsetParams(GridSearch gs, int inputNodeCount, boolean isAfterVarSelect, int i,
            List<String> localArgs, Path modelPath, boolean isContinuous) throws IOException {
        Map<String, Object> params = gs.hasHyperParam() ? gs.getParams(i) : this.modelConfig.getTrain().getParams();
        Object fssObj = params.get("FeatureSubsetStrategy");
        FeatureSubsetStrategy featureSubsetStrategy = null;
        double featureSubsetRate = 0d;
        if(fssObj != null) {
            try {
                featureSubsetRate = Double.parseDouble(fssObj.toString());
                // no need validate featureSubsetRate is in (0,1], as already validated in ModelInspector
                featureSubsetStrategy = null;
            } catch (NumberFormatException ee) {
                featureSubsetStrategy = FeatureSubsetStrategy.of(fssObj.toString());
            }
        } else {
            LOG.warn("FeatureSubsetStrategy is not set, set to ALL by default.");
            featureSubsetStrategy = FeatureSubsetStrategy.ALL;
            featureSubsetRate = 0;
        }

        // cache all feature list for sampling features
        List<Integer> allFeatures = NormalizationUtils.getAllFeatureList(this.columnConfigList, isAfterVarSelect);

        Set<Integer> subFeatures = null;
        if(isContinuous) {
            BasicFloatNetwork existingModel = (BasicFloatNetwork) ModelSpecLoaderUtils
                    .getBasicNetwork(ModelSpecLoaderUtils.loadModel(modelConfig, modelPath,
                            ShifuFileUtils.getFileSystemBySourceType(this.modelConfig.getDataSet().getSource())));
            if(existingModel == null) {
                subFeatures = new HashSet<Integer>(
                        getSubsamplingFeatures(allFeatures, featureSubsetStrategy, featureSubsetRate, inputNodeCount));
            } else {
                subFeatures = existingModel.getFeatureSet();
            }
        } else {
            subFeatures = new HashSet<Integer>(
                    getSubsamplingFeatures(allFeatures, featureSubsetStrategy, featureSubsetRate, inputNodeCount));
        }
        if(subFeatures == null || subFeatures.size() == 0) {
            localArgs.add(
                    String.format(CommonConstants.MAPREDUCE_PARAM_FORMAT, CommonConstants.SHIFU_NN_FEATURE_SUBSET, ""));
        } else {
            localArgs.add(String.format(CommonConstants.MAPREDUCE_PARAM_FORMAT, CommonConstants.SHIFU_NN_FEATURE_SUBSET,
                    StringUtils.join(subFeatures, ',')));
            LOG.debug("Size: {}, list: {}.", subFeatures.size(), StringUtils.join(subFeatures, ','));
        }
    }

    private int getCurrBags(GridSearch gs, int baggingNum, int parallelNum, int parallelGroups, int j) {
        int currBags = baggingNum;
        if(gs.hasHyperParam()) {
            if(j == parallelGroups - 1) {
                currBags = gs.getFlattenParams().size() % parallelNum == 0 ? parallelNum
                        : gs.getFlattenParams().size() % parallelNum;
            } else {
                currBags = parallelNum;
            }
        } else {
            if(j == parallelGroups - 1) {
                currBags = baggingNum % parallelNum == 0 ? parallelNum : baggingNum % parallelNum;
            } else {
                currBags = parallelNum;
            }
        }
        return currBags;
    }

    private void cleanOldModels(Configuration conf, SourceType sourceType, FileSystem fileSystem, Path tmpModelsPath)
            throws IOException {
        // mv all old models if not continuous (move for backup, if delete, no any backups)
        String srcModelPath = super.getPathFinder().getModelsPath(sourceType);
        String mvModelPath = srcModelPath + "_" + System.currentTimeMillis();
        LOG.info("Old model path has been moved to {}", mvModelPath);
        fileSystem.rename(new Path(srcModelPath), new Path(mvModelPath));
        fileSystem.mkdirs(new Path(srcModelPath));
        FileSystem.getLocal(conf).delete(new Path(super.getPathFinder().getModelsPath(SourceType.LOCAL)), true);
        // delete tmp model folder
        fileSystem.delete(tmpModelsPath, true);
        fileSystem.mkdirs(tmpModelsPath);
    }

    /**
     * Rollup feature importance file to keep latest one and old ones.
     */
    private void processRollupForFIFiles(String localFsFolder, String fiFile) {
        try {
            FileSystem fs = ShifuFileUtils.getFileSystemBySourceType(SourceType.LOCAL);
            if(!fs.isDirectory(new Path(localFsFolder))) {
                return;
            }
            FileStatus[] fss = fs.listStatus(new Path(localFsFolder));
            if(fss != null && fss.length > 0) {
                Arrays.sort(fss, new Comparator<FileStatus>() {
                    @Override
                    public int compare(FileStatus o1, FileStatus o2) {
                        return o2.getPath().toString().compareTo(o1.getPath().toString());
                    }
                });
                for(FileStatus fileStatus: fss) {
                    String strPath = fileStatus.getPath().getName();
                    if(strPath.endsWith(PathFinder.FEATURE_IMPORTANCE_FILE)) {
                        fs.rename(fileStatus.getPath(), new Path(fileStatus.getPath() + ".1"));
                    } else if(strPath.contains(PathFinder.FEATURE_IMPORTANCE_FILE)) {
                        int lastDotIndex = strPath.lastIndexOf(".");
                        String lastIndexStr = strPath.substring(lastDotIndex + 1, strPath.length());
                        int index = Integer.parseInt(lastIndexStr);
                        fs.rename(fileStatus.getPath(), new Path(fiFile + "." + (index + 1)));
                    }
                }
            }
        } catch (Exception ignore) {
            // any exception we can ignore, just override old all.fi files
        }
    }

    private Map<String, Object> findBestParams(SourceType sourceType, FileSystem fileSystem, GridSearch gs)
            throws IOException {
        // read validation error and find the best one update ModelConfig.
        double minValErr = Double.MAX_VALUE;
        int minIndex = -1;
        for(int i = 0; i < gs.getFlattenParams().size(); i++) {
            Path valErrPath = fileSystem
                    .makeQualified(new Path(super.getPathFinder().getValErrorPath(sourceType), "val_error_" + i));
            if(ShifuFileUtils.isFileExists(valErrPath.toString(), sourceType)) {
                double valErr;
                BufferedReader reader = null;
                try {
                    reader = ShifuFileUtils.getReader(valErrPath.toString(), sourceType);
                    String line = reader.readLine();
                    if(line == null) {
                        continue;
                    }
                    String valErrStr = line.toString();
                    LOG.debug("valErrStr is {}", valErrStr);
                    valErr = Double.valueOf(valErrStr);
                } catch (NumberFormatException e) {
                    LOG.warn("Parse val error failed, ignore such error. Message: {}", e.getMessage());
                    continue;
                } finally {
                    if(reader != null) {
                        reader.close();
                    }
                }
                if(valErr < minValErr) {
                    minValErr = valErr;
                    minIndex = i;
                }
            }
        }
        Map<String, Object> params = gs.getParams(minIndex);
        LOG.info(
                "The {} params is selected by grid search with params {}, please use it and set it in ModelConfig.json.",
                minIndex, params);
        return params;
    }

    private List<Double> readAllValidationErrors(SourceType sourceType, FileSystem fileSystem, int k)
            throws IOException {
        List<Double> valErrs = new ArrayList<Double>();
        for(int i = 0; i < k; i++) {
            Path valErrPath = fileSystem
                    .makeQualified(new Path(super.getPathFinder().getValErrorPath(sourceType), "val_error_" + i));
            if(ShifuFileUtils.isFileExists(valErrPath.toString(), sourceType)) {
                double valErr;
                BufferedReader reader = null;
                try {
                    reader = ShifuFileUtils.getReader(valErrPath.toString(), sourceType);
                    String line = reader.readLine();
                    if(line == null) {
                        continue;
                    }
                    String valErrStr = line.toString();
                    LOG.debug("valErrStr is {}", valErrStr);
                    valErr = Double.valueOf(valErrStr);
                    valErrs.add(valErr);
                } catch (NumberFormatException e) {
                    LOG.warn("Parse val error failed, ignore such error. Message: {}", e.getMessage());
                    continue;
                } finally {
                    if(reader != null) {
                        reader.close();
                    }
                }
            }
        }
        return valErrs;
    }

    private static String serializeRequiredFieldList(RequiredFieldList requiredFieldList) {
        try {
            return ObjectSerializer.serialize(requiredFieldList);
        } catch (IOException e) {
            throw new RuntimeException("Failed to searlize required fields.", e);
        }
    }

    /*
     * Return 1, continuous training, 0, not continuous training, -1 GBT existing trees is over treeNum
     */
    private int checkContinuousTraining(FileSystem fileSystem, List<String> localArgs, Path modelPath,
            Map<String, Object> modelParams) throws IOException {
        int finalContinuous = 0;
        if(Boolean.TRUE.toString().equals(this.modelConfig.getTrain().getIsContinuous().toString())) {
            // if varselect d-training or no such existing models, directly to disable continuous training.
            if(this.isForVarSelect) {
                finalContinuous = 0;
                LOG.warn("For varSelect step, continous model training is always disabled.");
            } else if(!fileSystem.exists(modelPath)) {
                finalContinuous = 0;
                LOG.info("No existing model, model training will start from scratch.");
            } else if(CommonConstants.NN_ALG_NAME.equalsIgnoreCase(modelConfig.getAlgorithm())
                    && !inputOutputModelCheckSuccess(fileSystem, modelPath, modelParams)) {
                finalContinuous = 0; // TODO hidden layer size and activation functions should also be validated
                LOG.warn(
                        "!!! Model training parameters like hidden nodes, activation and others  are not consistent with settings, model training will start from scratch.");
            } else if(CommonConstants.GBT_ALG_NAME.equalsIgnoreCase(modelConfig.getAlgorithm())) {
                TreeModel model = (TreeModel) ModelSpecLoaderUtils.loadModel(this.modelConfig, modelPath, fileSystem);

                if(!model.getAlgorithm().equalsIgnoreCase(modelConfig.getAlgorithm())) {
                    finalContinuous = 0;
                    LOG.warn("Only GBT supports continuous training, while not GBT, will start from scratch");
                } else if(!model.getLossStr()
                        .equalsIgnoreCase(this.modelConfig.getTrain().getParams().get("Loss").toString())) {
                    finalContinuous = 0;
                    LOG.warn("Loss is changed, continuous training is disabled, will start from scratch");
                } else if(model.getTrees().size() == 0) {
                    finalContinuous = 0;
                } else if(model.getTrees().size() >= Integer
                        .valueOf(modelConfig.getTrain().getParams().get("TreeNum").toString())) {
                    // if over TreeNum, return -1;
                    finalContinuous = -1;
                } else {
                    finalContinuous = 1;
                }
            } else if(CommonConstants.RF_ALG_NAME.equalsIgnoreCase(modelConfig.getAlgorithm())) {
                finalContinuous = 0;
                LOG.warn("RF doesn't support continuous training");
            } else {
                finalContinuous = 1;
            }
        } else {
            finalContinuous = 0;
        }
        localArgs.add(String.format(CommonConstants.MAPREDUCE_PARAM_FORMAT, CommonConstants.CONTINUOUS_TRAINING,
                finalContinuous == 1 ? "true" : "false"));
        return finalContinuous;
    }

    @SuppressWarnings("unchecked")
    private boolean inputOutputModelCheckSuccess(FileSystem fileSystem, Path modelPath, Map<String, Object> modelParams)
            throws IOException {
        BasicML basicML = ModelSpecLoaderUtils.loadModel(this.modelConfig, modelPath, fileSystem);
        BasicFloatNetwork model = (BasicFloatNetwork) ModelSpecLoaderUtils.getBasicNetwork(basicML);

        int[] outputCandidateCounts = DTrainUtils.getInputOutputCandidateCounts(modelConfig.getNormalizeType(),
                getColumnConfigList());
        int inputs = outputCandidateCounts[0] == 0 ? outputCandidateCounts[2] : outputCandidateCounts[0];
        boolean isInputOutConsistent = model.getInputCount() <= inputs
                && model.getOutputCount() == outputCandidateCounts[1];

        if(!isInputOutConsistent) {
            return false;
        }

        // same hidden layer ?
        boolean isHasSameHiddenLayer = (model.getLayerCount() - 2) <= (Integer) modelParams
                .get(CommonConstants.NUM_HIDDEN_LAYERS);
        if(!isHasSameHiddenLayer) {
            return false;
        }

        // same hidden nodes; same hidden activiations
        boolean isHasSameHiddenNodes = true, isHasSameHiddenActivation = true;
        List<Integer> hiddenNodeList = (List<Integer>) modelParams.get(CommonConstants.NUM_HIDDEN_NODES);
        List<String> actFuncList = (List<String>) modelParams.get(CommonConstants.ACTIVATION_FUNC);
        for(int i = 1; i < model.getLayerCount() - 1; i++) {
            if(model.getLayerNeuronCount(i) > hiddenNodeList.get(i - 1)) {
                isHasSameHiddenNodes = false;
                break;
            }

            ActivationFunction activation = model.getActivation(i);
            String actFunc = actFuncList.get(i - 1);
            if(actFunc.equalsIgnoreCase(NNConstants.NN_LINEAR)) {
                isHasSameHiddenActivation = ActivationLinear.class == activation.getClass();
            } else if(actFunc.equalsIgnoreCase(NNConstants.NN_SIGMOID)) {
                isHasSameHiddenActivation = ActivationSigmoid.class == activation.getClass();
            } else if(actFunc.equalsIgnoreCase(NNConstants.NN_TANH)) {
                isHasSameHiddenActivation = ActivationTANH.class == activation.getClass();
            } else if(actFunc.equalsIgnoreCase(NNConstants.NN_LOG)) {
                isHasSameHiddenActivation = ActivationLOG.class == activation.getClass();
            } else if(actFunc.equalsIgnoreCase(NNConstants.NN_SIN)) {
                isHasSameHiddenActivation = ActivationSIN.class == activation.getClass();
            } else if(actFunc.equalsIgnoreCase(NNConstants.NN_RELU)) {
                isHasSameHiddenActivation = ActivationReLU.class == activation.getClass();
            } else if(actFunc.equalsIgnoreCase(NNConstants.NN_LEAKY_RELU)) {
                isHasSameHiddenActivation = ActivationLeakyReLU.class == activation.getClass();
            } else if(actFunc.equalsIgnoreCase(NNConstants.NN_SWISH)) {
                isHasSameHiddenActivation = ActivationSwish.class == activation.getClass();
            } else if(actFunc.equalsIgnoreCase(NNConstants.NN_PTANH)) {
                isHasSameHiddenActivation = ActivationPTANH.class == activation.getClass();
            } else {
                isHasSameHiddenActivation = ActivationSigmoid.class == activation.getClass();
            }
            if(!isHasSameHiddenActivation) {
                break;
            }
        }
        return isHasSameHiddenNodes && isHasSameHiddenActivation;
    }

    private String getProgressLogFile(int i) {
        return String.format("tmp/%s_%s.log", System.currentTimeMillis(), i);
    }

    private void stopTailThread(TailThread thread) throws IOException {
        thread.interrupt();
        try {
            thread.join(NNConstants.DEFAULT_JOIN_TIME);
        } catch (InterruptedException e) {
            LOG.error("Thread stopped!", e);
            Thread.currentThread().interrupt();
        }
        // delete progress file at last
        thread.deleteProgressFiles(trainLogFile);
    }

    private TailThread startTailThread(final String[] progressLog) {
        TailThread thread = new TailThread(progressLog);
        thread.setName("Training Progress");
        thread.setDaemon(true);
        thread.setUncaughtExceptionHandler(new UncaughtExceptionHandler() {
            @Override
            public void uncaughtException(Thread t, Throwable e) {
                LOG.warn(String.format("Error in thread %s: %s", t.getName(), e.getMessage()));
            }
        });
        thread.start();
        return thread;
    }

    private void copyTmpModelsToLocal(final Path tmpModelsDir, final SourceType sourceType) throws IOException {
        // copy all tmp nn to local, these tmp nn are outputs from
        if(ShifuFileUtils.getFileSystemBySourceType(sourceType).exists(tmpModelsDir)) {
            Path localTmpModelsFolder = new Path(Constants.MODELS_TMP);
            HDFSUtils.getLocalFS().delete(localTmpModelsFolder, true);
            HDFSUtils.getLocalFS().mkdirs(localTmpModelsFolder);
            ShifuFileUtils.getFileSystemBySourceType(sourceType).copyToLocalFile(tmpModelsDir, localTmpModelsFolder);
        }
    }

    private void prepareDTParams(final List<String> args, final SourceType sourceType) {
        args.add("-w");
        args.add(DTWorker.class.getName());
        args.add("-m");
        args.add(DTMaster.class.getName());
        args.add("-mr");
        args.add(DTMasterParams.class.getName());
        args.add("-wr");
        args.add(DTWorkerParams.class.getName());
        args.add(String.format(CommonConstants.MAPREDUCE_PARAM_FORMAT, GuaguaConstants.GUAGUA_MASTER_INTERCEPTERS,
                DTOutput.class.getName()));
    }

    private void prepareLRParams(final List<String> args, final SourceType sourceType) {
        args.add("-w");
        args.add(LogisticRegressionWorker.class.getName());
        args.add("-m");
        args.add(LogisticRegressionMaster.class.getName());
        args.add("-mr");
        args.add(LogisticRegressionParams.class.getName());
        args.add("-wr");
        args.add(LogisticRegressionParams.class.getName());
        args.add(String.format(CommonConstants.MAPREDUCE_PARAM_FORMAT, GuaguaConstants.GUAGUA_MASTER_INTERCEPTERS,
                LogisticRegressionOutput.class.getName()));
    }

    private void prepareNNParams(final List<String> args, final SourceType sourceType) {
        args.add("-w");
        if(modelConfig.getNormalize().getIsParquet()) {
            args.add(NNParquetWorker.class.getName());
        } else {
            args.add(NNWorker.class.getName());
        }

        args.add("-m");
        args.add(NNMaster.class.getName());

        args.add("-mr");
        args.add(NNParams.class.getName());

        args.add("-wr");
        args.add(NNParams.class.getName());
        args.add(String.format(CommonConstants.MAPREDUCE_PARAM_FORMAT, GuaguaConstants.GUAGUA_MASTER_INTERCEPTERS,
                NNOutput.class.getName()));
    }

    private void prepareCommonParams(boolean isGsMode, final List<String> args, final SourceType sourceType)
            throws IOException {
        String alg = super.getModelConfig().getTrain().getAlgorithm();

        args.add("-libjars");
        addRuntimeJars(args);

        args.add("-i");
        if(CommonUtils.isTreeModel(alg)) {
            args.add(ShifuFileUtils.getFileSystemBySourceType(sourceType)
                    .makeQualified(new Path(super.getPathFinder().getCleanedDataPath())).toString());
        } else {
            args.add(ShifuFileUtils.getFileSystemBySourceType(sourceType)
                    .makeQualified(new Path(super.getPathFinder().getNormalizedDataPath())).toString());
        }

        if(StringUtils.isNotBlank(modelConfig.getValidationDataSetRawPath())) {
            args.add("-inputformat");
            args.add(ShifuInputFormat.class.getName());
        }

        String zkServers = Environment.getProperty(Environment.ZOO_KEEPER_SERVERS);
        if(StringUtils.isEmpty(zkServers)) {
            LOG.warn(
                    "No specified zookeeper settings from zookeeperServers in shifuConfig file, Guagua will set embedded zookeeper server in client process or master node. For fail-over zookeeper applications, specified zookeeper servers are strongly recommended.");
        } else {
            args.add("-z");
            args.add(zkServers);
        }

        if(CommonConstants.LR_ALG_NAME.equalsIgnoreCase(alg)) {
            this.prepareLRParams(args, sourceType);
        } else if(CommonConstants.NN_ALG_NAME.equalsIgnoreCase(alg)) {
            this.prepareNNParams(args, sourceType);
        } else if(CommonUtils.isTreeModel(alg)) {
            this.prepareDTParams(args, sourceType);
        } else if(CommonConstants.WDL_ALG_NAME.equalsIgnoreCase(alg)) {
            this.prepareWDLParams(args, sourceType);
        } else if(CommonConstants.MTL_ALG_NAME.equalsIgnoreCase(alg)) {
            this.prepareMTLParams(args, sourceType);
        }

        args.add("-c");
        int numTrainEpoches = super.getModelConfig().getTrain().getNumTrainEpochs();
        // only for NN varselect, use half of epochs for sensitivity analysis
        // if for gs mode, half of iterations are used
        LOG.debug("this.isForVarSelect() - {}, isGsMode - {}", this.isForVarSelect(), isGsMode);
        if(CommonConstants.NN_ALG_NAME.equalsIgnoreCase(alg) && (this.isForVarSelect() || isGsMode)
                && numTrainEpoches >= VAR_SELECT_TRAINING_DECAY_EPOCHES_THRESHOLD) {
            numTrainEpoches = numTrainEpoches / 2;
        }

        // if GBDT or RF, such iteration should be extended to make sure all trees will be executed successfully without
        // maxIteration limitation
        if(CommonUtils.isTreeModel(alg) && numTrainEpoches <= 50000) {
            numTrainEpoches = 50000;
        }
        // the reason to add 1 is that the first iteration in implementation is used for training preparation.
        numTrainEpoches = numTrainEpoches + 1;

        if(CommonConstants.LR_ALG_NAME.equalsIgnoreCase(alg)) {
            LOG.info("Number of train iterations is set to {}.", numTrainEpoches - 1);
        } else if(CommonConstants.NN_ALG_NAME.equalsIgnoreCase(alg)) {
            LOG.info("Number of train epochs is set to {}.", numTrainEpoches - 1);
        } else if(CommonUtils.isTreeModel(alg)) {
            LOG.info("Number of train iterations is set to {}.", numTrainEpoches - 1);
        }

        args.add(String.valueOf(numTrainEpoches));

        if(CommonUtils.isTreeModel(alg)) {
            // for tree models, using cleaned validation data path
            args.add(String.format(CommonConstants.MAPREDUCE_PARAM_FORMAT, CommonConstants.CROSS_VALIDATION_DIR,
                    ShifuFileUtils.getFileSystemBySourceType(sourceType)
                            .makeQualified(new Path(super.getPathFinder().getCleanedValidationDataPath(sourceType)))
                            .toString()));
        } else {
            args.add(String.format(CommonConstants.MAPREDUCE_PARAM_FORMAT, CommonConstants.CROSS_VALIDATION_DIR,
                    ShifuFileUtils.getFileSystemBySourceType(sourceType)
                            .makeQualified(new Path(super.getPathFinder().getNormalizedValidationDataPath(sourceType)))
                            .toString()));
        }
        args.add(String.format(CommonConstants.MAPREDUCE_PARAM_FORMAT, NNConstants.MAPRED_JOB_QUEUE_NAME,
                Environment.getProperty(Environment.HADOOP_JOB_QUEUE, Constants.DEFAULT_JOB_QUEUE)));
        args.add(String.format(CommonConstants.MAPREDUCE_PARAM_FORMAT, CommonConstants.SHIFU_MODEL_CONFIG,
                ShifuFileUtils.getFileSystemBySourceType(sourceType)
                        .makeQualified(new Path(super.getPathFinder().getModelConfigPath(sourceType)))));
        args.add(String.format(CommonConstants.MAPREDUCE_PARAM_FORMAT, CommonConstants.SHIFU_COLUMN_CONFIG,
                ShifuFileUtils.getFileSystemBySourceType(sourceType)
                        .makeQualified(new Path(super.getPathFinder().getColumnConfigPath(sourceType)))));
        args.add(String.format(CommonConstants.MAPREDUCE_PARAM_FORMAT, CommonConstants.MODELSET_SOURCE_TYPE,
                sourceType));
        args.add(String.format(CommonConstants.MAPREDUCE_PARAM_FORMAT, NNConstants.NN_POISON_SAMPLER,
                Environment.getProperty(NNConstants.NN_POISON_SAMPLER, "true")));
        // hard code set computation threshold for 50s. Can be changed in shifuconfig file
        args.add(String.format(CommonConstants.MAPREDUCE_PARAM_FORMAT,
                GuaguaConstants.GUAGUA_COMPUTATION_TIME_THRESHOLD, 60 * 1000L));
        setHeapSizeAndSplitSize(args);

        // set default embedded zookeeper to client to avoid mapper oom: master mapper embeded zookeeper will use
        // 512M-1G memeory which may cause oom issue.
        args.add(String.format(CommonConstants.MAPREDUCE_PARAM_FORMAT, GuaguaConstants.GUAGUA_ZK_EMBEDBED_IS_IN_CLIENT,
                "true"));

        int vcores = vcoresSetting();
        args.add(String.format(CommonConstants.MAPREDUCE_PARAM_FORMAT, CommonConstants.MAPREDUCE_MAP_CPU_VCORES,
                vcores));

        // one can set guagua conf in shifuconfig
        CommonUtils.injectHadoopShifuEnvironments(new ValueVisitor() {
            @Override
            public void inject(Object key, Object value) {
                args.add(String.format(CommonConstants.MAPREDUCE_PARAM_FORMAT, key.toString(), value.toString()));
            }
        });
    }

    private void prepareMTLParams(List<String> args, SourceType sourceType) {
        args.add("-w");
        args.add(MTLWorker.class.getName());

        args.add("-m");
        args.add(MTLMaster.class.getName());

        args.add("-mr");
        args.add(MTLParams.class.getName());

        args.add("-wr");
        args.add(MTLParams.class.getName());

        args.add(String.format(CommonConstants.MAPREDUCE_PARAM_FORMAT, GuaguaConstants.GUAGUA_MASTER_INTERCEPTERS,
                MTLOutput.class.getName()));
    }

    private void prepareWDLParams(List<String> args, SourceType sourceType) {
        args.add("-w");
        args.add(WDLWorker.class.getName());

        args.add("-m");
        args.add(WDLMaster.class.getName());

        args.add("-mr");
        args.add(WDLParams.class.getName());

        args.add("-wr");
        args.add(WDLParams.class.getName());

        args.add(String.format(CommonConstants.MAPREDUCE_PARAM_FORMAT, GuaguaConstants.GUAGUA_MASTER_INTERCEPTERS,
                WDLOutput.class.getName()));
    }

    private int vcoresSetting() {
        // if set in shifuconfig with keyvalue, such value will be used, otherwise, thread number will be used
        String vcoreStr = Environment.getProperty(CommonConstants.MAPREDUCE_MAP_CPU_VCORES);
        int vcores = 1;
        if(vcoreStr == null) {
            vcores = modelConfig.getTrain().getWorkerThreadCount() == null ? 1
                    : modelConfig.getTrain().getWorkerThreadCount();
        } else {
            try {
                vcores = Integer.parseInt(vcoreStr);
            } catch (Exception e) {
                LOG.warn("Error in: {} not a number, will be set to 1", CommonConstants.MAPREDUCE_MAP_CPU_VCORES);
                vcores = 1;
            }
            if(vcores < 1 || vcores > 256) {
                LOG.warn("Error in: {} not in [1, 256], will be set to 6", CommonConstants.MAPREDUCE_MAP_CPU_VCORES);
                vcores = 6;
            }
        }
        return vcores;
    }

    private List<Integer> getSubsamplingFeatures(List<Integer> allFeatures, FeatureSubsetStrategy featureSubsetStrategy,
            double featureSubsetRate, int inputNum) {
        if(featureSubsetStrategy == null) {
            if(Double.compare(1d, featureSubsetRate) == 0) {
                return new ArrayList<Integer>();
            } else {
                return sampleFeaturesForNodeStats(allFeatures, (int) (allFeatures.size() * featureSubsetRate));
            }
        } else {
            switch(featureSubsetStrategy) {
                case HALF:
                    return sampleFeaturesForNodeStats(allFeatures, allFeatures.size() / 2);
                case ONETHIRD:
                    return sampleFeaturesForNodeStats(allFeatures, allFeatures.size() / 3);
                case TWOTHIRDS:
                    return sampleFeaturesForNodeStats(allFeatures, allFeatures.size() * 2 / 3);
                case SQRT:
                    return sampleFeaturesForNodeStats(allFeatures,
                            (int) (allFeatures.size() * Math.sqrt(inputNum) / inputNum));
                case LOG2:
                    return sampleFeaturesForNodeStats(allFeatures,
                            (int) (allFeatures.size() * Math.log(inputNum) / Math.log(2) / inputNum));
                case AUTO:
                case ALL:
                default:
                    return new ArrayList<Integer>();
            }
        }
    }

    private List<Integer> sampleFeaturesForNodeStats(List<Integer> allFeatures, int sample) {
        List<Integer> features = new ArrayList<Integer>(sample);
        for(int i = 0; i < sample; i++) {
            features.add(allFeatures.get(i));
        }

        for(int i = sample; i < allFeatures.size(); i++) {
            int replacementIndex = (int) (featureSamplingRandom.nextDouble() * i);
            if(replacementIndex >= 0 && replacementIndex < sample) {
                features.set(replacementIndex, allFeatures.get(i));
            }
        }
        return features;
    }

    private void setHeapSizeAndSplitSize(final List<String> args) throws IOException {
        // can be override by shifuconfig, ok for hard code
        args.add(String.format(CommonConstants.MAPREDUCE_PARAM_FORMAT, GuaguaMapReduceConstants.MAPRED_CHILD_JAVA_OPTS,
                "-Xms2048m -Xmx2048m -verbose:gc -XX:+PrintGCDetails -XX:+PrintGCTimeStamps"));
        args.add(String.format(CommonConstants.MAPREDUCE_PARAM_FORMAT, "mapreduce.map.java.opts",
                "-Xms2048m -Xmx2048m -server -XX:+UseParNewGC -XX:+UseConcMarkSweepGC "
                        + "-XX:CMSInitiatingOccupancyFraction=70 -verbose:gc -XX:+PrintGCDetails -XX:+PrintGCTimeStamps"));

        if(super.modelConfig.getNormalize().getIsParquet()) {
            args.add(String.format(CommonConstants.MAPREDUCE_PARAM_FORMAT, GuaguaConstants.GUAGUA_SPLIT_COMBINABLE,
                    Environment.getProperty(GuaguaConstants.GUAGUA_SPLIT_COMBINABLE, "false")));
        } else {
            args.add(String.format(CommonConstants.MAPREDUCE_PARAM_FORMAT, GuaguaConstants.GUAGUA_SPLIT_COMBINABLE,
                    Environment.getProperty(GuaguaConstants.GUAGUA_SPLIT_COMBINABLE, "true")));
            long maxCombineSize = computeDynamicCombineSize();
            LOG.info(
                    "Dynamic worker size is tuned to {}. If not good for # of workers, configure it in SHIFU_HOME/conf/shifuconfig::guagua.split.maxCombinedSplitSize",
                    maxCombineSize);
            args.add(String.format(CommonConstants.MAPREDUCE_PARAM_FORMAT,
                    GuaguaConstants.GUAGUA_SPLIT_MAX_COMBINED_SPLIT_SIZE, Environment
                            .getProperty(GuaguaConstants.GUAGUA_SPLIT_MAX_COMBINED_SPLIT_SIZE, maxCombineSize + "")));
        }
        // special tuning parameters for shifu, 0.97 means each iteation master wait for 97% workers and then can go to
        // next iteration.
        args.add(String.format(CommonConstants.MAPREDUCE_PARAM_FORMAT, GuaguaConstants.GUAGUA_MIN_WORKERS_RATIO, 0.97));
        // 2 seconds if waiting over 10, consider 99% workers; these two can be overrided in shifuconfig
        args.add(String.format(CommonConstants.MAPREDUCE_PARAM_FORMAT, GuaguaConstants.GUAGUA_MIN_WORKERS_TIMEOUT,
                2 * 1000L));
    }

    private long computeDynamicCombineSize() throws IOException {
        // how many part-m-*.gz file in for gzip file, norm depends on how many gzip files
        String dataPath = null;
        if(CommonUtils.isTreeModel(super.modelConfig.getAlgorithm())) {
            dataPath = ShifuFileUtils.getFileSystemBySourceType(modelConfig.getDataSet().getSource())
                    .makeQualified(new Path(super.getPathFinder().getCleanedDataPath())).toString();
        } else {
            dataPath = ShifuFileUtils.getFileSystemBySourceType(modelConfig.getDataSet().getSource())
                    .makeQualified(new Path(super.getPathFinder().getNormalizedDataPath())).toString();
        }

        int filePartCnt = ShifuFileUtils.getFilePartCount(dataPath, SourceType.HDFS);
        long actualFileSize = ShifuFileUtils.getFileOrDirectorySize(dataPath, SourceType.HDFS);
        boolean isGzip = ShifuFileUtils.isPartFileAllGzip(dataPath, SourceType.HDFS);
        long avgFileSize = actualFileSize / filePartCnt;

        if(isGzip && filePartCnt <= 20) {
            // only 20 files, just set each one as a worker, 1.2 * avgFileSize is to make sure
            return (long) (avgFileSize * 1.2d);
            // otherwise, let dynamic combine size works
        }

        // in shifuconfig; by default it is 200M, consider in some cases user selects only a half of features, this
        // number should be 400m
<<<<<<< HEAD
        // int[] inputOutputIndex = DTrainUtils.getInputOutputCandidateCounts(modelConfig.getNormalizeType(),
        //        this.columnConfigList);
        //int candidateCount = (inputOutputIndex[2] == 0 ? inputOutputIndex[0] : inputOutputIndex[2]);
        int candidateCount = DTrainUtils.generateModelFeatureSet(modelConfig, columnConfigList).size();
=======
        int[] inputOutputIndex;
        if(modelConfig.isMultiTask()) {
            inputOutputIndex = DTrainUtils.getInputOutputCandidateCounts(modelConfig.getNormalizeType(),
                    this.mtlColumnConfigLists.get(0));
        } else {
            inputOutputIndex = DTrainUtils.getInputOutputCandidateCounts(modelConfig.getNormalizeType(),
                    this.columnConfigList);
        }
        int candidateCount = (inputOutputIndex[2] == 0 ? inputOutputIndex[0] : inputOutputIndex[2]);
>>>>>>> 075d2f46
        // 1. set benchmark
        long maxCombineSize = CommonUtils.isTreeModel(modelConfig.getAlgorithm()) ? 209715200L : 168435456L;
        if(modelConfig.isClassification()) {
            return maxCombineSize;
        }
        // default 200M for gbt/RF, 150M for NN
        // why nn default is 150M, because of all categorical data is normalized to numeric, which is to save disk
        // for RF/gbt, categorical is still string and so default disk size is 200M
        // 2. according to ratio of ( candidate count / benchmark 600 features), tune combine size, 0.85 is a factor
        double ratio = candidateCount / 600d;
        if(ratio > 2d) {
            // 0.85 is a factor if selected ratio is 0.5 and only be effective if selected ratio over 2
            ratio = 0.85 * ratio;
        }

        long finalCombineSize = Double.valueOf((maxCombineSize * 1d * (ratio))).longValue();

        if(finalCombineSize != 0L && actualFileSize / finalCombineSize < 25) {
            // we can leverage more workers.
            finalCombineSize /= 2;
        }

        if((actualFileSize / finalCombineSize) > 1000L) {
            // auto tunning, no more than 1500 workers
            finalCombineSize = (actualFileSize / 1000L);
        }

        return finalCombineSize;
    }

    private void copyModelToLocal(String modelName, Path modelPath, SourceType sourceType) throws IOException {
        ShifuFileUtils.getFileSystemBySourceType(sourceType).copyToLocalFile(modelPath,
                StringUtils.isBlank(modelName) ? new Path(super.getPathFinder().getModelsPath(SourceType.LOCAL))
                        : new Path(super.getPathFinder().getModelsPath(SourceType.LOCAL), modelName));
    }

    // GuaguaOptionsParser doesn't to support *.jar currently.
    private void addRuntimeJars(final List<String> args) {
        List<String> jars = new ArrayList<String>(16);
        // pig-*.jar
        jars.add(JarManager.findContainingJar(Tuple.class));
        // jackson-databind-*.jar
        jars.add(JarManager.findContainingJar(ObjectMapper.class));
        // jackson-core-*.jar
        jars.add(JarManager.findContainingJar(JsonParser.class));
        // jackson-annotations-*.jar
        jars.add(JarManager.findContainingJar(JsonIgnore.class));
        // commons-compress-*.jar
        jars.add(JarManager.findContainingJar(BZip2CompressorInputStream.class));
        // commons-lang-*.jar
        jars.add(JarManager.findContainingJar(StringUtils.class));
        // common-lang3-*.jar
        jars.add(JarManager.findContainingJar(org.apache.commons.lang3.StringUtils.class));
        // commons-collections-*.jar
        jars.add(JarManager.findContainingJar(ListUtils.class));
        // common-io-*.jar
        jars.add(JarManager.findContainingJar(org.apache.commons.io.IOUtils.class));
        // guava-*.jar
        jars.add(JarManager.findContainingJar(Splitter.class));
        // encog-core-*.jar
        jars.add(JarManager.findContainingJar(MLDataSet.class));
        // shifu-*.jar
        jars.add(JarManager.findContainingJar(getClass()));
        // guagua-core-*.jar
        jars.add(JarManager.findContainingJar(GuaguaConstants.class));
        // guagua-mapreduce-*.jar
        jars.add(JarManager.findContainingJar(GuaguaMapReduceConstants.class));
        // zookeeper-*.jar
        jars.add(JarManager.findContainingJar(ZooKeeper.class));
        // netty-*.jar
        jars.add(JarManager.findContainingJar(ServerBootstrap.class));

        jars.add(JarManager.findContainingJar(Reflections.class));

        if(modelConfig.getNormalize().getIsParquet()) {
            // this jars are only for parquet format
            // parquet-mr-*.jar
            jars.add(JarManager.findContainingJar(ParquetRecordReader.class));
            // parquet-pig-*.jar
            jars.add(JarManager.findContainingJar(parquet.pig.ParquetLoader.class));
            // pig-*.jar
            jars.add(JarManager.findContainingJar(PigContext.class));
            // parquet-common-*.jar
            jars.add(JarManager.findContainingJar(ParquetRuntimeException.class));
            // parquet-column-*.jar
            jars.add(JarManager.findContainingJar(ParquetProperties.class));
            // parquet-encoding-*.jar
            jars.add(JarManager.findContainingJar(Packer.class));
            // parquet-generator-*.jar
            jars.add(JarManager.findContainingJar(Generator.class));
            // parquet-format-*.jar
            jars.add(JarManager.findContainingJar(PageType.class));
            // snappy-*.jar
            jars.add(JarManager.findContainingJar(Snappy.class));
            // parquet-jackson-*.jar
            jars.add(JarManager.findContainingJar(Base64Variant.class));
            // antlr jar
            jars.add(JarManager.findContainingJar(RecognitionException.class));
            // joda-time jar
            jars.add(JarManager.findContainingJar(ReadableInstant.class));
        }

        args.add(StringUtils.join(jars, NNConstants.LIB_JAR_SEPARATOR));
    }

    /**
     * For RF/GBT model, no need do normalizing, but clean and filter data is needed. Before real training, we have to
     * clean and filter data.
     *
     * @param isToShuffle
     *            if shuffle data before training
     * @throws IOException
     *             the io exception
     */
    protected void checkAndCleanDataForTreeModels(boolean isToShuffle) throws IOException {
        String alg = this.getModelConfig().getTrain().getAlgorithm();
        // only for tree models
        if(!CommonUtils.isTreeModel(alg)) {
            return;
        }

        // check if binBoundaries and binCategories are good and log error
        for(ColumnConfig columnConfig: columnConfigList) {
            if(columnConfig.isFinalSelect() && !columnConfig.isTarget() && !columnConfig.isMeta()) {
                if(columnConfig.isNumerical() && columnConfig.getBinBoundary() == null) {
                    throw new IllegalArgumentException("Final select " + columnConfig.getColumnName()
                            + "column but binBoundary in ColumnConfig.json is null.");
                }
                if(columnConfig.isNumerical() && columnConfig.getBinBoundary().size() <= 1) {
                    LOG.warn(
                            "Column {} {} with only one or zero element in binBounday, such column will be ignored in tree model training.",
                            columnConfig.getColumnNum(), columnConfig.getColumnName());
                }
                if(columnConfig.isCategorical() && columnConfig.getBinCategory() == null) {
                    throw new IllegalArgumentException("Final select " + columnConfig.getColumnName()
                            + "column but binCategory in ColumnConfig.json is null.");
                }
                if(columnConfig.isCategorical() && columnConfig.getBinCategory().size() <= 0) {
                    LOG.warn(
                            "Column {} {} with only zero element in binCategory, such column will be ignored in tree model training.",
                            columnConfig.getColumnNum(), columnConfig.getColumnName());
                }
            }
        }

        // run cleaning data logic for model input
        SourceType sourceType = modelConfig.getDataSet().getSource();
        String cleanedDataPath = this.pathFinder.getCleanedDataPath();
        String needReGen = Environment.getProperty("shifu.tree.regeninput", Boolean.FALSE.toString());

        // 1. shifu.tree.regeninput = true, no matter what, will regen;
        // 2. if cleanedDataPath does not exist, generate clean data for tree ensemble model training
        // 3. if validationDataPath is not blank and cleanedValidationDataPath does not exist, generate clean data for
        // tree ensemble model training
        if(Boolean.TRUE.toString().equalsIgnoreCase(needReGen)
                || !ShifuFileUtils.isFileExists(cleanedDataPath, sourceType)
                || (StringUtils.isNotBlank(modelConfig.getValidationDataSetRawPath())
                        && !ShifuFileUtils.isFileExists(pathFinder.getCleanedValidationDataPath(), sourceType))) {
            runDataClean(isToShuffle, -1.0, false); // -1.0 means no re-balance
        } else {
            // no need regen data
            LOG.warn("For RF/GBT, training input in {} exists, no need to regenerate it.", cleanedDataPath);
            LOG.warn("Need regen it, please set shifu.tree.regeninput in shifuconfig to true.");
        }
    }

    /**
     * Get model name
     *
     * @param i
     *            index for model name
     * @return the ith model name
     */
    public String getModelName(int i) {
        String alg = super.getModelConfig().getTrain().getAlgorithm();
        return String.format("model%s.%s", i, alg.toLowerCase());
    }

    // d-train part ends here

    public void setToShuffle(boolean toShuffle) {
        isToShuffle = toShuffle;
    }

    /**
     * @return the isForVarSelect
     */
    public boolean isForVarSelect() {
        return isForVarSelect;
    }

    /**
     * @param isForVarSelect
     *            the isForVarSelect to set
     */
    public void setForVarSelect(boolean isForVarSelect) {
        this.isForVarSelect = isForVarSelect;
    }

    /**
     * set the train log file prefix
     *
     * @param trainLogFile
     *            - file to save train log
     */
    public void setTrainLogFile(String trainLogFile) {
        this.trainLogFile = trainLogFile;
    }

    /**
     * A thread used to tail progress log from hdfs log file.
     */
    public static class TailThread extends Thread {
        private long offset[];
        private String[] progressLogs;

        public TailThread(String[] progressLogs) {
            this.progressLogs = progressLogs;
            this.offset = new long[this.progressLogs.length];
            for(String progressLog: progressLogs) {
                try {
                    // delete it firstly, it will be updated from master
                    HDFSUtils.getFS().delete(new Path(progressLog), true);
                } catch (IOException e) {
                    LOG.error("Error in delete progressLog", e);
                }
            }
        }

        public void run() {
            while(!Thread.currentThread().isInterrupted()) {
                for(int i = 0; i < this.progressLogs.length; i++) {
                    try {
                        this.offset[i] = dumpFromOffset(new Path(this.progressLogs[i]), this.offset[i]);
                    } catch (FileNotFoundException e) {
                        // ignore because of not created in worker.
                    } catch (IOException e) {
                        LOG.warn(String.format("Error in dump progress log %s: %s", getName(), e.getMessage()));
                    } catch (Throwable e) {
                        LOG.warn(String.format("Error in thread %s: %s", getName(), e.getMessage()));
                    }
                }

                try {
                    Thread.sleep(2000);
                } catch (InterruptedException e) {
                    Thread.currentThread().interrupt();
                }
            }
            LOG.debug("DEBUG: Exit from tail thread.");
        }

        private long dumpFromOffset(Path item, long offset) throws IOException {
            if(!HDFSUtils.getFS().exists(item)) {
                // if file is not there, just return initial offset and wait for it is created
                return 0L;
            }

            FSDataInputStream in;
            try {
                in = HDFSUtils.getFS().open(item);
            } catch (Exception e) {
                // in hadoop 0.20.2, we found InteruptedException here and cannot be caught by run, here is to ignore
                // such exception. It's ok we return old offset to read message twice.
                return offset;
            }
            ByteArrayOutputStream out = null;
            DataOutputStream dataOut = null;
            try {
                out = new ByteArrayOutputStream();
                dataOut = new DataOutputStream(out);
                in.seek(offset);
                // use conf so the system configured io block size is used
                IOUtils.copyBytes(in, out, HDFSUtils.getFS().getConf(), false);
                String msgs = new String(out.toByteArray(), Charset.forName("UTF-8")).trim();
                if(StringUtils.isNotEmpty(msgs)) {
                    for(String msg: Splitter.on('\n').split(msgs)) {
                        LOG.info(msg.trim());
                    }
                }
                offset = in.getPos();
            } catch (IOException e) {
                if(e.getMessage().indexOf("Cannot seek after EOF") < 0) {
                    throw e;
                } else {
                    // LOG.warn(e.getMessage());
                }
            } finally {
                IOUtils.closeStream(in);
                IOUtils.closeStream(dataOut);
            }
            return offset;
        }

        public void deleteProgressFiles(String trainLogFile) throws IOException {
            if(StringUtils.isNotBlank(trainLogFile)) {
                BufferedWriter writer = null;
                try {
                    writer = new BufferedWriter(new FileWriter(trainLogFile));
                    for(String progressFile: this.progressLogs) {
                        Reader reader = ShifuFileUtils.getReader(progressFile, SourceType.HDFS);
                        org.apache.commons.io.IOUtils.copy(reader, writer);
                        org.apache.commons.io.IOUtils.closeQuietly(reader);
                    }
                } catch (IOException e) {
                    LOG.error("Fail to copy train log - {}", trainLogFile);
                } finally {
                    org.apache.commons.io.IOUtils.closeQuietly(writer);
                }
            }

            for(String progressFile: this.progressLogs) {
                HDFSUtils.getFS().delete(new Path(progressFile), true);
            }
        }

    }

}<|MERGE_RESOLUTION|>--- conflicted
+++ resolved
@@ -1787,24 +1787,16 @@
             // otherwise, let dynamic combine size works
         }
 
-        // in shifuconfig; by default it is 200M, consider in some cases user selects only a half of features, this
-        // number should be 400m
-<<<<<<< HEAD
+        // in shifuconfig; by default it is 200M, consider in some cases user selects only a half of features,
+        // this number should be 400m ?
+
         // int[] inputOutputIndex = DTrainUtils.getInputOutputCandidateCounts(modelConfig.getNormalizeType(),
         //        this.columnConfigList);
         //int candidateCount = (inputOutputIndex[2] == 0 ? inputOutputIndex[0] : inputOutputIndex[2]);
-        int candidateCount = DTrainUtils.generateModelFeatureSet(modelConfig, columnConfigList).size();
-=======
-        int[] inputOutputIndex;
-        if(modelConfig.isMultiTask()) {
-            inputOutputIndex = DTrainUtils.getInputOutputCandidateCounts(modelConfig.getNormalizeType(),
-                    this.mtlColumnConfigLists.get(0));
-        } else {
-            inputOutputIndex = DTrainUtils.getInputOutputCandidateCounts(modelConfig.getNormalizeType(),
-                    this.columnConfigList);
-        }
-        int candidateCount = (inputOutputIndex[2] == 0 ? inputOutputIndex[0] : inputOutputIndex[2]);
->>>>>>> 075d2f46
+        int candidateCount = (modelConfig.isMultiTask() ?
+                DTrainUtils.generateModelFeatureSet(modelConfig, this.mtlColumnConfigLists.get(0)).size()
+                : DTrainUtils.generateModelFeatureSet(modelConfig, columnConfigList).size());
+
         // 1. set benchmark
         long maxCombineSize = CommonUtils.isTreeModel(modelConfig.getAlgorithm()) ? 209715200L : 168435456L;
         if(modelConfig.isClassification()) {
