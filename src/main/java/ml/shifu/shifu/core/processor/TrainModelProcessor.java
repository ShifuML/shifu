/**
 * Copyright [2012-2014] PayPal Software Foundation
 *
 * Licensed under the Apache License, Version 2.0 (the "License");
 * you may not use this file except in compliance with the License.
 * You may obtain a copy of the License at
 *
 *    http://www.apache.org/licenses/LICENSE-2.0
 *
 * Unless required by applicable law or agreed to in writing, software
 * distributed under the License is distributed on an "AS IS" BASIS,
 * WITHOUT WARRANTIES OR CONDITIONS OF ANY KIND, either express or implied.
 * See the License for the specific language governing permissions and
 * limitations under the License.
 */
package ml.shifu.shifu.core.processor;

import java.io.ByteArrayOutputStream;
import java.io.DataOutputStream;
import java.io.File;
import java.io.FileNotFoundException;
import java.io.IOException;
import java.lang.Thread.UncaughtExceptionHandler;
import java.nio.charset.Charset;
import java.util.ArrayList;
import java.util.List;
import java.util.Map;
import java.util.Scanner;

import ml.shifu.guagua.GuaguaConstants;
import ml.shifu.guagua.mapreduce.GuaguaMapReduceClient;
import ml.shifu.guagua.mapreduce.GuaguaMapReduceConstants;
import ml.shifu.shifu.actor.AkkaSystemExecutor;
import ml.shifu.shifu.container.obj.ColumnConfig;
import ml.shifu.shifu.container.obj.ModelBasicConf.RunMode;
import ml.shifu.shifu.container.obj.RawSourceData.SourceType;
import ml.shifu.shifu.core.AbstractTrainer;
import ml.shifu.shifu.core.alg.LogisticRegressionTrainer;
import ml.shifu.shifu.core.alg.NNTrainer;
import ml.shifu.shifu.core.alg.SVMTrainer;
import ml.shifu.shifu.core.dtrain.CommonConstants;
import ml.shifu.shifu.core.dtrain.LogisticRegressionContants;
import ml.shifu.shifu.core.dtrain.LogisticRegressionMaster;
import ml.shifu.shifu.core.dtrain.LogisticRegressionOutput;
import ml.shifu.shifu.core.dtrain.LogisticRegressionParams;
import ml.shifu.shifu.core.dtrain.LogisticRegressionWorker;
import ml.shifu.shifu.core.dtrain.NNConstants;
import ml.shifu.shifu.core.dtrain.NNMaster;
import ml.shifu.shifu.core.dtrain.NNOutput;
import ml.shifu.shifu.core.dtrain.NNParams;
<<<<<<< HEAD
import ml.shifu.shifu.core.dtrain.DTrainUtils;
=======
import ml.shifu.shifu.core.dtrain.NNParquetWorker;
import ml.shifu.shifu.core.dtrain.NNUtils;
>>>>>>> 5578faa1
import ml.shifu.shifu.core.dtrain.NNWorker;
import ml.shifu.shifu.core.validator.ModelInspector.ModelStep;
import ml.shifu.shifu.exception.ShifuErrorCode;
import ml.shifu.shifu.exception.ShifuException;
import ml.shifu.shifu.fs.ShifuFileUtils;
import ml.shifu.shifu.guagua.GuaguaParquetMapReduceClient;
import ml.shifu.shifu.util.CommonUtils;
import ml.shifu.shifu.util.Constants;
import ml.shifu.shifu.util.Environment;
import ml.shifu.shifu.util.HDFSUtils;
import ml.shifu.shifu.util.HDPUtils;

import org.antlr.runtime.RecognitionException;
import org.apache.commons.collections.CollectionUtils;
import org.apache.commons.collections.ListUtils;
import org.apache.commons.compress.compressors.bzip2.BZip2CompressorInputStream;
import org.apache.commons.io.FileUtils;
import org.apache.commons.lang.StringUtils;
import org.apache.hadoop.conf.Configuration;
import org.apache.hadoop.fs.FSDataInputStream;
import org.apache.hadoop.fs.FileSystem;
import org.apache.hadoop.fs.Path;
import org.apache.hadoop.io.IOUtils;
import org.apache.pig.LoadPushDown.RequiredField;
import org.apache.pig.LoadPushDown.RequiredFieldList;
import org.apache.pig.data.DataType;
import org.apache.pig.impl.PigContext;
import org.apache.pig.impl.util.JarManager;
import org.apache.pig.impl.util.ObjectSerializer;
import org.apache.zookeeper.ZooKeeper;
import org.encog.ml.data.MLDataSet;
import org.encog.neural.networks.BasicNetwork;
import org.jboss.netty.bootstrap.ServerBootstrap;
import org.joda.time.ReadableInstant;
import org.slf4j.Logger;
import org.slf4j.LoggerFactory;
import org.xerial.snappy.Snappy;

import parquet.ParquetRuntimeException;
import parquet.column.ParquetProperties;
import parquet.column.values.bitpacking.Packer;
import parquet.encoding.Generator;
import parquet.format.PageType;
import parquet.hadoop.ParquetRecordReader;
import parquet.org.codehaus.jackson.Base64Variant;

import com.fasterxml.jackson.annotation.JsonIgnore;
import com.fasterxml.jackson.core.JsonParser;
import com.fasterxml.jackson.databind.ObjectMapper;
import com.google.common.base.Splitter;

/**
 * Train processor, produce model based on the normalized dataset
 */
public class TrainModelProcessor extends BasicModelProcessor implements Processor {

    private final static Logger LOG = LoggerFactory.getLogger(TrainModelProcessor.class);

    private static final int VAR_SELECT_TRAINING_DECAY_EPOCHES_THRESHOLD = 200;

    public static final String SHIFU_DEFAULT_DTRAIN_PARALLEL = "true";

    public static final String SHIFU_DTRAIN_PARALLEL = "shifu.dtrain.parallel";

    private boolean isDryTrain, isDebug;
    private List<AbstractTrainer> trainers;

    private static final String LOGS = "./logs";

    /**
     * If for variable selection, only using bagging number 1 to train only one model.
     */
    private boolean isForVarSelect;

    public TrainModelProcessor() {
    }

    /**
     * Constructor
     * 
     * @param isDryTrain
     *            dryTrain flag, if it's true, the trainer would start training
     * @param isDebug
     *            debug flag, if it's true, shifu will create log file to record
     *            each training status
     */
    public TrainModelProcessor(boolean isDryTrain, boolean isDebug) {
        super();

        this.isDebug = isDebug;
        this.isDryTrain = isDryTrain;

        trainers = new ArrayList<AbstractTrainer>();
    }

    /**
     * run training process
     */
    @Override
    public int run() throws Exception {
        if(!this.isForVarSelect()) {
            LOG.info("Step Start: train");
        }
        long start = System.currentTimeMillis();
        try {
            setUp(ModelStep.TRAIN);

            if(isDebug) {
                File file = new File(LOGS);
                if(!file.exists() && !file.mkdir()) {
                    throw new RuntimeException("logs file is created failed.");
                }
            }

            RunMode runMode = super.modelConfig.getBasic().getRunMode();
            switch(runMode) {
                case DIST:
                case MAPRED:
                    validateDistributedTrain();
                    syncDataToHdfs(super.modelConfig.getDataSet().getSource());
                    runDistributedTrain();
                    break;
                case LOCAL:
                default:
                    runAkkaTrain(isForVarSelect ? 1 : modelConfig.getBaggingNum());
                    break;
            }

            syncDataToHdfs(modelConfig.getDataSet().getSource());

            clearUp(ModelStep.TRAIN);
        } catch (Exception e) {
            LOG.error("Error:", e);
            return -1;
        }
        if(!this.isForVarSelect()) {
            LOG.info("Step Finished: train with {} ms", (System.currentTimeMillis() - start));
        }
        return 0;
    }

    /**
     * run training process with number of bags
     * 
     * @param numBags
     *            number of bags, it decide how much trainer will start training
     * @throws IOException
     */
    private void runAkkaTrain(int numBags) throws IOException {
        File models = new File("models");
        FileUtils.deleteDirectory(models);
        FileUtils.forceMkdir(models);

        trainers.clear();

        for(int i = 0; i < numBags; i++) {
            AbstractTrainer trainer;
            if(modelConfig.getAlgorithm().equalsIgnoreCase("NN")) {
                trainer = new NNTrainer(modelConfig, i, isDryTrain);
            } else if(modelConfig.getAlgorithm().equalsIgnoreCase("SVM")) {
                trainer = new SVMTrainer(this.modelConfig, i, isDryTrain);
            } else if(modelConfig.getAlgorithm().equalsIgnoreCase("LR")) {
                trainer = new LogisticRegressionTrainer(this.modelConfig, i, isDryTrain);
            } else {
                throw new ShifuException(ShifuErrorCode.ERROR_UNSUPPORT_ALG);
            }

            trainers.add(trainer);
        }

        List<Scanner> scanners = null;
        if(modelConfig.getAlgorithm().equalsIgnoreCase("DT")) {
            LOG.info("Raw Data: " + pathFinder.getNormalizedDataPath());
            try {
                scanners = ShifuFileUtils.getDataScanners(modelConfig.getDataSetRawPath(), modelConfig.getDataSet()
                        .getSource());
            } catch (IOException e) {
                throw new ShifuException(ShifuErrorCode.ERROR_INPUT_NOT_FOUND, e, pathFinder.getNormalizedDataPath());
            }
            if(CollectionUtils.isNotEmpty(scanners)) {
                AkkaSystemExecutor.getExecutor().submitDecisionTreeTrainJob(modelConfig, columnConfigList, scanners,
                        trainers);
            }
        } else {
            LOG.info("Normalized Data: " + pathFinder.getNormalizedDataPath());
            try {
                scanners = ShifuFileUtils.getDataScanners(pathFinder.getNormalizedDataPath(), modelConfig.getDataSet()
                        .getSource());
            } catch (IOException e) {
                throw new ShifuException(ShifuErrorCode.ERROR_INPUT_NOT_FOUND, e, pathFinder.getNormalizedDataPath());
            }
            if(CollectionUtils.isNotEmpty(scanners)) {
                AkkaSystemExecutor.getExecutor().submitModelTrainJob(modelConfig, columnConfigList, scanners, trainers);
            }
        }

        // release
        closeScanners(scanners);
    }

    /**
     * get the trainer list
     * 
     * @return the trainer list
     */
    public List<AbstractTrainer> getTrainers() {
        return trainers;
    }

    /**
     * get the trainer
     * 
     * @param index
     *            the index of trainer
     * @return the trainer
     */
    public AbstractTrainer getTrainer(int index) {
        if(index >= trainers.size())
            throw new RuntimeException("Insufficient models training");
        return trainers.get(index);
    }

<<<<<<< HEAD
    private void validateDistributedTrain() {
        String alg = super.getModelConfig().getTrain().getAlgorithm();
        if(!(NNConstants.NN_ALG_NAME.equalsIgnoreCase(alg) || LogisticRegressionContants.LR_ALG_NAME
                .equalsIgnoreCase(alg))) {
            throw new IllegalArgumentException("Currently we only support NN and LR distributed training.");
=======
    private void validateDistributedTrain() throws IOException {
        if(!NNConstants.NN_ALG_NAME.equalsIgnoreCase(super.getModelConfig().getTrain().getAlgorithm())) {
            throw new IllegalArgumentException("Currently we only support NN distributed training.");
>>>>>>> 5578faa1
        }

        if(super.getModelConfig().getDataSet().getSource() != SourceType.HDFS) {
            throw new IllegalArgumentException("Currently we only support distributed training on HDFS source type.");
        }

        if(isDebug()) {
            LOG.warn("Currently we haven't debug logic. It's the same as you don't set it.");
        }

        // check if parquet format norm output is consistent with current isParquet setting.
        boolean isParquetMetaFileExist = ShifuFileUtils.getFileSystemBySourceType(
                super.getModelConfig().getDataSet().getSource()).exists(
                new Path(super.getPathFinder().getNormalizedDataPath(), "_common_metadata"));
        if(super.modelConfig.getNormalize().getIsParquet() && !isParquetMetaFileExist) {
            throw new IllegalArgumentException(
                    "Your normlized input in "
                            + super.getPathFinder().getNormalizedDataPath()
                            + " is not parquet format. Please keep isParquet and re-run norm again and then run training step or change isParquet to false.");
        } else if(!super.modelConfig.getNormalize().getIsParquet() && isParquetMetaFileExist) {
            throw new IllegalArgumentException(
                    "Your normlized input in "
                            + super.getPathFinder().getNormalizedDataPath()
                            + " is parquet format. Please keep isParquet and re-run norm again or change isParquet directly to true.");
        }
    }

    protected void runDistributedTrain() throws IOException, InterruptedException, ClassNotFoundException {
        LOG.info("Started {} d-training.", isDryTrain ? "dry" : "");

        Configuration conf = new Configuration();

        SourceType sourceType = super.getModelConfig().getDataSet().getSource();

        final List<String> args = new ArrayList<String>();

        prepareCommonParams(args, sourceType);

        // add tmp models folder to config
        FileSystem fileSystem = ShifuFileUtils.getFileSystemBySourceType(sourceType);
        Path tmpModelsPath = fileSystem.makeQualified(new Path(super.getPathFinder().getPathBySourceType(
                new Path(Constants.TMP, Constants.DEFAULT_MODELS_TMP_FOLDER), sourceType)));
        args.add(String.format(CommonConstants.MAPREDUCE_PARAM_FORMAT, NNConstants.NN_TMP_MODELS_FOLDER,
                tmpModelsPath.toString()));
        int baggingNum = isForVarSelect ? 1 : super.getModelConfig().getBaggingNum();

        long start = System.currentTimeMillis();
        LOG.info("Distributed trainning with baggingNum: {}", baggingNum);
        boolean isParallel = Boolean.valueOf(
                Environment.getProperty(SHIFU_DTRAIN_PARALLEL, SHIFU_DEFAULT_DTRAIN_PARALLEL)).booleanValue();
        GuaguaMapReduceClient guaguaClient;
        if(modelConfig.getNormalize().getIsParquet()) {
            guaguaClient = new GuaguaParquetMapReduceClient();

            // set required field list to make sure we only load selected columns.
            RequiredFieldList requiredFieldList = new RequiredFieldList();

            int[] inputOutputIndex = NNUtils.getInputOutputCandidateCounts(this.columnConfigList);
            int inputNodeCount = inputOutputIndex[0] == 0 ? inputOutputIndex[2] : inputOutputIndex[0];
            int candidateCount = inputOutputIndex[2];

            for(ColumnConfig columnConfig: super.columnConfigList) {
                if(columnConfig.isTarget()) {
                    requiredFieldList.add(new RequiredField(columnConfig.getColumnName(), columnConfig.getColumnNum(),
                            null, DataType.FLOAT));
                } else {
                    if(inputNodeCount == candidateCount) {
                        // no any variables are selected
                        if(!columnConfig.isMeta() && !columnConfig.isTarget()
                                && CommonUtils.isGoodCandidate(columnConfig)) {
                            requiredFieldList.add(new RequiredField(columnConfig.getColumnName(), columnConfig
                                    .getColumnNum(), null, DataType.FLOAT));
                        }
                    } else {
                        if(!columnConfig.isMeta() && !columnConfig.isTarget() && columnConfig.isFinalSelect()) {
                            requiredFieldList.add(new RequiredField(columnConfig.getColumnName(), columnConfig
                                    .getColumnNum(), null, DataType.FLOAT));
                        }
                    }
                }
            }
            // weight is added manually
            requiredFieldList.add(new RequiredField("weight", columnConfigList.size(), null, DataType.DOUBLE));

            args.add(String.format(NNConstants.MAPREDUCE_PARAM_FORMAT, "parquet.private.pig.required.fields",
                    serializeRequiredFieldList(requiredFieldList)));
            args.add(String.format(NNConstants.MAPREDUCE_PARAM_FORMAT, "parquet.private.pig.column.index.access",
                    "true"));
        } else {
            guaguaClient = new GuaguaMapReduceClient();
        }
        List<String> progressLogList = new ArrayList<String>(baggingNum);
        for(int i = 0; i < baggingNum; i++) {
            List<String> localArgs = new ArrayList<String>(args);
            // set name for each bagging job.
            localArgs.add("-n");
            localArgs.add(String.format("Shifu Master-Workers Training Iteration: %s id:%s", super.getModelConfig()
                    .getModelSetName(), i + 1));
            LOG.info("Start trainer with id: {}", (i + 1));
            String modelName = getModelName(i);
            Path modelPath = fileSystem.makeQualified(new Path(super.getPathFinder().getModelsPath(sourceType),
                    modelName));

            checkContinuousTraining(fileSystem, localArgs, modelPath);
            localArgs.add(String.format(CommonConstants.MAPREDUCE_PARAM_FORMAT, CommonConstants.GUAGUA_OUTPUT,
                    modelPath.toString()));
            localArgs.add(String.format(CommonConstants.MAPREDUCE_PARAM_FORMAT, NNConstants.NN_TRAINER_ID,
                    String.valueOf(i + 1)));
            final String progressLogFile = getProgressLogFile(i + 1);
            progressLogList.add(progressLogFile);
            localArgs.add(String.format(CommonConstants.MAPREDUCE_PARAM_FORMAT, NNConstants.NN_PROGRESS_FILE,
                    progressLogFile));
            String hdpVersion = HDPUtils.getHdpVersionForHDP224();
            if(StringUtils.isNotBlank(hdpVersion)) {
                localArgs.add(String.format(CommonConstants.MAPREDUCE_PARAM_FORMAT, "hdp.version", hdpVersion));
                HDPUtils.addFileToClassPath(HDPUtils.findContainingFile("hdfs-site.xml"), conf);
                HDPUtils.addFileToClassPath(HDPUtils.findContainingFile("core-site.xml"), conf);
                HDPUtils.addFileToClassPath(HDPUtils.findContainingFile("mapred-site.xml"), conf);
                HDPUtils.addFileToClassPath(HDPUtils.findContainingFile("yarn-site.xml"), conf);
            }
            if(isParallel) {
                guaguaClient.addJob(localArgs.toArray(new String[0]));
            } else {
                TailThread tailThread = startTailThread(new String[] { progressLogFile });
                guaguaClient.createJob(localArgs.toArray(new String[0])).waitForCompletion(true);
                stopTailThread(tailThread);
            }
        }

        if(isParallel) {
            TailThread tailThread = startTailThread(progressLogList.toArray(new String[0]));
            guaguaClient.run();
            stopTailThread(tailThread);
        }

        // copy model files at last.
        for(int i = 0; i < baggingNum; i++) {
            String modelName = getModelName(i);
            Path modelPath = fileSystem.makeQualified(new Path(super.getPathFinder().getModelsPath(sourceType),
                    modelName));
            copyModelToLocal(modelName, modelPath, sourceType);
        }

        // copy temp model files
        copyTmpModelsToLocal(tmpModelsPath, sourceType);
        LOG.info("Distributed training finished in {}ms.", System.currentTimeMillis() - start);
    }

    static String serializeRequiredFieldList(RequiredFieldList requiredFieldList) {
        try {
            return ObjectSerializer.serialize(requiredFieldList);
        } catch (IOException e) {
            throw new RuntimeException("Failed to searlize required fields.", e);
        }
    }

    private void checkContinuousTraining(FileSystem fileSystem, List<String> localArgs, Path modelPath)
            throws IOException {
        if(Boolean.TRUE.toString().equals(this.modelConfig.getTrain().getIsContinuous().toString())) {
            // if varselect d-training or no such existing models, directly to disable continuous training.
            if(this.isForVarSelect) {
                localArgs.add(String.format(CommonConstants.MAPREDUCE_PARAM_FORMAT, NNConstants.NN_CONTINUOUS_TRAINING,
                        Boolean.FALSE.toString()));
                LOG.warn("For varSelect step, continous model training is always disabled.");
            } else if(!fileSystem.exists(modelPath)) {
                localArgs.add(String.format(CommonConstants.MAPREDUCE_PARAM_FORMAT, NNConstants.NN_CONTINUOUS_TRAINING,
                        Boolean.FALSE.toString()));
                LOG.info("No existing model, model training will start from scratch.");
            } else if(!inputOutputModelCheckSuccess(fileSystem, modelPath)) {
                // TODO hidden layer size and activation functions should also be validated
                localArgs.add(String.format(CommonConstants.MAPREDUCE_PARAM_FORMAT, NNConstants.NN_CONTINUOUS_TRAINING,
                        Boolean.FALSE.toString()));
                LOG.warn("Model input and output settings are not consistent with input and output columns settings,  model training will start from scratch.");
            } else {
                localArgs.add(String.format(CommonConstants.MAPREDUCE_PARAM_FORMAT, NNConstants.NN_CONTINUOUS_TRAINING,
                        this.modelConfig.getTrain().getIsContinuous()));
            }
        } else {
            localArgs.add(String.format(CommonConstants.MAPREDUCE_PARAM_FORMAT, NNConstants.NN_CONTINUOUS_TRAINING,
                    this.modelConfig.getTrain().getIsContinuous()));
        }
    }

    private boolean inputOutputModelCheckSuccess(FileSystem fileSystem, Path modelPath) throws IOException {
        BasicNetwork model = DTrainUtils.loadModel(modelPath, fileSystem);
        int[] outputCandidateCounts = DTrainUtils.getInputOutputCandidateCounts(getColumnConfigList());
        return model.getInputCount() == outputCandidateCounts[0] && model.getOutputCount() == outputCandidateCounts[1];
    }

    private String getProgressLogFile(int i) {
        return String.format("tmp/%s_%s.log", System.currentTimeMillis(), i);
    }

    private void stopTailThread(TailThread thread) throws IOException {
        thread.interrupt();
        try {
            thread.join(NNConstants.DEFAULT_JOIN_TIME);
        } catch (InterruptedException e) {
            LOG.error("Thread stopped!", e);
            Thread.currentThread().interrupt();
        }
        // delete progress file at last
        thread.deleteProgressFiles();
    }

    private TailThread startTailThread(final String[] progressLog) {
        TailThread thread = new TailThread(progressLog);
        thread.setName("Tail Progress Thread");
        thread.setDaemon(true);
        thread.setUncaughtExceptionHandler(new UncaughtExceptionHandler() {
            @Override
            public void uncaughtException(Thread t, Throwable e) {
                LOG.warn(String.format("Error in thread %s: %s", t.getName(), e.getMessage()));
            }
        });
        thread.start();
        return thread;
    }

    private void copyTmpModelsToLocal(final Path tmpModelsDir, final SourceType sourceType) throws IOException {
        // copy all tmp nn to local, these tmp nn are outputs from
        if(!this.isDryTrain()) {
            if(ShifuFileUtils.getFileSystemBySourceType(sourceType).exists(tmpModelsDir)) {
                Path localTmpModelsFolder = new Path(Constants.TMP);
                HDFSUtils.getLocalFS().delete(localTmpModelsFolder, true);
                HDFSUtils.getLocalFS().mkdirs(localTmpModelsFolder);
                ShifuFileUtils.getFileSystemBySourceType(sourceType)
                        .copyToLocalFile(tmpModelsDir, localTmpModelsFolder);
            }
        }
    }

    private void prepareLRParams(final List<String> args, final SourceType sourceType) {
        args.add("-w");
        args.add(LogisticRegressionWorker.class.getName());

        args.add("-m");
        args.add(LogisticRegressionMaster.class.getName());
        args.add("-mr");
        args.add(LogisticRegressionParams.class.getName());

        args.add("-wr");
        args.add(LogisticRegressionParams.class.getName());
        args.add(String.format(CommonConstants.MAPREDUCE_PARAM_FORMAT, GuaguaConstants.GUAGUA_MASTER_INTERCEPTERS,
                LogisticRegressionOutput.class.getName()));
    }

    private void prepareNNParams(final List<String> args, final SourceType sourceType) {
        args.add("-w");
        args.add(NNWorker.class.getName());
        args.add("-m");
        args.add(NNMaster.class.getName());

        args.add("-mr");
        args.add(NNParams.class.getName());
        args.add("-wr");

        args.add(NNParams.class.getName());
        args.add(String.format(CommonConstants.MAPREDUCE_PARAM_FORMAT, GuaguaConstants.GUAGUA_MASTER_INTERCEPTERS,
                NNOutput.class.getName()));
    }

    private void prepareCommonParams(final List<String> args, final SourceType sourceType) {
        args.add("-libjars");
        addRuntimeJars(args);

        args.add("-i");
        args.add(ShifuFileUtils.getFileSystemBySourceType(sourceType)
                .makeQualified(new Path(super.getPathFinder().getNormalizedDataPath())).toString());

        String zkServers = Environment.getProperty(Environment.ZOO_KEEPER_SERVERS);
        if(StringUtils.isEmpty(zkServers)) {
            LOG.warn("No specified zookeeper settings from zookeeperServers in shifuConfig file, Guagua will set embeded zookeeper server in client process or master node. For fail-over zookeeper applications, specified zookeeper servers are strongly recommended.");
        } else {
            args.add("-z");
            args.add(zkServers);
        }
<<<<<<< HEAD
        String alg = super.getModelConfig().getTrain().getAlgorithm();
        if(LogisticRegressionContants.LR_ALG_NAME.equalsIgnoreCase(alg)) {
            this.prepareLRParams(args, sourceType);
        } else {
            this.prepareNNParams(args, sourceType);
        }
=======

        args.add("-w");
        if(modelConfig.getNormalize().getIsParquet()) {
            args.add(NNParquetWorker.class.getName());
        } else {
            args.add(NNWorker.class.getName());
        }

        args.add("-m");
        args.add(NNMaster.class.getName());

>>>>>>> 5578faa1
        args.add("-c");
        // the reason to add 1 is that the first iteration in D-NN
        // implementation is used for training preparation.

        int numTrainEpoches = super.getModelConfig().getTrain().getNumTrainEpochs();
        if(this.isForVarSelect() && numTrainEpoches >= VAR_SELECT_TRAINING_DECAY_EPOCHES_THRESHOLD) {
            numTrainEpoches = numTrainEpoches / 2;
        }
        numTrainEpoches = numTrainEpoches + 1;

        args.add(String.valueOf(numTrainEpoches));

        args.add(String.format(CommonConstants.MAPREDUCE_PARAM_FORMAT, NNConstants.MAPRED_JOB_QUEUE_NAME,
                Environment.getProperty(Environment.HADOOP_JOB_QUEUE, Constants.DEFAULT_JOB_QUEUE)));
        args.add(String.format(
                CommonConstants.MAPREDUCE_PARAM_FORMAT,
                NNConstants.SHIFU_NN_MODEL_CONFIG,
                ShifuFileUtils.getFileSystemBySourceType(sourceType).makeQualified(
                        new Path(super.getPathFinder().getModelConfigPath(sourceType)))));
        args.add(String.format(
                CommonConstants.MAPREDUCE_PARAM_FORMAT,
                NNConstants.SHIFU_NN_COLUMN_CONFIG,
                ShifuFileUtils.getFileSystemBySourceType(sourceType).makeQualified(
                        new Path(super.getPathFinder().getColumnConfigPath(sourceType)))));
<<<<<<< HEAD
        args.add(String.format(CommonConstants.MAPREDUCE_PARAM_FORMAT, NNConstants.NN_MODELSET_SOURCE_TYPE, sourceType));
        args.add(String.format(CommonConstants.MAPREDUCE_PARAM_FORMAT, NNConstants.NN_DRY_TRAIN, isDryTrain()));
=======
        args.add(String.format(NNConstants.MAPREDUCE_PARAM_FORMAT, NNConstants.NN_MODELSET_SOURCE_TYPE, sourceType));
        args.add(String.format(NNConstants.MAPREDUCE_PARAM_FORMAT, NNConstants.NN_DRY_TRAIN, isDryTrain()));
        args.add(String.format(NNConstants.MAPREDUCE_PARAM_FORMAT, NNConstants.NN_POISON_SAMPLER,
                Environment.getProperty(NNConstants.NN_POISON_SAMPLER, "true")));
>>>>>>> 5578faa1
        // hard code set computation threshold for 50s. Can be changed in shifuconfig file
        args.add(String.format(CommonConstants.MAPREDUCE_PARAM_FORMAT,
                GuaguaConstants.GUAGUA_COMPUTATION_TIME_THRESHOLD, 60 * 1000L));
        setHeapSizeAndSplitSize(args);

        // one can set guagua conf in shifuconfig
        for(Map.Entry<Object, Object> entry: Environment.getProperties().entrySet()) {
            if(entry.getKey().toString().startsWith("nn") || entry.getKey().toString().startsWith("guagua")
<<<<<<< HEAD
                    || entry.getKey().toString().startsWith("mapred")) {
                args.add(String.format(CommonConstants.MAPREDUCE_PARAM_FORMAT, entry.getKey().toString(), entry
                        .getValue().toString()));
=======
                    || entry.getKey().toString().startsWith("shifu") || entry.getKey().toString().startsWith("mapred")) {
                args.add(String.format(NNConstants.MAPREDUCE_PARAM_FORMAT, entry.getKey().toString(), entry.getValue()
                        .toString()));
>>>>>>> 5578faa1
            }
        }
    }

    private void setHeapSizeAndSplitSize(final List<String> args) {
        // can be override by shifuconfig, ok for hard code
        if(this.isDebug()) {
            args.add(String.format(CommonConstants.MAPREDUCE_PARAM_FORMAT,
                    GuaguaMapReduceConstants.MAPRED_CHILD_JAVA_OPTS,
                    "-Xmn128m -Xms1G -Xmx1G -verbose:gc -XX:+PrintGCDetails -XX:+PrintGCTimeStamps"));
        } else {
            args.add(String.format(CommonConstants.MAPREDUCE_PARAM_FORMAT,
                    GuaguaMapReduceConstants.MAPRED_CHILD_JAVA_OPTS, "-Xmn128m -Xms1G -Xmx1G"));
        }
<<<<<<< HEAD
        args.add(String.format(CommonConstants.MAPREDUCE_PARAM_FORMAT, GuaguaConstants.GUAGUA_SPLIT_COMBINABLE,
                Environment.getProperty(GuaguaConstants.GUAGUA_SPLIT_COMBINABLE, "true")));
        // set to 512M to save mappers, sometimes maybe OOM, users should tune guagua.split.maxCombinedSplitSize in
        // shifuconfig
        args.add(String.format(CommonConstants.MAPREDUCE_PARAM_FORMAT,
                GuaguaConstants.GUAGUA_SPLIT_MAX_COMBINED_SPLIT_SIZE,
                Environment.getProperty(GuaguaConstants.GUAGUA_SPLIT_MAX_COMBINED_SPLIT_SIZE, "536870912")));
=======
        if(super.modelConfig.getNormalize().getIsParquet()) {
            args.add(String.format(NNConstants.MAPREDUCE_PARAM_FORMAT, GuaguaConstants.GUAGUA_SPLIT_COMBINABLE,
                    Environment.getProperty(GuaguaConstants.GUAGUA_SPLIT_COMBINABLE, "false")));
        } else {
            args.add(String.format(NNConstants.MAPREDUCE_PARAM_FORMAT, GuaguaConstants.GUAGUA_SPLIT_COMBINABLE,
                    Environment.getProperty(GuaguaConstants.GUAGUA_SPLIT_COMBINABLE, "true")));
            // set to 512M to save mappers, sometimes maybe OOM, users should tune guagua.split.maxCombinedSplitSize in
            // shifuconfig
            args.add(String.format(NNConstants.MAPREDUCE_PARAM_FORMAT,
                    GuaguaConstants.GUAGUA_SPLIT_MAX_COMBINED_SPLIT_SIZE,
                    Environment.getProperty(GuaguaConstants.GUAGUA_SPLIT_MAX_COMBINED_SPLIT_SIZE, "536870912")));
        }
>>>>>>> 5578faa1
        // special tuning parameters for shifu, 0.99 means each iteation master wait for 99% workers and then can go to
        // next iteration.
        args.add(String.format(CommonConstants.MAPREDUCE_PARAM_FORMAT, GuaguaConstants.GUAGUA_MIN_WORKERS_RATIO, 0.99));
        // 10 seconds if waiting over 10, consider 99% workers; these two can be overrided in shifuconfig
        args.add(String.format(CommonConstants.MAPREDUCE_PARAM_FORMAT, GuaguaConstants.GUAGUA_MIN_WORKERS_TIMEOUT,
                10 * 1000L));
    }

    private void copyModelToLocal(String modelName, Path modelPath, SourceType sourceType) throws IOException {
        if(!this.isDryTrain()) {
            ShifuFileUtils.getFileSystemBySourceType(sourceType).copyToLocalFile(modelPath,
                    new Path(Constants.MODELS, modelName));
        }
    }

    // GuaguaOptionsParser doesn't to support *.jar currently.
    private void addRuntimeJars(final List<String> args) {
        List<String> jars = new ArrayList<String>(16);
        // jackson-databind-*.jar
        jars.add(JarManager.findContainingJar(ObjectMapper.class));
        // jackson-core-*.jar
        jars.add(JarManager.findContainingJar(JsonParser.class));
        // jackson-annotations-*.jar
        jars.add(JarManager.findContainingJar(JsonIgnore.class));
        // commons-compress-*.jar
        jars.add(JarManager.findContainingJar(BZip2CompressorInputStream.class));
        // commons-lang-*.jar
        jars.add(JarManager.findContainingJar(StringUtils.class));
        // commons-collections-*.jar
        jars.add(JarManager.findContainingJar(ListUtils.class));
        // common-io-*.jar
        jars.add(JarManager.findContainingJar(org.apache.commons.io.IOUtils.class));
        // guava-*.jar
        jars.add(JarManager.findContainingJar(Splitter.class));
        // encog-core-*.jar
        jars.add(JarManager.findContainingJar(MLDataSet.class));
        // shifu-*.jar
        jars.add(JarManager.findContainingJar(getClass()));
        // guagua-core-*.jar
        jars.add(JarManager.findContainingJar(GuaguaConstants.class));
        // guagua-mapreduce-*.jar
        jars.add(JarManager.findContainingJar(GuaguaMapReduceConstants.class));
        // zookeeper-*.jar
        jars.add(JarManager.findContainingJar(ZooKeeper.class));
        // netty-*.jar
        jars.add(JarManager.findContainingJar(ServerBootstrap.class));
        if(modelConfig.getNormalize().getIsParquet()) {
            // this jars are only for parquet format
            // parquet-mr-*.jar
            jars.add(JarManager.findContainingJar(ParquetRecordReader.class));
            // parquet-pig-*.jar
            jars.add(JarManager.findContainingJar(parquet.pig.ParquetLoader.class));
            // pig-*.jar
            jars.add(JarManager.findContainingJar(PigContext.class));
            // parquet-common-*.jar
            jars.add(JarManager.findContainingJar(ParquetRuntimeException.class));
            // parquet-column-*.jar
            jars.add(JarManager.findContainingJar(ParquetProperties.class));
            // parquet-encoding-*.jar
            jars.add(JarManager.findContainingJar(Packer.class));
            // parquet-generator-*.jar
            jars.add(JarManager.findContainingJar(Generator.class));
            // parquet-format-*.jar
            jars.add(JarManager.findContainingJar(PageType.class));
            // snappy-*.jar
            jars.add(JarManager.findContainingJar(Snappy.class));
            // parquet-jackson-*.jar
            jars.add(JarManager.findContainingJar(Base64Variant.class));
            // antlr jar
            jars.add(JarManager.findContainingJar(RecognitionException.class));
            // joda-time jar
            jars.add(JarManager.findContainingJar(ReadableInstant.class));
        }

        String hdpVersion = HDPUtils.getHdpVersionForHDP224();
        if(StringUtils.isNotBlank(hdpVersion)) {
            jars.add(HDPUtils.findContainingFile("hdfs-site.xml"));
            jars.add(HDPUtils.findContainingFile("core-site.xml"));
            jars.add(HDPUtils.findContainingFile("mapred-site.xml"));
            jars.add(HDPUtils.findContainingFile("yarn-site.xml"));
        }

        args.add(StringUtils.join(jars, NNConstants.LIB_JAR_SEPARATOR));
    }

    /**
     * Get model name
     * 
     * @param i
     *            index for model name
     */
    public String getModelName(int i) {
        String alg = super.getModelConfig().getTrain().getAlgorithm();
        return String.format("model%s.%s", i, alg.toLowerCase());
    }

    // d-train part ends here

    public boolean isDryTrain() {
        return isDryTrain;
    }

    public void setDryTrain(boolean isDryTrain) {
        this.isDryTrain = isDryTrain;
    }

    public boolean isDebug() {
        return isDebug;
    }

    public void setDebug(boolean isDebug) {
        this.isDebug = isDebug;
    }

    /**
     * @return the isForVarSelect
     */
    public boolean isForVarSelect() {
        return isForVarSelect;
    }

    /**
     * @param isForVarSelect
     *            the isForVarSelect to set
     */
    public void setForVarSelect(boolean isForVarSelect) {
        this.isForVarSelect = isForVarSelect;
    }

    /**
     * A thread used to tail progress log from hdfs log file.
     */
    private static class TailThread extends Thread {
        private long offset[];
        private String[] progressLogs;

        public TailThread(String[] progressLogs) {
            this.progressLogs = progressLogs;
            this.offset = new long[this.progressLogs.length];
            for(String progressLog: progressLogs) {
                try {
                    // delete it firstly, it will be updated from master
                    HDFSUtils.getFS().delete(new Path(progressLog), true);
                } catch (IOException e) {
                    LOG.error("Error in delete progressLog", e);
                }
            }
        }

        public void run() {
            while(!Thread.currentThread().isInterrupted()) {
                for(int i = 0; i < this.progressLogs.length; i++) {
                    try {
                        this.offset[i] = dumpFromOffset(new Path(this.progressLogs[i]), this.offset[i]);
                    } catch (FileNotFoundException e) {
                        // ignore because of not created in worker.
                    } catch (IOException e) {
                        LOG.warn(String.format("Error in dump progress log %s: %s", getName(), e.getMessage()));
                    } catch (Throwable e) {
                        LOG.warn(String.format("Error in thread %s: %s", getName(), e.getMessage()));
                    }
                }

                try {
                    Thread.sleep(2000);
                } catch (InterruptedException e) {
                    Thread.currentThread().interrupt();
                }
            }
            LOG.debug("DEBUG: Exit from tail thread.");
        }

        private long dumpFromOffset(Path item, long offset) throws IOException {
            FSDataInputStream in;
            try {
                in = HDFSUtils.getFS().open(item);
            } catch (Exception e) {
                // in hadoop 0.20.2, we found InteruptedException here and cannot be caught by run, here is to ignore
                // such exception. It's ok we return old offset to read message twice.
                return offset;
            }
            ByteArrayOutputStream out = null;
            DataOutputStream dataOut = null;
            try {
                out = new ByteArrayOutputStream();
                dataOut = new DataOutputStream(out);
                in.seek(offset);
                // use conf so the system configured io block size is used
                IOUtils.copyBytes(in, out, HDFSUtils.getFS().getConf(), false);
                String msgs = new String(out.toByteArray(), Charset.forName("UTF-8")).trim();
                if(StringUtils.isNotEmpty(msgs)) {
                    for(String msg: Splitter.on('\n').split(msgs)) {
                        LOG.info(msg.trim());
                    }
                }
                offset = in.getPos();
            } catch (IOException e) {
                if(e.getMessage().indexOf("Cannot seek after EOF") < 0) {
                    throw e;
                } else {
                    LOG.warn(e.getMessage());
                }
            } finally {
                IOUtils.closeStream(in);
                IOUtils.closeStream(dataOut);
            }
            return offset;
        }

        public void deleteProgressFiles() throws IOException {
            for(String progressFile: this.progressLogs) {
                HDFSUtils.getFS().delete(new Path(progressFile), true);
            }
        }

    }

}<|MERGE_RESOLUTION|>--- conflicted
+++ resolved
@@ -48,12 +48,8 @@
 import ml.shifu.shifu.core.dtrain.NNMaster;
 import ml.shifu.shifu.core.dtrain.NNOutput;
 import ml.shifu.shifu.core.dtrain.NNParams;
-<<<<<<< HEAD
 import ml.shifu.shifu.core.dtrain.DTrainUtils;
-=======
 import ml.shifu.shifu.core.dtrain.NNParquetWorker;
-import ml.shifu.shifu.core.dtrain.NNUtils;
->>>>>>> 5578faa1
 import ml.shifu.shifu.core.dtrain.NNWorker;
 import ml.shifu.shifu.core.validator.ModelInspector.ModelStep;
 import ml.shifu.shifu.exception.ShifuErrorCode;
@@ -276,17 +272,11 @@
         return trainers.get(index);
     }
 
-<<<<<<< HEAD
-    private void validateDistributedTrain() {
+    private void validateDistributedTrain() throws IOException {
         String alg = super.getModelConfig().getTrain().getAlgorithm();
         if(!(NNConstants.NN_ALG_NAME.equalsIgnoreCase(alg) || LogisticRegressionContants.LR_ALG_NAME
                 .equalsIgnoreCase(alg))) {
             throw new IllegalArgumentException("Currently we only support NN and LR distributed training.");
-=======
-    private void validateDistributedTrain() throws IOException {
-        if(!NNConstants.NN_ALG_NAME.equalsIgnoreCase(super.getModelConfig().getTrain().getAlgorithm())) {
-            throw new IllegalArgumentException("Currently we only support NN distributed training.");
->>>>>>> 5578faa1
         }
 
         if(super.getModelConfig().getDataSet().getSource() != SourceType.HDFS) {
@@ -344,7 +334,7 @@
             // set required field list to make sure we only load selected columns.
             RequiredFieldList requiredFieldList = new RequiredFieldList();
 
-            int[] inputOutputIndex = NNUtils.getInputOutputCandidateCounts(this.columnConfigList);
+            int[] inputOutputIndex = DTrainUtils.getInputOutputCandidateCounts(this.columnConfigList);
             int inputNodeCount = inputOutputIndex[0] == 0 ? inputOutputIndex[2] : inputOutputIndex[0];
             int candidateCount = inputOutputIndex[2];
 
@@ -371,9 +361,9 @@
             // weight is added manually
             requiredFieldList.add(new RequiredField("weight", columnConfigList.size(), null, DataType.DOUBLE));
 
-            args.add(String.format(NNConstants.MAPREDUCE_PARAM_FORMAT, "parquet.private.pig.required.fields",
+            args.add(String.format(CommonConstants.MAPREDUCE_PARAM_FORMAT, "parquet.private.pig.required.fields",
                     serializeRequiredFieldList(requiredFieldList)));
-            args.add(String.format(NNConstants.MAPREDUCE_PARAM_FORMAT, "parquet.private.pig.column.index.access",
+            args.add(String.format(CommonConstants.MAPREDUCE_PARAM_FORMAT, "parquet.private.pig.column.index.access",
                     "true"));
         } else {
             guaguaClient = new GuaguaMapReduceClient();
@@ -536,7 +526,12 @@
 
     private void prepareNNParams(final List<String> args, final SourceType sourceType) {
         args.add("-w");
-        args.add(NNWorker.class.getName());
+        if(modelConfig.getNormalize().getIsParquet()) {
+            args.add(NNParquetWorker.class.getName());
+        } else {
+            args.add(NNWorker.class.getName());
+        }
+
         args.add("-m");
         args.add(NNMaster.class.getName());
 
@@ -564,26 +559,14 @@
             args.add("-z");
             args.add(zkServers);
         }
-<<<<<<< HEAD
+
         String alg = super.getModelConfig().getTrain().getAlgorithm();
         if(LogisticRegressionContants.LR_ALG_NAME.equalsIgnoreCase(alg)) {
             this.prepareLRParams(args, sourceType);
         } else {
             this.prepareNNParams(args, sourceType);
         }
-=======
-
-        args.add("-w");
-        if(modelConfig.getNormalize().getIsParquet()) {
-            args.add(NNParquetWorker.class.getName());
-        } else {
-            args.add(NNWorker.class.getName());
-        }
-
-        args.add("-m");
-        args.add(NNMaster.class.getName());
-
->>>>>>> 5578faa1
+
         args.add("-c");
         // the reason to add 1 is that the first iteration in D-NN
         // implementation is used for training preparation.
@@ -608,15 +591,10 @@
                 NNConstants.SHIFU_NN_COLUMN_CONFIG,
                 ShifuFileUtils.getFileSystemBySourceType(sourceType).makeQualified(
                         new Path(super.getPathFinder().getColumnConfigPath(sourceType)))));
-<<<<<<< HEAD
         args.add(String.format(CommonConstants.MAPREDUCE_PARAM_FORMAT, NNConstants.NN_MODELSET_SOURCE_TYPE, sourceType));
         args.add(String.format(CommonConstants.MAPREDUCE_PARAM_FORMAT, NNConstants.NN_DRY_TRAIN, isDryTrain()));
-=======
-        args.add(String.format(NNConstants.MAPREDUCE_PARAM_FORMAT, NNConstants.NN_MODELSET_SOURCE_TYPE, sourceType));
-        args.add(String.format(NNConstants.MAPREDUCE_PARAM_FORMAT, NNConstants.NN_DRY_TRAIN, isDryTrain()));
-        args.add(String.format(NNConstants.MAPREDUCE_PARAM_FORMAT, NNConstants.NN_POISON_SAMPLER,
+        args.add(String.format(CommonConstants.MAPREDUCE_PARAM_FORMAT, NNConstants.NN_POISON_SAMPLER,
                 Environment.getProperty(NNConstants.NN_POISON_SAMPLER, "true")));
->>>>>>> 5578faa1
         // hard code set computation threshold for 50s. Can be changed in shifuconfig file
         args.add(String.format(CommonConstants.MAPREDUCE_PARAM_FORMAT,
                 GuaguaConstants.GUAGUA_COMPUTATION_TIME_THRESHOLD, 60 * 1000L));
@@ -625,15 +603,9 @@
         // one can set guagua conf in shifuconfig
         for(Map.Entry<Object, Object> entry: Environment.getProperties().entrySet()) {
             if(entry.getKey().toString().startsWith("nn") || entry.getKey().toString().startsWith("guagua")
-<<<<<<< HEAD
-                    || entry.getKey().toString().startsWith("mapred")) {
+                    || entry.getKey().toString().startsWith("shifu") || entry.getKey().toString().startsWith("mapred")) {
                 args.add(String.format(CommonConstants.MAPREDUCE_PARAM_FORMAT, entry.getKey().toString(), entry
                         .getValue().toString()));
-=======
-                    || entry.getKey().toString().startsWith("shifu") || entry.getKey().toString().startsWith("mapred")) {
-                args.add(String.format(NNConstants.MAPREDUCE_PARAM_FORMAT, entry.getKey().toString(), entry.getValue()
-                        .toString()));
->>>>>>> 5578faa1
             }
         }
     }
@@ -648,28 +620,18 @@
             args.add(String.format(CommonConstants.MAPREDUCE_PARAM_FORMAT,
                     GuaguaMapReduceConstants.MAPRED_CHILD_JAVA_OPTS, "-Xmn128m -Xms1G -Xmx1G"));
         }
-<<<<<<< HEAD
-        args.add(String.format(CommonConstants.MAPREDUCE_PARAM_FORMAT, GuaguaConstants.GUAGUA_SPLIT_COMBINABLE,
-                Environment.getProperty(GuaguaConstants.GUAGUA_SPLIT_COMBINABLE, "true")));
-        // set to 512M to save mappers, sometimes maybe OOM, users should tune guagua.split.maxCombinedSplitSize in
-        // shifuconfig
-        args.add(String.format(CommonConstants.MAPREDUCE_PARAM_FORMAT,
-                GuaguaConstants.GUAGUA_SPLIT_MAX_COMBINED_SPLIT_SIZE,
-                Environment.getProperty(GuaguaConstants.GUAGUA_SPLIT_MAX_COMBINED_SPLIT_SIZE, "536870912")));
-=======
         if(super.modelConfig.getNormalize().getIsParquet()) {
-            args.add(String.format(NNConstants.MAPREDUCE_PARAM_FORMAT, GuaguaConstants.GUAGUA_SPLIT_COMBINABLE,
+            args.add(String.format(CommonConstants.MAPREDUCE_PARAM_FORMAT, GuaguaConstants.GUAGUA_SPLIT_COMBINABLE,
                     Environment.getProperty(GuaguaConstants.GUAGUA_SPLIT_COMBINABLE, "false")));
         } else {
-            args.add(String.format(NNConstants.MAPREDUCE_PARAM_FORMAT, GuaguaConstants.GUAGUA_SPLIT_COMBINABLE,
+            args.add(String.format(CommonConstants.MAPREDUCE_PARAM_FORMAT, GuaguaConstants.GUAGUA_SPLIT_COMBINABLE,
                     Environment.getProperty(GuaguaConstants.GUAGUA_SPLIT_COMBINABLE, "true")));
             // set to 512M to save mappers, sometimes maybe OOM, users should tune guagua.split.maxCombinedSplitSize in
             // shifuconfig
-            args.add(String.format(NNConstants.MAPREDUCE_PARAM_FORMAT,
+            args.add(String.format(CommonConstants.MAPREDUCE_PARAM_FORMAT,
                     GuaguaConstants.GUAGUA_SPLIT_MAX_COMBINED_SPLIT_SIZE,
                     Environment.getProperty(GuaguaConstants.GUAGUA_SPLIT_MAX_COMBINED_SPLIT_SIZE, "536870912")));
         }
->>>>>>> 5578faa1
         // special tuning parameters for shifu, 0.99 means each iteation master wait for 99% workers and then can go to
         // next iteration.
         args.add(String.format(CommonConstants.MAPREDUCE_PARAM_FORMAT, GuaguaConstants.GUAGUA_MIN_WORKERS_RATIO, 0.99));
