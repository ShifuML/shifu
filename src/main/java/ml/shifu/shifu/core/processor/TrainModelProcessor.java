/*
 * Copyright [2012-2014] PayPal Software Foundation
 *
 * Licensed under the Apache License, Version 2.0 (the "License");
 * you may not use this file except in compliance with the License.
 * You may obtain a copy of the License at
 *
 *    http://www.apache.org/licenses/LICENSE-2.0
 *
 * Unless required by applicable law or agreed to in writing, software
 * distributed under the License is distributed on an "AS IS" BASIS,
 * WITHOUT WARRANTIES OR CONDITIONS OF ANY KIND, either express or implied.
 * See the License for the specific language governing permissions and
 * limitations under the License.
 */
package ml.shifu.shifu.core.processor;

import java.io.BufferedReader;
import java.io.BufferedWriter;
import java.io.ByteArrayOutputStream;
import java.io.DataOutputStream;
import java.io.File;
import java.io.FileNotFoundException;
import java.io.FileWriter;
import java.io.IOException;
import java.io.Reader;
import java.lang.Thread.UncaughtExceptionHandler;
import java.nio.charset.Charset;
import java.util.ArrayList;
import java.util.Arrays;
import java.util.Comparator;
import java.util.HashSet;
import java.util.List;
import java.util.Map;
import java.util.Random;
import java.util.Scanner;
import java.util.Set;

import ml.shifu.shifu.core.dtrain.nn.*;
import org.antlr.runtime.RecognitionException;
import org.apache.commons.collections.CollectionUtils;
import org.apache.commons.collections.ListUtils;
import org.apache.commons.compress.compressors.bzip2.BZip2CompressorInputStream;
import org.apache.commons.io.FileUtils;
import org.apache.commons.lang.StringUtils;
import org.apache.commons.lang3.tuple.MutablePair;
import org.apache.hadoop.conf.Configuration;
import org.apache.hadoop.fs.FSDataInputStream;
import org.apache.hadoop.fs.FileStatus;
import org.apache.hadoop.fs.FileSystem;
import org.apache.hadoop.fs.Path;
import org.apache.hadoop.io.IOUtils;
import org.apache.pig.LoadPushDown.RequiredField;
import org.apache.pig.LoadPushDown.RequiredFieldList;
import org.apache.pig.data.DataType;
import org.apache.pig.impl.PigContext;
import org.apache.pig.impl.util.JarManager;
import org.apache.pig.impl.util.ObjectSerializer;
import org.apache.zookeeper.ZooKeeper;
import org.encog.engine.network.activation.ActivationFunction;
import org.encog.engine.network.activation.ActivationLOG;
import org.encog.engine.network.activation.ActivationLinear;
import org.encog.engine.network.activation.ActivationSIN;
import org.encog.engine.network.activation.ActivationSigmoid;
import org.encog.engine.network.activation.ActivationTANH;
import org.encog.ml.BasicML;
import org.encog.ml.data.MLDataSet;
import org.jboss.netty.bootstrap.ServerBootstrap;
import org.joda.time.ReadableInstant;
import org.slf4j.Logger;
import org.slf4j.LoggerFactory;
import org.xerial.snappy.Snappy;

import com.fasterxml.jackson.annotation.JsonIgnore;
import com.fasterxml.jackson.core.JsonParser;
import com.fasterxml.jackson.databind.ObjectMapper;
import com.google.common.base.Splitter;

import ml.shifu.guagua.GuaguaConstants;
import ml.shifu.guagua.hadoop.util.HDPUtils;
import ml.shifu.guagua.mapreduce.GuaguaMapReduceClient;
import ml.shifu.guagua.mapreduce.GuaguaMapReduceConstants;
import ml.shifu.shifu.actor.AkkaSystemExecutor;
import ml.shifu.shifu.container.obj.ColumnConfig;
import ml.shifu.shifu.container.obj.ModelBasicConf.RunMode;
import ml.shifu.shifu.container.obj.ModelTrainConf.MultipleClassification;
import ml.shifu.shifu.container.obj.RawSourceData.SourceType;
import ml.shifu.shifu.core.AbstractTrainer;
import ml.shifu.shifu.core.TreeModel;
import ml.shifu.shifu.core.alg.LogisticRegressionTrainer;
import ml.shifu.shifu.core.alg.NNTrainer;
import ml.shifu.shifu.core.alg.SVMTrainer;
import ml.shifu.shifu.core.alg.TensorflowTrainer;
import ml.shifu.shifu.core.dtrain.CommonConstants;
import ml.shifu.shifu.core.dtrain.DTrainUtils;
import ml.shifu.shifu.core.dtrain.FeatureSubsetStrategy;
import ml.shifu.shifu.core.dtrain.dataset.BasicFloatNetwork;
import ml.shifu.shifu.core.dtrain.dt.DTMaster;
import ml.shifu.shifu.core.dtrain.dt.DTMasterParams;
import ml.shifu.shifu.core.dtrain.dt.DTOutput;
import ml.shifu.shifu.core.dtrain.dt.DTWorker;
import ml.shifu.shifu.core.dtrain.dt.DTWorkerParams;
import ml.shifu.shifu.core.dtrain.gs.GridSearch;
import ml.shifu.shifu.core.dtrain.lr.LogisticRegressionContants;
import ml.shifu.shifu.core.dtrain.lr.LogisticRegressionMaster;
import ml.shifu.shifu.core.dtrain.lr.LogisticRegressionOutput;
import ml.shifu.shifu.core.dtrain.lr.LogisticRegressionParams;
import ml.shifu.shifu.core.dtrain.lr.LogisticRegressionWorker;
import ml.shifu.shifu.core.dtrain.wnd.WNDMaster;
import ml.shifu.shifu.core.dtrain.wnd.WNDOutput;
import ml.shifu.shifu.core.dtrain.wnd.WNDParams;
import ml.shifu.shifu.core.dtrain.wnd.WNDWorker;
import ml.shifu.shifu.core.validator.ModelInspector.ModelStep;
import ml.shifu.shifu.exception.ShifuErrorCode;
import ml.shifu.shifu.exception.ShifuException;
import ml.shifu.shifu.fs.PathFinder;
import ml.shifu.shifu.fs.ShifuFileUtils;
import ml.shifu.shifu.guagua.GuaguaParquetMapReduceClient;
import ml.shifu.shifu.guagua.ShifuInputFormat;
<<<<<<< HEAD
import ml.shifu.shifu.util.*;

import org.antlr.runtime.RecognitionException;
import org.apache.commons.collections.CollectionUtils;
import org.apache.commons.collections.ListUtils;
import org.apache.commons.compress.compressors.bzip2.BZip2CompressorInputStream;
import org.apache.commons.io.FileUtils;
import org.apache.commons.lang.StringUtils;
import org.apache.commons.lang3.tuple.MutablePair;
import org.apache.hadoop.conf.Configuration;
import org.apache.hadoop.fs.FSDataInputStream;
import org.apache.hadoop.fs.FileStatus;
import org.apache.hadoop.fs.FileSystem;
import org.apache.hadoop.fs.Path;
import org.apache.hadoop.io.IOUtils;
import org.apache.pig.LoadPushDown.RequiredField;
import org.apache.pig.LoadPushDown.RequiredFieldList;
import org.apache.pig.data.DataType;
import org.apache.pig.impl.PigContext;
import org.apache.pig.impl.util.JarManager;
import org.apache.pig.impl.util.ObjectSerializer;
import org.apache.zookeeper.ZooKeeper;
import org.encog.engine.network.activation.*;
import org.encog.ml.BasicML;
import org.encog.ml.data.MLDataSet;
import org.jboss.netty.bootstrap.ServerBootstrap;
import org.joda.time.ReadableInstant;
import org.slf4j.Logger;
import org.slf4j.LoggerFactory;
import org.xerial.snappy.Snappy;
=======
import ml.shifu.shifu.util.CommonUtils;
import ml.shifu.shifu.util.Constants;
import ml.shifu.shifu.util.Environment;
import ml.shifu.shifu.util.HDFSUtils;
import ml.shifu.shifu.util.ModelSpecLoaderUtils;
import ml.shifu.shifu.util.NormalUtils;
import ml.shifu.shifu.util.ValueVisitor;
>>>>>>> a3246921
import parquet.ParquetRuntimeException;
import parquet.column.ParquetProperties;
import parquet.column.values.bitpacking.Packer;
import parquet.encoding.Generator;
import parquet.format.PageType;
import parquet.hadoop.ParquetRecordReader;
import parquet.org.codehaus.jackson.Base64Variant;

<<<<<<< HEAD
import java.io.*;
import java.lang.Thread.UncaughtExceptionHandler;
import java.lang.reflect.Array;
import java.lang.reflect.InvocationTargetException;
import java.lang.reflect.Method;
import java.nio.charset.Charset;
import java.util.*;

=======
>>>>>>> a3246921
/**
 * Train processor, produce model based on the normalized dataset
 */
public class TrainModelProcessor extends BasicModelProcessor implements Processor {

    private final static Logger LOG = LoggerFactory.getLogger(TrainModelProcessor.class);

    private static final int VAR_SELECT_TRAINING_DECAY_EPOCHES_THRESHOLD = 400;

    public static final String SHIFU_DEFAULT_DTRAIN_PARALLEL = "true";

    private boolean isDryTrain, isDebug;
    private List<AbstractTrainer> trainers;

    private static final String LOGS = "./logs";

    /**
     * If for variable selection, only using bagging number 1 to train only one model.
     */
    private boolean isForVarSelect;

    /**
     * Will be used as the train log file prefix, when run variable selection
     */
    private String trainLogFile;

    private boolean isToShuffle = false;

    /**
     * Random generator for get sampling features per each iteration.
     */
    private Random featureSamplingRandom = new Random();

    public TrainModelProcessor() {
    }

    public TrainModelProcessor(Map<String, Object> otherConfigs) {
        super.otherConfigs = otherConfigs;
    }

    /**
     * Constructor
     *
     * @param isDryTrain
     *            dryTrain flag, if it's true, the trainer would start training
     * @param isDebug
     *            debug flag, if it's true, shifu will create log file to record
     *            each training status
     */
    public TrainModelProcessor(boolean isDryTrain, boolean isDebug) {
        super();

        this.isDebug = isDebug;
        this.isDryTrain = isDryTrain;

        trainers = new ArrayList<AbstractTrainer>();
    }

    /**
     * Training process entry point.
     */
    @Override
    public int run() throws Exception {
        int status = 0;

        if(!this.isForVarSelect()) {
            LOG.info("Step Start: train");
        }
        long start = System.currentTimeMillis();
        try {
            setUp(ModelStep.TRAIN);

            if(isDebug) {
                File file = new File(LOGS);
                if(!file.exists() && !file.mkdir()) {
                    throw new RuntimeException("logs file is created failed.");
                }
            }

            RunMode runMode = super.modelConfig.getBasic().getRunMode();
            switch(runMode) {
                case DIST:
                case MAPRED:
                    validateDistributedTrain();
                    syncDataToHdfs(super.modelConfig.getDataSet().getSource());
                    checkAndCleanDataForTreeModels(this.isToShuffle);
                    if(Constants.TENSORFLOW.equalsIgnoreCase(modelConfig.getAlgorithm())) {
                        status = runTensorflowDistributedTrain();
                    } else {
                        status = runDistributedTrain();
                    }
                    break;
                case LOCAL:
                default:
                    runLocalTrain();
                    break;
            }

            syncDataToHdfs(modelConfig.getDataSet().getSource());

            clearUp(ModelStep.TRAIN);
        } catch (ShifuException e) {
            LOG.error("Error:" + e.getError().toString() + "; msg:" + e.getMessage(), e);
            return -1;
        } catch (Exception e) {
            LOG.error("Error:" + e.getMessage(), e);
            return -1;
        }
        if(!this.isForVarSelect()) {
            LOG.info("Step Finished: train with {} ms", (System.currentTimeMillis() - start));
        }

        return status;
    }

    private void runLocalTrain() throws IOException {
        if(Constants.TENSORFLOW.equalsIgnoreCase(modelConfig.getAlgorithm())) {
            runTensorflowLocalTrain();
            return;
        } else {
            runAkkaTrain(isForVarSelect ? 1 : modelConfig.getBaggingNum());
        }
    }

    private void runTensorflowLocalTrain() throws IOException {
        List<Scanner> scanners = null;
        TensorflowTrainer trainer = new TensorflowTrainer(modelConfig, columnConfigList);
        LOG.info("Normalized Data: " + pathFinder.getNormalizedDataPath());
        try {
            scanners = ShifuFileUtils.getDataScanners(pathFinder.getNormalizedDataPath(),
                    modelConfig.getDataSet().getSource());
        } catch (IOException e) {
            throw new ShifuException(ShifuErrorCode.ERROR_INPUT_NOT_FOUND, e, pathFinder.getNormalizedDataPath());
        }
        if(CollectionUtils.isNotEmpty(scanners)) {
            trainer.train();
        }
        closeScanners(scanners);
    }

    /**
     * run training process with number of bags
     *
     * @param numBags
     *            number of bags, it decide how much trainer will start training
     * @throws IOException
     */
    private void runAkkaTrain(int numBags) throws IOException {
        File models = new File("models");
        FileUtils.deleteDirectory(models);
        FileUtils.forceMkdir(models);

        trainers.clear();

        for(int i = 0; i < numBags; i++) {
            AbstractTrainer trainer;
            if(modelConfig.getAlgorithm().equalsIgnoreCase("NN")) {
                trainer = new NNTrainer(modelConfig, i, isDryTrain);
            } else if(modelConfig.getAlgorithm().equalsIgnoreCase("SVM")) {
                trainer = new SVMTrainer(this.modelConfig, i, isDryTrain);
            } else if(modelConfig.getAlgorithm().equalsIgnoreCase("LR")) {
                trainer = new LogisticRegressionTrainer(this.modelConfig, i, isDryTrain);
            } else {
                throw new ShifuException(ShifuErrorCode.ERROR_UNSUPPORT_ALG);
            }

            trainers.add(trainer);
        }

        List<Scanner> scanners = null;
        if(modelConfig.getAlgorithm().equalsIgnoreCase("DT")) {
            LOG.info("Raw Data: " + pathFinder.getNormalizedDataPath());
            try {
                scanners = ShifuFileUtils.getDataScanners(modelConfig.getDataSetRawPath(),
                        modelConfig.getDataSet().getSource());
            } catch (IOException e) {
                throw new ShifuException(ShifuErrorCode.ERROR_INPUT_NOT_FOUND, e, pathFinder.getNormalizedDataPath());
            }
            if(CollectionUtils.isNotEmpty(scanners)) {
                AkkaSystemExecutor.getExecutor().submitDecisionTreeTrainJob(modelConfig, columnConfigList, scanners,
                        trainers);
            }
        } else {
            LOG.info("Normalized Data: " + pathFinder.getNormalizedDataPath());
            try {
                scanners = ShifuFileUtils.getDataScanners(pathFinder.getNormalizedDataPath(),
                        modelConfig.getDataSet().getSource());
            } catch (IOException e) {
                throw new ShifuException(ShifuErrorCode.ERROR_INPUT_NOT_FOUND, e, pathFinder.getNormalizedDataPath());
            }
            if(CollectionUtils.isNotEmpty(scanners)) {
                AkkaSystemExecutor.getExecutor().submitModelTrainJob(modelConfig, columnConfigList, scanners, trainers);
            }
        }

        // release
        closeScanners(scanners);
    }

    /**
     * Get the trainer list
     *
     * @return the trainer list
     */
    public List<AbstractTrainer> getTrainers() {
        return trainers;
    }

    /**
     * Get the trainer
     *
     * @param index
     *            the index of trainer
     * @return the trainer
     */
    public AbstractTrainer getTrainer(int index) {
        if(index >= trainers.size())
            throw new RuntimeException("Insufficient models training");
        return trainers.get(index);
    }

    private void validateDistributedTrain() throws IOException {
        String alg = super.getModelConfig().getTrain().getAlgorithm();
        if(Constants.TENSORFLOW.equalsIgnoreCase(alg)) {
            // we do not train tensorflow in dist mode currently
            return;
        }
        if(!(NNConstants.NN_ALG_NAME.equalsIgnoreCase(alg) // NN algorithm
                || LogisticRegressionContants.LR_ALG_NAME.equalsIgnoreCase(alg) // LR algorithm
                || CommonUtils.isTreeModel(alg) // RF or GBT algortihm
                || Constants.TF_ALG_NAME.equalsIgnoreCase(alg))) {
            throw new IllegalArgumentException(
                    "Currently we only support NN, LR, RF(RandomForest) and GBDT(Gradient Boost Desicion Tree) distributed training.");
        }

        if((LogisticRegressionContants.LR_ALG_NAME.equalsIgnoreCase(alg)
                || CommonConstants.GBT_ALG_NAME.equalsIgnoreCase(alg)) && modelConfig.isClassification()
                && modelConfig.getTrain().getMultiClassifyMethod() == MultipleClassification.NATIVE) {
            throw new IllegalArgumentException(
                    "Distributed LR, GBDT(Gradient Boost Desicion Tree) only support binary classification, native multiple classification is not supported.");
        }

        if(modelConfig.isClassification() && modelConfig.getTrain().isOneVsAll() && !CommonUtils.isTreeModel(alg)
                && !NNConstants.NN_ALG_NAME.equalsIgnoreCase(alg)) {
            throw new IllegalArgumentException("Only GBT and RF and NN support OneVsAll multiple classification.");
        }

        if(super.getModelConfig().getDataSet().getSource() != SourceType.HDFS) {
            throw new IllegalArgumentException("Currently we only support distributed training on HDFS source type.");
        }

        if(isDebug()) {
            LOG.warn("Currently we haven't debug logic. It's the same as you don't set it.");
        }

        // check if parquet format norm output is consistent with current isParquet setting.
        boolean isParquetMetaFileExist = ShifuFileUtils
                .getFileSystemBySourceType(super.getModelConfig().getDataSet().getSource())
                .exists(new Path(super.getPathFinder().getNormalizedDataPath(), "_common_metadata"));
        if(super.modelConfig.getNormalize().getIsParquet() && !isParquetMetaFileExist) {
            throw new IllegalArgumentException("Your normlized input in "
                    + super.getPathFinder().getNormalizedDataPath()
                    + " is not parquet format. Please keep isParquet and re-run norm again and then run training step or change isParquet to false.");
        } else if(!super.modelConfig.getNormalize().getIsParquet() && isParquetMetaFileExist) {
            throw new IllegalArgumentException("Your normlized input in "
                    + super.getPathFinder().getNormalizedDataPath()
                    + " is parquet format. Please keep isParquet and re-run norm again or change isParquet directly to true.");
        }

        GridSearch gridSearch = new GridSearch(modelConfig.getTrain().getParams(),
                modelConfig.getTrain().getGridConfigFileContent());
        if(!LogisticRegressionContants.LR_ALG_NAME.equalsIgnoreCase(alg)
                && !NNConstants.NN_ALG_NAME.equalsIgnoreCase(alg) && !CommonUtils.isTreeModel(alg)
                && gridSearch.hasHyperParam()) {
            // if grid search but not NN, not RF, not GBT, not LR
            throw new IllegalArgumentException("Grid search only supports NN, GBT and RF algorithms");
        }

        if(gridSearch.hasHyperParam() && super.getModelConfig().getDataSet().getSource() != SourceType.HDFS
                && modelConfig.isDistributedRunMode()) {
            // if grid search but not mapred/dist run mode, not hdfs raw data set
            throw new IllegalArgumentException("Grid search only supports NN, GBT and RF algorithms");
        }
    }

    private static final Path GLOBAL_DEFAULT = new Path("../conf/global-default.xml");
    public static void main(String[] args) throws NoSuchMethodException, SecurityException, ClassNotFoundException, NegativeArraySizeException, IllegalAccessException, IllegalArgumentException, InvocationTargetException {

        
    }
    protected int runTensorflowDistributedTrain() throws Exception {
        LOG.info("Started {} tensorflow distributed training.", isDryTrain ? "dry " : "");
        final List<String> args = new ArrayList<String>();
        
        args.add("-libjars");
        addTensorflowRuntimeJars(args);
        
        // copy globalconfig example from common conf path to project folder for user to update and modify
        generateGlobalConf();
        
        args.add("-globalconfig"); // include python env path, 
        args.add(GLOBAL_DEFAULT.getName());

        String clazz = "ml.shifu.shifu.core.yarn.client.TensorflowClient";
        Method main = Class.forName(clazz).getMethod("main", new Class[] {
                Array.newInstance(String.class, 0).getClass()
              });
        
        try {
            main.invoke(null, (Object)args.toArray(new String[0]));
        } catch (Exception e) {
            LOG.error("executing tensorflow client fails" , e);
            return -1;
        }
        
        return 0;
//        
//        TensorflowClient client = new TensorflowClient(new Configuration(false));
//        
//        boolean sanityCheck = client.init(args.toArray(new String[0]));
//        if (!sanityCheck) {
//            LOG.error("Failed to init client.");
//            return -1;
//        }
//        
//        return client.start();
    }
    
    private void setSelectedTargetAndWeightColumnNumber(Configuration globalConf) {
        int targetColumnNum = -1;
        int weightColumnNum = -1;
        List<Integer> seletectedColumnNums = new ArrayList<Integer>();
        
        for(int i = 0; i < columnConfigList.size(); i++) {
            ColumnConfig cc = columnConfigList.get(i);
            if(cc.isTarget()) {
                targetColumnNum = i;
            } else if(cc.isFinalSelect()) {
                seletectedColumnNums.add(i);
            } else if(cc.isWeight()) {
                weightColumnNum = i;
            }
        }
        if(seletectedColumnNums.size() == 0) {
            for(int i = 0; i < columnConfigList.size(); i++) {
                ColumnConfig cc = columnConfigList.get(i);
                if(cc.isTarget()) {
                    continue;
                }
                seletectedColumnNums.add(i);
            }
        }
        
        globalConf.set("shifu.application.target-column-number", Integer.toString(targetColumnNum));
        globalConf.set("shifu.application.weight-column-number", Integer.toString(weightColumnNum));
        globalConf.set("shifu.application.selected-column-numbers", StringUtils.join(seletectedColumnNums, ' '));
    }
    
    /**
     * update some fields of conf based on current project
     * @throws IOException 
     */
    private void generateGlobalConf() throws IOException {
        if (HDFSUtils.getLocalFS().exists(new Path(GLOBAL_DEFAULT.getName()))) {
            // local project already have global conf, so we do not copy it again
            return;
        }
        
        Configuration globalConf = new Configuration(false);
        globalConf.addResource(GLOBAL_DEFAULT);
        
        // set training data path
        globalConf.set("shifu.application.training-data-path", super.getPathFinder().getNormalizedDataPath());
        
        // set model conf
        globalConf.set("shifu.application.model-conf", super.getPathFinder().getModelConfigPath(SourceType.HDFS));
        
        // set column conf
        globalConf.set("shifu.application.column-conf", super.getPathFinder().getColumnConfigPath(SourceType.HDFS));
        
        // set application name
        globalConf.set("shifu.application.name", modelConfig.getBasic().getName());
        
        // set selected column number; target column number; weight column number
        setSelectedTargetAndWeightColumnNumber(globalConf);

        // set data total count
        globalConf.set("shifu.application.total-training-data-number", 
                Long.toString(columnConfigList.get(0).getTotalCount()));
        
        // set hdfs tmp model path
        globalConf.set("shifu.application.tmp-model-path", super.getPathFinder().getTmpModelsPath(SourceType.HDFS));
        
        // set hdfs final model path
        globalConf.set("shifu.application.final-model-path", super.getPathFinder().getModelsPath(SourceType.HDFS));
        
        OutputStream os = null;
        try {
            // Write user's overridden conf to an xml to be localized.
            os = new FileOutputStream(GLOBAL_DEFAULT.getName());
            globalConf.writeXml(os);
        } catch (IOException e) {
            throw new RuntimeException("Failed to create " + GLOBAL_DEFAULT.getName() + " conf file. Exiting.", e);
        } finally {
            if(os != null) {
                os.close();
            }
        }
    }

    private void addTensorflowRuntimeJars(List<String> args) throws ClassNotFoundException {
        List<String> jars = new ArrayList<String>(16);
        // zip4j-1.3.2.jar
        jars.add(JarManager.findContainingJar(Class.forName("net.lingala.zip4j.core.ZipFile")));
        // guagua-mapreduce-*.jar
        jars.add(JarManager.findContainingJar(GuaguaMapReduceConstants.class));
        // guagua-core-*.jar
        jars.add(JarManager.findContainingJar(GuaguaConstants.class));
        // shifu-*.jar
        jars.add(JarManager.findContainingJar(getClass()));
        // shifu-tensorflow-on-yarn*.jar
        jars.add(JarManager.findContainingJar(Class.forName("ml.shifu.shifu.core.yarn.client.TensorflowClient")));

        args.add(StringUtils.join(jars, NNConstants.LIB_JAR_SEPARATOR));
    }
    
    
    protected int runDistributedTrain() throws IOException, InterruptedException, ClassNotFoundException {
        LOG.info("Started {}distributed training.", isDryTrain ? "dry " : "");
        int status = 0;

<<<<<<< HEAD
=======
        if(Constants.TENSORFLOW.equalsIgnoreCase(modelConfig.getAlgorithm())) {
            // we currently run local TensorFlow train in dist mode, because we need the sync hdfs feature to
            // sync eval the local trained model for dist model eval
            runLocalTrain();
            return status;
        }
>>>>>>> a3246921
        Configuration conf = new Configuration();

        SourceType sourceType = super.getModelConfig().getDataSet().getSource();

        final List<String> args = new ArrayList<String>();

        GridSearch gs = new GridSearch(modelConfig.getTrain().getParams(),
                modelConfig.getTrain().getGridConfigFileContent());

        prepareCommonParams(gs.hasHyperParam(), args, sourceType);

        String alg = super.getModelConfig().getTrain().getAlgorithm();

        // add tmp models folder to config
        FileSystem fileSystem = ShifuFileUtils.getFileSystemBySourceType(sourceType);
        Path tmpModelsPath = fileSystem.makeQualified(new Path(super.getPathFinder()
                .getPathBySourceType(new Path(Constants.TMP, Constants.DEFAULT_MODELS_TMP_FOLDER), sourceType)));
        args.add(String.format(CommonConstants.MAPREDUCE_PARAM_FORMAT, CommonConstants.SHIFU_TMP_MODELS_FOLDER,
                tmpModelsPath.toString()));
        int baggingNum = isForVarSelect ? 1 : super.getModelConfig().getBaggingNum();
        if(modelConfig.isClassification()) {
            int classes = modelConfig.getTags().size();
            if(classes == 2) {
                // binary classification, only need one job
                baggingNum = 1;
            } else {
                if(modelConfig.getTrain().isOneVsAll()) {
                    // one vs all multiple classification, we need multiple bagging jobs to do ONEVSALL
                    baggingNum = modelConfig.getTags().size();
                } else {
                    // native classification, using bagging from setting job, no need set here
                }
            }
            if(baggingNum != super.getModelConfig().getBaggingNum()) {
                LOG.warn("'train:baggingNum' is set to {} because of ONEVSALL multiple classification.", baggingNum);
            }
        }

        boolean isKFoldCV = false;
        Integer kCrossValidation = this.modelConfig.getTrain().getNumKFold();
        if(kCrossValidation != null && kCrossValidation > 0) {
            isKFoldCV = true;
            baggingNum = modelConfig.getTrain().getNumKFold();
            if(baggingNum != super.getModelConfig().getBaggingNum() && gs.hasHyperParam()) {
                // if it is grid search mode, then kfold mode is disabled
                LOG.warn(
                        "'train:baggingNum' is set to {} because of k-fold cross validation is enabled by 'numKFold' not -1.",
                        baggingNum);
            }
        }

        long start = System.currentTimeMillis();
        boolean isParallel = Boolean
                .valueOf(Environment.getProperty(Constants.SHIFU_DTRAIN_PARALLEL, SHIFU_DEFAULT_DTRAIN_PARALLEL))
                .booleanValue();
        GuaguaMapReduceClient guaguaClient;

        int[] inputOutputIndex = DTrainUtils.getInputOutputCandidateCounts(modelConfig.getNormalizeType(),
                this.columnConfigList);
        int inputNodeCount = inputOutputIndex[0] == 0 ? inputOutputIndex[2] : inputOutputIndex[0];
        int candidateCount = inputOutputIndex[2];

        boolean isAfterVarSelect = (inputOutputIndex[0] != 0);
        // cache all feature list for sampling features
        List<Integer> allFeatures = NormalUtils.getAllFeatureList(this.columnConfigList, isAfterVarSelect);

        if(modelConfig.getNormalize().getIsParquet()) {
            guaguaClient = new GuaguaParquetMapReduceClient();

            // set required field list to make sure we only load selected columns.
            RequiredFieldList requiredFieldList = new RequiredFieldList();
            boolean hasCandidates = CommonUtils.hasCandidateColumns(columnConfigList);
            for(ColumnConfig columnConfig: super.columnConfigList) {
                if(columnConfig.isTarget()) {
                    requiredFieldList.add(new RequiredField(columnConfig.getColumnName(), columnConfig.getColumnNum(),
                            null, DataType.FLOAT));
                } else {
                    if(inputNodeCount == candidateCount) {
                        // no any variables are selected
                        if(!columnConfig.isMeta() && !columnConfig.isTarget()
                                && CommonUtils.isGoodCandidate(columnConfig, hasCandidates)) {
                            requiredFieldList.add(new RequiredField(columnConfig.getColumnName(),
                                    columnConfig.getColumnNum(), null, DataType.FLOAT));
                        }
                    } else {
                        if(!columnConfig.isMeta() && !columnConfig.isTarget() && columnConfig.isFinalSelect()) {
                            requiredFieldList.add(new RequiredField(columnConfig.getColumnName(),
                                    columnConfig.getColumnNum(), null, DataType.FLOAT));
                        }
                    }
                }
            }
            // weight is added manually
            requiredFieldList.add(new RequiredField("weight", columnConfigList.size(), null, DataType.DOUBLE));

            args.add(String.format(CommonConstants.MAPREDUCE_PARAM_FORMAT, "parquet.private.pig.required.fields",
                    serializeRequiredFieldList(requiredFieldList)));
            args.add(String.format(CommonConstants.MAPREDUCE_PARAM_FORMAT, "parquet.private.pig.column.index.access",
                    "true"));
        } else {
            guaguaClient = new GuaguaMapReduceClient();
        }

        int parallelNum = Integer
                .parseInt(Environment.getProperty(CommonConstants.SHIFU_TRAIN_BAGGING_INPARALLEL, "5"));
        int parallelGroups = 1;
        if(gs.hasHyperParam()) {
            parallelGroups = (gs.getFlattenParams().size() % parallelNum == 0
                    ? gs.getFlattenParams().size() / parallelNum
                    : gs.getFlattenParams().size() / parallelNum + 1);
            baggingNum = gs.getFlattenParams().size();
            LOG.warn("'train:baggingNum' is set to {} because of grid search enabled by settings in 'train#params'.",
                    gs.getFlattenParams().size());

        } else {
            parallelGroups = baggingNum % parallelNum == 0 ? baggingNum / parallelNum : baggingNum / parallelNum + 1;
        }

        LOG.info("Distributed trainning with baggingNum: {}", baggingNum);
        List<String> progressLogList = new ArrayList<String>(baggingNum);
        boolean isOneJobNotContinuous = false;
        for(int j = 0; j < parallelGroups; j++) {
            int currBags = baggingNum;
            if(gs.hasHyperParam()) {
                if(j == parallelGroups - 1) {
                    currBags = gs.getFlattenParams().size() % parallelNum == 0 ? parallelNum
                            : gs.getFlattenParams().size() % parallelNum;
                } else {
                    currBags = parallelNum;
                }
            } else {
                if(j == parallelGroups - 1) {
                    currBags = baggingNum % parallelNum == 0 ? parallelNum : baggingNum % parallelNum;
                } else {
                    currBags = parallelNum;
                }
            }
            for(int k = 0; k < currBags; k++) {
                int i = j * parallelNum + k;
                if(gs.hasHyperParam()) {
                    LOG.info("Start the {}th grid search job with params: {}", i, gs.getParams(i));
                } else if(isKFoldCV) {
                    LOG.info("Start the {}th k-fold cross validation job with params.", i);
                }
                List<String> localArgs = new ArrayList<String>(args);
                // set name for each bagging job.
                localArgs.add("-n");
                localArgs.add(String.format("Shifu Master-Workers %s Training Iteration: %s id:%s", alg,
                        super.getModelConfig().getModelSetName(), i));
                LOG.info("Start trainer with id: {}", i);
                String modelName = getModelName(i);
                Path modelPath = fileSystem
                        .makeQualified(new Path(super.getPathFinder().getModelsPath(sourceType), modelName));

                Path bModelPath = fileSystem
                        .makeQualified(new Path(super.getPathFinder().getNNBinaryModelsPath(sourceType), modelName));

                // check if job is continuous training, this can be set multiple times and we only get last one
                boolean isContinuous = false;
                if(gs.hasHyperParam()) {
                    isContinuous = false;
                } else {
                    int intContinuous = checkContinuousTraining(fileSystem, localArgs, modelPath,
                            modelConfig.getTrain().getParams());
                    if(intContinuous == -1) {
                        LOG.warn(
                                "Model with index {} with size of trees is over treeNum, such training will not be started.",
                                i);
                        continue;
                    } else {
                        isContinuous = (intContinuous == 1);
                    }
                }

                // of course gs not support continuous model training, k-fold cross validation is not continuous model
                // training
                if(gs.hasHyperParam() || isKFoldCV) {
                    isContinuous = false;
                }
                if(!isContinuous && !isOneJobNotContinuous) {
                    isOneJobNotContinuous = true;
                    // delete all old models if not continuous
                    String srcModelPath = super.getPathFinder().getModelsPath(sourceType);
                    String mvModelPath = srcModelPath + "_" + System.currentTimeMillis();
                    LOG.info("Old model path has been moved to {}", mvModelPath);
                    fileSystem.rename(new Path(srcModelPath), new Path(mvModelPath));
                    fileSystem.mkdirs(new Path(srcModelPath));
                    FileSystem.getLocal(conf).delete(new Path(super.getPathFinder().getModelsPath(SourceType.LOCAL)),
                            true);
                }

                if(NNConstants.NN_ALG_NAME.equalsIgnoreCase(alg)) {
                    // tree related parameters initialization
                    Map<String, Object> params = gs.hasHyperParam() ? gs.getParams(i)
                            : this.modelConfig.getTrain().getParams();
                    Object fssObj = params.get("FeatureSubsetStrategy");
                    FeatureSubsetStrategy featureSubsetStrategy = null;
                    double featureSubsetRate = 0d;
                    if(fssObj != null) {
                        try {
                            featureSubsetRate = Double.parseDouble(fssObj.toString());
                            // no need validate featureSubsetRate is in (0,1], as already validated in ModelInspector
                            featureSubsetStrategy = null;
                        } catch (NumberFormatException ee) {
                            featureSubsetStrategy = FeatureSubsetStrategy.of(fssObj.toString());
                        }
                    } else {
                        LOG.warn("FeatureSubsetStrategy is not set, set to ALL by default.");
                        featureSubsetStrategy = FeatureSubsetStrategy.ALL;
                        featureSubsetRate = 0;
                    }

                    Set<Integer> subFeatures = null;
                    if(isContinuous) {
                        BasicFloatNetwork existingModel = (BasicFloatNetwork) ModelSpecLoaderUtils
                                .getBasicNetwork(ModelSpecLoaderUtils.loadModel(modelConfig, modelPath, ShifuFileUtils
                                        .getFileSystemBySourceType(this.modelConfig.getDataSet().getSource())));
                        if(existingModel == null) {
                            subFeatures = new HashSet<Integer>(getSubsamplingFeatures(allFeatures,
                                    featureSubsetStrategy, featureSubsetRate, inputNodeCount));
                        } else {
                            subFeatures = existingModel.getFeatureSet();
                        }
                    } else {
                        subFeatures = new HashSet<Integer>(getSubsamplingFeatures(allFeatures, featureSubsetStrategy,
                                featureSubsetRate, inputNodeCount));
                    }
                    if(subFeatures == null || subFeatures.size() == 0) {
                        localArgs.add(String.format(CommonConstants.MAPREDUCE_PARAM_FORMAT,
                                CommonConstants.SHIFU_NN_FEATURE_SUBSET, ""));
                    } else {
                        localArgs.add(String.format(CommonConstants.MAPREDUCE_PARAM_FORMAT,
                                CommonConstants.SHIFU_NN_FEATURE_SUBSET, StringUtils.join(subFeatures, ',')));
                        LOG.debug("Size: {}, list: {}.", subFeatures.size(), StringUtils.join(subFeatures, ','));
                    }
                }

                localArgs.add(String.format(CommonConstants.MAPREDUCE_PARAM_FORMAT, CommonConstants.GUAGUA_OUTPUT,
                        modelPath.toString()));

                localArgs.add(String.format(CommonConstants.MAPREDUCE_PARAM_FORMAT,
                        Constants.SHIFU_NN_BINARY_MODEL_PATH, bModelPath.toString()));

                if(gs.hasHyperParam() || isKFoldCV) {
                    // k-fold cv need val error
                    Path valErrPath = fileSystem.makeQualified(
                            new Path(super.getPathFinder().getValErrorPath(sourceType), "val_error_" + i));
                    localArgs.add(String.format(CommonConstants.MAPREDUCE_PARAM_FORMAT,
                            CommonConstants.GS_VALIDATION_ERROR, valErrPath.toString()));
                }
                localArgs.add(String.format(CommonConstants.MAPREDUCE_PARAM_FORMAT, CommonConstants.SHIFU_TRAINER_ID,
                        String.valueOf(i)));
                final String progressLogFile = getProgressLogFile(i);
                progressLogList.add(progressLogFile);
                localArgs.add(String.format(CommonConstants.MAPREDUCE_PARAM_FORMAT,
                        CommonConstants.SHIFU_DTRAIN_PROGRESS_FILE, progressLogFile));
                String hdpVersion = HDPUtils.getHdpVersionForHDP224();
                if(StringUtils.isNotBlank(hdpVersion)) {
                    localArgs.add(String.format(CommonConstants.MAPREDUCE_PARAM_FORMAT, "hdp.version", hdpVersion));
                    HDPUtils.addFileToClassPath(HDPUtils.findContainingFile("hdfs-site.xml"), conf);
                    HDPUtils.addFileToClassPath(HDPUtils.findContainingFile("core-site.xml"), conf);
                    HDPUtils.addFileToClassPath(HDPUtils.findContainingFile("mapred-site.xml"), conf);
                    HDPUtils.addFileToClassPath(HDPUtils.findContainingFile("yarn-site.xml"), conf);
                }

                if(isParallel) {
                    guaguaClient.addJob(localArgs.toArray(new String[0]));
                } else {
                    TailThread tailThread = startTailThread(new String[] { progressLogFile });
                    boolean ret = guaguaClient.createJob(localArgs.toArray(new String[0])).waitForCompletion(true);
                    status += (ret ? 0 : 1);
                    stopTailThread(tailThread);
                }
            }

            if(isParallel) {
                TailThread tailThread = startTailThread(progressLogList.toArray(new String[0]));
                status += guaguaClient.run();
                stopTailThread(tailThread);
            }
        }

        if(isKFoldCV) {
            // k-fold we also copy model files at last, such models can be used for evaluation
            for(int i = 0; i < baggingNum; i++) {
                String modelName = getModelName(i);
                Path modelPath = fileSystem
                        .makeQualified(new Path(super.getPathFinder().getModelsPath(sourceType), modelName));
                if(ShifuFileUtils.getFileSystemBySourceType(sourceType).exists(modelPath)) {
                    copyModelToLocal(modelName, modelPath, sourceType);
                } else {
                    LOG.warn("Model {} isn't there, maybe job is failed, for bagging it can be ignored.",
                            modelPath.toString());
                    status += 1;
                }
            }

            List<Double> valErrs = readAllValidationErrors(sourceType, fileSystem, kCrossValidation);
            double sum = 0d;
            for(Double err: valErrs) {
                sum += err;
            }
            LOG.info("Average validation error for current k-fold cross validation is {}.", sum / valErrs.size());
            LOG.info("K-fold cross validation on distributed training finished in {}ms.",
                    System.currentTimeMillis() - start);
        } else if(gs.hasHyperParam()) {
            // select the best parameter composite in grid search
            LOG.info("Original grid search params: {}", modelConfig.getParams());
            Map<String, Object> params = findBestParams(sourceType, fileSystem, gs);
            // temp copy all models for evaluation
            for(int i = 0; i < baggingNum; i++) {
                String modelName = getModelName(i);
                Path modelPath = fileSystem
                        .makeQualified(new Path(super.getPathFinder().getModelsPath(sourceType), modelName));
                if(ShifuFileUtils.getFileSystemBySourceType(sourceType).exists(modelPath) && (status == 0)) {
                    copyModelToLocal(modelName, modelPath, sourceType);
                } else {
                    LOG.warn("Model {} isn't there, maybe job is failed, for bagging it can be ignored.",
                            modelPath.toString());
                }
            }
            LOG.info("The best parameters in grid search is {}", params);
            LOG.info("Grid search on distributed training finished in {}ms.", System.currentTimeMillis() - start);
        } else { // if(!gs.hasHyperParam())
            // copy model files at last.
            for(int i = 0; i < baggingNum; i++) {
                String modelName = getModelName(i);
                Path modelPath = fileSystem
                        .makeQualified(new Path(super.getPathFinder().getModelsPath(sourceType), modelName));
                if(ShifuFileUtils.getFileSystemBySourceType(sourceType).exists(modelPath) && (status == 0)) {
                    copyModelToLocal(modelName, modelPath, sourceType);
                } else {
                    LOG.warn("Model {} isn't there, maybe job is failed, for bagging it can be ignored.",
                            modelPath.toString());
                }
            }

            // copy temp model files, for RF/GBT, not to copy tmp models because of larger space needed, for others
            // by default copy tmp models to local
            boolean copyTmpModelsToLocal = Boolean.TRUE.toString()
                    .equalsIgnoreCase(Environment.getProperty(Constants.SHIFU_TMPMODEL_COPYTOLOCAL, "true"));
            if(copyTmpModelsToLocal) {
                copyTmpModelsToLocal(tmpModelsPath, sourceType);
            } else {
                LOG.info("Tmp models are not copied into local, please find them in hdfs path: {}", tmpModelsPath);
            }
            LOG.info("Distributed training finished in {}ms.", System.currentTimeMillis() - start);
        }

        if(CommonUtils.isTreeModel(modelConfig.getAlgorithm())) {
            List<BasicML> models = ModelSpecLoaderUtils.loadBasicModels(this.modelConfig, null);
            // compute feature importance and write to local file after models are trained
            Map<Integer, MutablePair<String, Double>> featureImportances = CommonUtils
                    .computeTreeModelFeatureImportance(models);
            String localFsFolder = pathFinder.getLocalFeatureImportanceFolder();
            String localFIPath = pathFinder.getLocalFeatureImportancePath();
            processRollupForFIFiles(localFsFolder, localFIPath);
            CommonUtils.writeFeatureImportance(localFIPath, featureImportances);
        }

        if(status != 0) {
            LOG.error("Error may occurred. There is no model generated. Please check!");
        }
        return status;
    }

    /**
     * Rollup feature importance file to keep latest one and old ones.
     */
    private void processRollupForFIFiles(String localFsFolder, String fiFile) {
        try {
            FileSystem fs = ShifuFileUtils.getFileSystemBySourceType(SourceType.LOCAL);
            if(!fs.isDirectory(new Path(localFsFolder))) {
                return;
            }
            FileStatus[] fss = fs.listStatus(new Path(localFsFolder));
            if(fss != null && fss.length > 0) {
                Arrays.sort(fss, new Comparator<FileStatus>() {
                    @Override
                    public int compare(FileStatus o1, FileStatus o2) {
                        return o2.getPath().toString().compareTo(o1.getPath().toString());
                    }
                });
                for(FileStatus fileStatus: fss) {
                    String strPath = fileStatus.getPath().getName();
                    if(strPath.endsWith(PathFinder.FEATURE_IMPORTANCE_FILE)) {
                        fs.rename(fileStatus.getPath(), new Path(fileStatus.getPath() + ".1"));
                    } else if(strPath.contains(PathFinder.FEATURE_IMPORTANCE_FILE)) {
                        int lastDotIndex = strPath.lastIndexOf(".");
                        String lastIndexStr = strPath.substring(lastDotIndex + 1, strPath.length());
                        int index = Integer.parseInt(lastIndexStr);
                        fs.rename(fileStatus.getPath(), new Path(fiFile + "." + (index + 1)));
                    }
                }
            }
        } catch (Exception ignore) {
            // any exception we can ignore, just override old all.fi files
        }
    }

    private Map<String, Object> findBestParams(SourceType sourceType, FileSystem fileSystem, GridSearch gs)
            throws IOException {
        // read validation error and find the best one update ModelConfig.
        double minValErr = Double.MAX_VALUE;
        int minIndex = -1;
        for(int i = 0; i < gs.getFlattenParams().size(); i++) {
            Path valErrPath = fileSystem
                    .makeQualified(new Path(super.getPathFinder().getValErrorPath(sourceType), "val_error_" + i));
            if(ShifuFileUtils.isFileExists(valErrPath.toString(), sourceType)) {
                double valErr;
                BufferedReader reader = null;
                try {
                    reader = ShifuFileUtils.getReader(valErrPath.toString(), sourceType);
                    String line = reader.readLine();
                    if(line == null) {
                        continue;
                    }
                    String valErrStr = line.toString();
                    LOG.debug("valErrStr is {}", valErrStr);
                    valErr = Double.valueOf(valErrStr);
                } catch (NumberFormatException e) {
                    LOG.warn("Parse val error failed, ignore such error. Message: {}", e.getMessage());
                    continue;
                } finally {
                    if(reader != null) {
                        reader.close();
                    }
                }
                if(valErr < minValErr) {
                    minValErr = valErr;
                    minIndex = i;
                }
            }
        }
        Map<String, Object> params = gs.getParams(minIndex);
        LOG.info(
                "The {} params is selected by grid search with params {}, please use it and set it in ModelConfig.json.",
                minIndex, params);
        return params;
    }

    private List<Double> readAllValidationErrors(SourceType sourceType, FileSystem fileSystem, int k)
            throws IOException {
        List<Double> valErrs = new ArrayList<Double>();
        for(int i = 0; i < k; i++) {
            Path valErrPath = fileSystem
                    .makeQualified(new Path(super.getPathFinder().getValErrorPath(sourceType), "val_error_" + i));
            if(ShifuFileUtils.isFileExists(valErrPath.toString(), sourceType)) {
                double valErr;
                BufferedReader reader = null;
                try {
                    reader = ShifuFileUtils.getReader(valErrPath.toString(), sourceType);
                    String line = reader.readLine();
                    if(line == null) {
                        continue;
                    }
                    String valErrStr = line.toString();
                    LOG.debug("valErrStr is {}", valErrStr);
                    valErr = Double.valueOf(valErrStr);
                    valErrs.add(valErr);
                } catch (NumberFormatException e) {
                    LOG.warn("Parse val error failed, ignore such error. Message: {}", e.getMessage());
                    continue;
                } finally {
                    if(reader != null) {
                        reader.close();
                    }
                }
            }
        }
        return valErrs;
    }

    static String serializeRequiredFieldList(RequiredFieldList requiredFieldList) {
        try {
            return ObjectSerializer.serialize(requiredFieldList);
        } catch (IOException e) {
            throw new RuntimeException("Failed to searlize required fields.", e);
        }
    }

    /*
     * Return 1, continuous training, 0, not continuous training, -1 GBT existing trees is over treeNum
     */
    private int checkContinuousTraining(FileSystem fileSystem, List<String> localArgs, Path modelPath,
            Map<String, Object> modelParams) throws IOException {
        int finalContinuous = 0;
        if(Boolean.TRUE.toString().equals(this.modelConfig.getTrain().getIsContinuous().toString())) {
            // if varselect d-training or no such existing models, directly to disable continuous training.
            if(this.isForVarSelect) {
                finalContinuous = 0;
                LOG.warn("For varSelect step, continous model training is always disabled.");
            } else if(!fileSystem.exists(modelPath)) {
                finalContinuous = 0;
                LOG.info("No existing model, model training will start from scratch.");
            } else if(NNConstants.NN_ALG_NAME.equalsIgnoreCase(modelConfig.getAlgorithm())
                    && !inputOutputModelCheckSuccess(fileSystem, modelPath, modelParams)) {
                // TODO hidden layer size and activation functions should also be validated
                finalContinuous = 0;
                LOG.warn(
                        "!!! Model training parameters like hidden nodes, activation and others  are not consistent with settings, model training will start from scratch.");
            } else if(CommonConstants.GBT_ALG_NAME.equalsIgnoreCase(modelConfig.getAlgorithm())) {
                TreeModel model = (TreeModel) ModelSpecLoaderUtils.loadModel(this.modelConfig, modelPath, fileSystem);

                if(!model.getAlgorithm().equalsIgnoreCase(modelConfig.getAlgorithm())) {
                    finalContinuous = 0;
                    LOG.warn("Only GBT supports continuous training, while not GBT, will start from scratch");
                } else if(!model.getLossStr()
                        .equalsIgnoreCase(this.modelConfig.getTrain().getParams().get("Loss").toString())) {
                    finalContinuous = 0;
                    LOG.warn("Loss is changed, continuous training is disabled, will start from scratch");
                } else if(model.getTrees().size() == 0) {
                    finalContinuous = 0;
                } else if(model.getTrees().size() >= Integer
                        .valueOf(modelConfig.getTrain().getParams().get("TreeNum").toString())) {
                    // if over TreeNum, return -1;
                    finalContinuous = -1;
                } else {
                    finalContinuous = 1;
                }
            } else if(CommonConstants.RF_ALG_NAME.equalsIgnoreCase(modelConfig.getAlgorithm())) {
                finalContinuous = 0;
                LOG.warn("RF doesn't support continuous training");
            } else {
                finalContinuous = 1;
            }
        } else {
            finalContinuous = 0;
        }
        localArgs.add(String.format(CommonConstants.MAPREDUCE_PARAM_FORMAT, CommonConstants.CONTINUOUS_TRAINING,
                finalContinuous == 1 ? "true" : "false"));
        return finalContinuous;
    }

    @SuppressWarnings("unchecked")
    private boolean inputOutputModelCheckSuccess(FileSystem fileSystem, Path modelPath, Map<String, Object> modelParams)
            throws IOException {
        BasicML basicML = ModelSpecLoaderUtils.loadModel(this.modelConfig, modelPath, fileSystem);
        BasicFloatNetwork model = (BasicFloatNetwork) ModelSpecLoaderUtils.getBasicNetwork(basicML);

        int[] outputCandidateCounts = DTrainUtils.getInputOutputCandidateCounts(modelConfig.getNormalizeType(),
                getColumnConfigList());
        int inputs = outputCandidateCounts[0] == 0 ? outputCandidateCounts[2] : outputCandidateCounts[0];
        boolean isInputOutConsistent = model.getInputCount() <= inputs
                && model.getOutputCount() == outputCandidateCounts[1];

        if(!isInputOutConsistent) {
            return false;
        }

        // same hidden layer ?
        boolean isHasSameHiddenLayer = (model.getLayerCount() - 2) <= (Integer) modelParams
                .get(CommonConstants.NUM_HIDDEN_LAYERS);
        if(!isHasSameHiddenLayer) {
            return false;
        }

        // same hidden nodes ?
        boolean isHasSameHiddenNodes = true;
        // same activations ?
        boolean isHasSameHiddenActivation = true;
        List<Integer> hiddenNodeList = (List<Integer>) modelParams.get(CommonConstants.NUM_HIDDEN_NODES);
        List<String> actFuncList = (List<String>) modelParams.get(CommonConstants.ACTIVATION_FUNC);
        for(int i = 1; i < model.getLayerCount() - 1; i++) {
            if(model.getLayerNeuronCount(i) > hiddenNodeList.get(i - 1)) {
                isHasSameHiddenNodes = false;
                break;
            }

            ActivationFunction activation = model.getActivation(i);
            String actFunc = actFuncList.get(i - 1);
            if(actFunc.equalsIgnoreCase(NNConstants.NN_LINEAR)) {
                isHasSameHiddenActivation = ActivationLinear.class == activation.getClass();
            } else if(actFunc.equalsIgnoreCase(NNConstants.NN_SIGMOID)) {
                isHasSameHiddenActivation = ActivationSigmoid.class == activation.getClass();
            } else if(actFunc.equalsIgnoreCase(NNConstants.NN_TANH)) {
                isHasSameHiddenActivation = ActivationTANH.class == activation.getClass();
            } else if(actFunc.equalsIgnoreCase(NNConstants.NN_LOG)) {
                isHasSameHiddenActivation = ActivationLOG.class == activation.getClass();
            } else if(actFunc.equalsIgnoreCase(NNConstants.NN_SIN)) {
                isHasSameHiddenActivation = ActivationSIN.class == activation.getClass();
            } else if(actFunc.equalsIgnoreCase(NNConstants.NN_RELU)) {
                isHasSameHiddenActivation = ActivationReLU.class == activation.getClass();
            } else if(actFunc.equalsIgnoreCase(NNConstants.NN_LEAKY_RELU)) {
                isHasSameHiddenActivation = ActivationLeakyReLU.class == activation.getClass();
            } else if(actFunc.equalsIgnoreCase(NNConstants.NN_SWISH)) {
                isHasSameHiddenActivation = ActivationSwish.class == activation.getClass();
            } else if(actFunc.equalsIgnoreCase(NNConstants.NN_PTANH)) {
                isHasSameHiddenActivation = ActivationPTANH.class == activation.getClass();
            } else {
                isHasSameHiddenActivation = ActivationSigmoid.class == activation.getClass();
            }
            if(!isHasSameHiddenActivation) {
                break;
            }

        }
        if(!isHasSameHiddenNodes || !isHasSameHiddenActivation) {
            return false;
        }

        return true;
    }

    private String getProgressLogFile(int i) {
        return String.format("tmp/%s_%s.log", System.currentTimeMillis(), i);
    }

    private void stopTailThread(TailThread thread) throws IOException {
        thread.interrupt();
        try {
            thread.join(NNConstants.DEFAULT_JOIN_TIME);
        } catch (InterruptedException e) {
            LOG.error("Thread stopped!", e);
            Thread.currentThread().interrupt();
        }
        // delete progress file at last
        thread.deleteProgressFiles(trainLogFile);
    }

    private TailThread startTailThread(final String[] progressLog) {
        TailThread thread = new TailThread(progressLog);
        thread.setName("Training Progress");
        thread.setDaemon(true);
        thread.setUncaughtExceptionHandler(new UncaughtExceptionHandler() {
            @Override
            public void uncaughtException(Thread t, Throwable e) {
                LOG.warn(String.format("Error in thread %s: %s", t.getName(), e.getMessage()));
            }
        });
        thread.start();
        return thread;
    }

    private void copyTmpModelsToLocal(final Path tmpModelsDir, final SourceType sourceType) throws IOException {
        // copy all tmp nn to local, these tmp nn are outputs from
        if(!this.isDryTrain()) {
            if(ShifuFileUtils.getFileSystemBySourceType(sourceType).exists(tmpModelsDir)) {
                Path localTmpModelsFolder = new Path(Constants.MODELS_TMP);
                HDFSUtils.getLocalFS().delete(localTmpModelsFolder, true);
                HDFSUtils.getLocalFS().mkdirs(localTmpModelsFolder);
                ShifuFileUtils.getFileSystemBySourceType(sourceType).copyToLocalFile(tmpModelsDir,
                        localTmpModelsFolder);
            }
        }
    }

    private void prepareDTParams(final List<String> args, final SourceType sourceType) {
        args.add("-w");
        args.add(DTWorker.class.getName());
        args.add("-m");
        args.add(DTMaster.class.getName());
        args.add("-mr");
        args.add(DTMasterParams.class.getName());
        args.add("-wr");
        args.add(DTWorkerParams.class.getName());
        args.add(String.format(CommonConstants.MAPREDUCE_PARAM_FORMAT, GuaguaConstants.GUAGUA_MASTER_INTERCEPTERS,
                DTOutput.class.getName()));
    }

    private void prepareLRParams(final List<String> args, final SourceType sourceType) {
        args.add("-w");
        args.add(LogisticRegressionWorker.class.getName());
        args.add("-m");
        args.add(LogisticRegressionMaster.class.getName());
        args.add("-mr");
        args.add(LogisticRegressionParams.class.getName());
        args.add("-wr");
        args.add(LogisticRegressionParams.class.getName());
        args.add(String.format(CommonConstants.MAPREDUCE_PARAM_FORMAT, GuaguaConstants.GUAGUA_MASTER_INTERCEPTERS,
                LogisticRegressionOutput.class.getName()));
    }

    private void prepareNNParams(final List<String> args, final SourceType sourceType) {
        args.add("-w");
        if(modelConfig.getNormalize().getIsParquet()) {
            args.add(NNParquetWorker.class.getName());
        } else {
            args.add(NNWorker.class.getName());
        }

        args.add("-m");
        args.add(NNMaster.class.getName());

        args.add("-mr");
        args.add(NNParams.class.getName());

        args.add("-wr");
        args.add(NNParams.class.getName());
        args.add(String.format(CommonConstants.MAPREDUCE_PARAM_FORMAT, GuaguaConstants.GUAGUA_MASTER_INTERCEPTERS,
                NNOutput.class.getName()));
    }

    private void prepareCommonParams(boolean isGsMode, final List<String> args, final SourceType sourceType)
            throws IOException {
        String alg = super.getModelConfig().getTrain().getAlgorithm();

        args.add("-libjars");
        addRuntimeJars(args);

        args.add("-i");
        if(CommonUtils.isTreeModel(alg)) {
            args.add(ShifuFileUtils.getFileSystemBySourceType(sourceType)
                    .makeQualified(new Path(super.getPathFinder().getCleanedDataPath())).toString());
        } else {
            args.add(ShifuFileUtils.getFileSystemBySourceType(sourceType)
                    .makeQualified(new Path(super.getPathFinder().getNormalizedDataPath())).toString());
        }

        if(StringUtils.isNotBlank(modelConfig.getValidationDataSetRawPath())) {
            args.add("-inputformat");
            args.add(ShifuInputFormat.class.getName());
        }

        String zkServers = Environment.getProperty(Environment.ZOO_KEEPER_SERVERS);
        if(StringUtils.isEmpty(zkServers)) {
            LOG.warn(
                    "No specified zookeeper settings from zookeeperServers in shifuConfig file, Guagua will set embedded zookeeper server in client process or master node. For fail-over zookeeper applications, specified zookeeper servers are strongly recommended.");
        } else {
            args.add("-z");
            args.add(zkServers);
        }

        if(LogisticRegressionContants.LR_ALG_NAME.equalsIgnoreCase(alg)) {
            this.prepareLRParams(args, sourceType);
        } else if(NNConstants.NN_ALG_NAME.equalsIgnoreCase(alg)) {
            this.prepareNNParams(args, sourceType);
        } else if(CommonUtils.isTreeModel(alg)) {
            this.prepareDTParams(args, sourceType);
        } else if(Constants.WND_ALG_NAME.equalsIgnoreCase(alg)) {
            this.prepareWNDParams(args, sourceType);
        }

        args.add("-c");
        int numTrainEpoches = super.getModelConfig().getTrain().getNumTrainEpochs();
        // only for NN varselect, use half of epochs for sensitivity analysis
        // if for gs mode, half of iterations are used
        LOG.debug("this.isForVarSelect() - {}, isGsMode - {}", this.isForVarSelect(), isGsMode);
        if(NNConstants.NN_ALG_NAME.equalsIgnoreCase(alg) && (this.isForVarSelect() || isGsMode)
                && numTrainEpoches >= VAR_SELECT_TRAINING_DECAY_EPOCHES_THRESHOLD) {
            numTrainEpoches = numTrainEpoches / 2;
        }

        // if GBDT or RF, such iteration should be extended to make sure all trees will be executed successfully without
        // maxIteration limitation
        if(CommonUtils.isTreeModel(alg) && numTrainEpoches <= 50000) {
            numTrainEpoches = 50000;
        }
        // the reason to add 1 is that the first iteration in implementation is used for training preparation.
        numTrainEpoches = numTrainEpoches + 1;

        if(LogisticRegressionContants.LR_ALG_NAME.equalsIgnoreCase(alg)) {
            LOG.info("Number of train iterations is set to {}.", numTrainEpoches - 1);
        } else if(NNConstants.NN_ALG_NAME.equalsIgnoreCase(alg)) {
            LOG.info("Number of train epochs is set to {}.", numTrainEpoches - 1);
        } else if(CommonUtils.isTreeModel(alg)) {
            LOG.info("Number of train iterations is set to {}.", numTrainEpoches - 1);
        }

        args.add(String.valueOf(numTrainEpoches));

        if(CommonUtils.isTreeModel(alg)) {
            // for tree models, using cleaned validation data path
            args.add(String.format(CommonConstants.MAPREDUCE_PARAM_FORMAT, CommonConstants.CROSS_VALIDATION_DIR,
                    ShifuFileUtils.getFileSystemBySourceType(sourceType)
                            .makeQualified(new Path(super.getPathFinder().getCleanedValidationDataPath(sourceType)))
                            .toString()));
        } else {
            args.add(String.format(CommonConstants.MAPREDUCE_PARAM_FORMAT, CommonConstants.CROSS_VALIDATION_DIR,
                    ShifuFileUtils.getFileSystemBySourceType(sourceType)
                            .makeQualified(new Path(super.getPathFinder().getNormalizedValidationDataPath(sourceType)))
                            .toString()));
        }
        args.add(String.format(CommonConstants.MAPREDUCE_PARAM_FORMAT, NNConstants.MAPRED_JOB_QUEUE_NAME,
                Environment.getProperty(Environment.HADOOP_JOB_QUEUE, Constants.DEFAULT_JOB_QUEUE)));
        args.add(String.format(CommonConstants.MAPREDUCE_PARAM_FORMAT, CommonConstants.SHIFU_MODEL_CONFIG,
                ShifuFileUtils.getFileSystemBySourceType(sourceType)
                        .makeQualified(new Path(super.getPathFinder().getModelConfigPath(sourceType)))));
        args.add(String.format(CommonConstants.MAPREDUCE_PARAM_FORMAT, CommonConstants.SHIFU_COLUMN_CONFIG,
                ShifuFileUtils.getFileSystemBySourceType(sourceType)
                        .makeQualified(new Path(super.getPathFinder().getColumnConfigPath(sourceType)))));
        args.add(String.format(CommonConstants.MAPREDUCE_PARAM_FORMAT, CommonConstants.MODELSET_SOURCE_TYPE,
                sourceType));
        args.add(String.format(CommonConstants.MAPREDUCE_PARAM_FORMAT, CommonConstants.SHIFU_DRY_DTRAIN, isDryTrain()));
        args.add(String.format(CommonConstants.MAPREDUCE_PARAM_FORMAT, NNConstants.NN_POISON_SAMPLER,
                Environment.getProperty(NNConstants.NN_POISON_SAMPLER, "true")));
        // hard code set computation threshold for 50s. Can be changed in shifuconfig file
        args.add(String.format(CommonConstants.MAPREDUCE_PARAM_FORMAT,
                GuaguaConstants.GUAGUA_COMPUTATION_TIME_THRESHOLD, 60 * 1000L));
        setHeapSizeAndSplitSize(args);

        // set default embedded zookeeper to client to avoid mapper oom: master mapper embeded zookeeper will use
        // 512M-1G memeory which may cause oom issue.
        args.add(String.format(CommonConstants.MAPREDUCE_PARAM_FORMAT, GuaguaConstants.GUAGUA_ZK_EMBEDBED_IS_IN_CLIENT,
                "true"));

        int vcores = vcoresSetting();
        args.add(String.format(CommonConstants.MAPREDUCE_PARAM_FORMAT, CommonConstants.MAPREDUCE_MAP_CPU_VCORES,
                vcores));

        // one can set guagua conf in shifuconfig
        CommonUtils.injectHadoopShifuEnvironments(new ValueVisitor() {
            @Override
            public void inject(Object key, Object value) {
                args.add(String.format(CommonConstants.MAPREDUCE_PARAM_FORMAT, key.toString(), value.toString()));
            }
        });
    }

    private void prepareWNDParams(List<String> args, SourceType sourceType) {
        args.add("-w");
        args.add(WNDWorker.class.getName());

        args.add("-m");
        args.add(WNDMaster.class.getName());

        args.add("-mr");
        args.add(WNDParams.class.getName());

        args.add("-wr");
        args.add(WNDParams.class.getName());

        // TODO, add WNDOutput here
        args.add(String.format(CommonConstants.MAPREDUCE_PARAM_FORMAT, GuaguaConstants.GUAGUA_MASTER_INTERCEPTERS,
                WNDOutput.class.getName()));

    }

    private int vcoresSetting() {
        // if set in shifuconfig with keyvalue, such value will be used, otherwise, thread number will be used
        String vcoreStr = Environment.getProperty(CommonConstants.MAPREDUCE_MAP_CPU_VCORES);
        int vcores = 1;
        if(vcoreStr == null) {
            vcores = modelConfig.getTrain().getWorkerThreadCount() == null ? 1
                    : modelConfig.getTrain().getWorkerThreadCount();
        } else {
            try {
                vcores = Integer.parseInt(vcoreStr);
            } catch (Exception e) {
                LOG.warn("Error in: {} not a number, will be set to 1", CommonConstants.MAPREDUCE_MAP_CPU_VCORES);
                vcores = 1;
            }
            if(vcores < 1 || vcores > 256) {
                LOG.warn("Error in: {} not in [1, 256], will be set to 6", CommonConstants.MAPREDUCE_MAP_CPU_VCORES);
                vcores = 6;
            }
        }
        return vcores;
    }

    private List<Integer> getSubsamplingFeatures(List<Integer> allFeatures, FeatureSubsetStrategy featureSubsetStrategy,
            double featureSubsetRate, int inputNum) {
        if(featureSubsetStrategy == null) {
            if(Double.compare(1d, featureSubsetRate) == 0) {
                return new ArrayList<Integer>();
            } else {
                return sampleFeaturesForNodeStats(allFeatures, (int) (allFeatures.size() * featureSubsetRate));
            }
        } else {
            switch(featureSubsetStrategy) {
                case HALF:
                    return sampleFeaturesForNodeStats(allFeatures, allFeatures.size() / 2);
                case ONETHIRD:
                    return sampleFeaturesForNodeStats(allFeatures, allFeatures.size() / 3);
                case TWOTHIRDS:
                    return sampleFeaturesForNodeStats(allFeatures, allFeatures.size() * 2 / 3);
                case SQRT:
                    return sampleFeaturesForNodeStats(allFeatures,
                            (int) (allFeatures.size() * Math.sqrt(inputNum) / inputNum));
                case LOG2:
                    return sampleFeaturesForNodeStats(allFeatures,
                            (int) (allFeatures.size() * Math.log(inputNum) / Math.log(2) / inputNum));
                case AUTO:
                case ALL:
                default:
                    return new ArrayList<Integer>();
            }
        }
    }

    private List<Integer> sampleFeaturesForNodeStats(List<Integer> allFeatures, int sample) {
        List<Integer> features = new ArrayList<Integer>(sample);
        for(int i = 0; i < sample; i++) {
            features.add(allFeatures.get(i));
        }

        for(int i = sample; i < allFeatures.size(); i++) {
            int replacementIndex = (int) (featureSamplingRandom.nextDouble() * i);
            if(replacementIndex >= 0 && replacementIndex < sample) {
                features.set(replacementIndex, allFeatures.get(i));
            }
        }
        return features;
    }

    private void setHeapSizeAndSplitSize(final List<String> args) throws IOException {
        // can be override by shifuconfig, ok for hard code
        if(this.isDebug()) {
            args.add(String.format(CommonConstants.MAPREDUCE_PARAM_FORMAT,
                    GuaguaMapReduceConstants.MAPRED_CHILD_JAVA_OPTS,
                    "-Xms2048m -Xmx2048m -verbose:gc -XX:+PrintGCDetails -XX:+PrintGCTimeStamps"));
        } else {
            args.add(String.format(CommonConstants.MAPREDUCE_PARAM_FORMAT,
                    GuaguaMapReduceConstants.MAPRED_CHILD_JAVA_OPTS,
                    "-Xms2048m -Xmx2048m -verbose:gc -XX:+PrintGCDetails -XX:+PrintGCTimeStamps"));
            args.add(String.format(CommonConstants.MAPREDUCE_PARAM_FORMAT, "mapreduce.map.java.opts",
                    "-Xms2048m -Xmx2048m -server -XX:+UseParNewGC -XX:+UseConcMarkSweepGC "
                            + "-XX:CMSInitiatingOccupancyFraction=70 -verbose:gc -XX:+PrintGCDetails -XX:+PrintGCTimeStamps"));
        }
        if(super.modelConfig.getNormalize().getIsParquet()) {
            args.add(String.format(CommonConstants.MAPREDUCE_PARAM_FORMAT, GuaguaConstants.GUAGUA_SPLIT_COMBINABLE,
                    Environment.getProperty(GuaguaConstants.GUAGUA_SPLIT_COMBINABLE, "false")));
        } else {
            args.add(String.format(CommonConstants.MAPREDUCE_PARAM_FORMAT, GuaguaConstants.GUAGUA_SPLIT_COMBINABLE,
                    Environment.getProperty(GuaguaConstants.GUAGUA_SPLIT_COMBINABLE, "true")));
            long maxCombineSize = computeDynamicCombineSize();
            LOG.info(
                    "Dynamic worker size is tuned to {}. If not good for # of workers, configure it in SHIFU_HOME/conf/shifuconfig::guagua.split.maxCombinedSplitSize",
                    maxCombineSize);
            args.add(String.format(CommonConstants.MAPREDUCE_PARAM_FORMAT,
                    GuaguaConstants.GUAGUA_SPLIT_MAX_COMBINED_SPLIT_SIZE, Environment
                            .getProperty(GuaguaConstants.GUAGUA_SPLIT_MAX_COMBINED_SPLIT_SIZE, maxCombineSize + "")));
        }
        // special tuning parameters for shifu, 0.97 means each iteation master wait for 97% workers and then can go to
        // next iteration.
        args.add(String.format(CommonConstants.MAPREDUCE_PARAM_FORMAT, GuaguaConstants.GUAGUA_MIN_WORKERS_RATIO, 0.97));
        // 2 seconds if waiting over 10, consider 99% workers; these two can be overrided in shifuconfig
        args.add(String.format(CommonConstants.MAPREDUCE_PARAM_FORMAT, GuaguaConstants.GUAGUA_MIN_WORKERS_TIMEOUT,
                2 * 1000L));
    }

    private long computeDynamicCombineSize() throws IOException {
        // how many part-m-*.gz file in for gzip file, norm depends on how many gzip files
        String dataPath = null;
        if(CommonUtils.isTreeModel(super.modelConfig.getAlgorithm())) {
            dataPath = ShifuFileUtils.getFileSystemBySourceType(modelConfig.getDataSet().getSource())
                    .makeQualified(new Path(super.getPathFinder().getCleanedDataPath())).toString();
        } else {
            dataPath = ShifuFileUtils.getFileSystemBySourceType(modelConfig.getDataSet().getSource())
                    .makeQualified(new Path(super.getPathFinder().getNormalizedDataPath())).toString();
        }

        int filePartCnt = ShifuFileUtils.getFilePartCount(dataPath, SourceType.HDFS);
        long actualFileSize = ShifuFileUtils.getFileOrDirectorySize(dataPath, SourceType.HDFS);
        boolean isGzip = ShifuFileUtils.isPartFileAllGzip(dataPath, SourceType.HDFS);
        long avgFileSize = actualFileSize / filePartCnt;

        if(isGzip && filePartCnt <= 20) {
            // only 20 files, just set each one as a worker, 1.2 * avgFileSize is to make sure
            return (long) (avgFileSize * 1.2d);
            // otherwise, let dynamic combine size works
        }

        // in shifuconfig; by default it is 200M, consider in some cases user selects only a half of features, this
        // number should be 400m
        int[] inputOutputIndex = DTrainUtils.getInputOutputCandidateCounts(modelConfig.getNormalizeType(),
                this.columnConfigList);
        int candidateCount = (inputOutputIndex[2] == 0 ? inputOutputIndex[0] : inputOutputIndex[2]);
        // 1. set benchmark
        long maxCombineSize = CommonUtils.isTreeModel(modelConfig.getAlgorithm()) ? 209715200L : 168435456L;
        if(modelConfig.isClassification()) {
            return maxCombineSize;
        }
        // default 200M for gbt/RF, 150M for NN
        // why nn default is 150M, because of all categorical data is normalized to numeric, which is to save disk
        // for RF/gbt, categorical is still string and so default disk size is 200M
        // 2. according to ratio of ( candidate count / benchmark 600 features), tune combine size, 0.85 is a factor
        double ratio = candidateCount / 600d;
        if(ratio > 2d) {
            // 0.85 is a factor if selected ratio is 0.5 and only be effective if selected ratio over 2
            ratio = 0.85 * ratio;
        }

        long finalCombineSize = Double.valueOf((maxCombineSize * 1d * (ratio))).longValue();

        if(finalCombineSize != 0L && actualFileSize / finalCombineSize < 25) {
            // we can leverage more workers.
            finalCombineSize /= 2;
        }

        if((actualFileSize / finalCombineSize) > 1000L) {
            // auto tunning, no more than 1500 workers
            finalCombineSize = (actualFileSize / 1000L);
        }

        return finalCombineSize;
    }

    private void copyModelToLocal(String modelName, Path modelPath, SourceType sourceType) throws IOException {
        if(!this.isDryTrain()) {
            ShifuFileUtils.getFileSystemBySourceType(sourceType).copyToLocalFile(modelPath,
                    new Path(super.getPathFinder().getModelsPath(SourceType.LOCAL), modelName));
        }
    }

    // GuaguaOptionsParser doesn't to support *.jar currently.
    private void addRuntimeJars(final List<String> args) {
        List<String> jars = new ArrayList<String>(16);
        // jackson-databind-*.jar
        jars.add(JarManager.findContainingJar(ObjectMapper.class));
        // jackson-core-*.jar
        jars.add(JarManager.findContainingJar(JsonParser.class));
        // jackson-annotations-*.jar
        jars.add(JarManager.findContainingJar(JsonIgnore.class));
        // commons-compress-*.jar
        jars.add(JarManager.findContainingJar(BZip2CompressorInputStream.class));
        // commons-lang-*.jar
        jars.add(JarManager.findContainingJar(StringUtils.class));
        // common-lang3-*.jar
        jars.add(JarManager.findContainingJar(org.apache.commons.lang3.StringUtils.class));
        // commons-collections-*.jar
        jars.add(JarManager.findContainingJar(ListUtils.class));
        // common-io-*.jar
        jars.add(JarManager.findContainingJar(org.apache.commons.io.IOUtils.class));
        // guava-*.jar
        jars.add(JarManager.findContainingJar(Splitter.class));
        // encog-core-*.jar
        jars.add(JarManager.findContainingJar(MLDataSet.class));
        // shifu-*.jar
        jars.add(JarManager.findContainingJar(getClass()));
        // guagua-core-*.jar
        jars.add(JarManager.findContainingJar(GuaguaConstants.class));
        // guagua-mapreduce-*.jar
        jars.add(JarManager.findContainingJar(GuaguaMapReduceConstants.class));
        // zookeeper-*.jar
        jars.add(JarManager.findContainingJar(ZooKeeper.class));
        // netty-*.jar
        jars.add(JarManager.findContainingJar(ServerBootstrap.class));
        if(modelConfig.getNormalize().getIsParquet()) {
            // this jars are only for parquet format
            // parquet-mr-*.jar
            jars.add(JarManager.findContainingJar(ParquetRecordReader.class));
            // parquet-pig-*.jar
            jars.add(JarManager.findContainingJar(parquet.pig.ParquetLoader.class));
            // pig-*.jar
            jars.add(JarManager.findContainingJar(PigContext.class));
            // parquet-common-*.jar
            jars.add(JarManager.findContainingJar(ParquetRuntimeException.class));
            // parquet-column-*.jar
            jars.add(JarManager.findContainingJar(ParquetProperties.class));
            // parquet-encoding-*.jar
            jars.add(JarManager.findContainingJar(Packer.class));
            // parquet-generator-*.jar
            jars.add(JarManager.findContainingJar(Generator.class));
            // parquet-format-*.jar
            jars.add(JarManager.findContainingJar(PageType.class));
            // snappy-*.jar
            jars.add(JarManager.findContainingJar(Snappy.class));
            // parquet-jackson-*.jar
            jars.add(JarManager.findContainingJar(Base64Variant.class));
            // antlr jar
            jars.add(JarManager.findContainingJar(RecognitionException.class));
            // joda-time jar
            jars.add(JarManager.findContainingJar(ReadableInstant.class));
        }

        String hdpVersion = HDPUtils.getHdpVersionForHDP224();
        if(StringUtils.isNotBlank(hdpVersion)) {
            jars.add(HDPUtils.findContainingFile("hdfs-site.xml"));
            jars.add(HDPUtils.findContainingFile("core-site.xml"));
            jars.add(HDPUtils.findContainingFile("mapred-site.xml"));
            jars.add(HDPUtils.findContainingFile("yarn-site.xml"));
        }

        args.add(StringUtils.join(jars, NNConstants.LIB_JAR_SEPARATOR));
    }

    /**
     * For RF/GBT model, no need do normalizing, but clean and filter data is needed. Before real training, we have to
     * clean and filter data.
     *
     * @param isToShuffle
     *            if shuffle data before training
     * @throws IOException
     *             the io exception
     */
    protected void checkAndCleanDataForTreeModels(boolean isToShuffle) throws IOException {
        String alg = this.getModelConfig().getTrain().getAlgorithm();
        // only for tree models
        if(!CommonUtils.isTreeModel(alg)) {
            return;
        }

        // check if binBoundaries and binCategories are good and log error
        for(ColumnConfig columnConfig: columnConfigList) {
            if(columnConfig.isFinalSelect() && !columnConfig.isTarget() && !columnConfig.isMeta()) {
                if(columnConfig.isNumerical() && columnConfig.getBinBoundary() == null) {
                    throw new IllegalArgumentException("Final select " + columnConfig.getColumnName()
                            + "column but binBoundary in ColumnConfig.json is null.");
                }

                if(columnConfig.isNumerical() && columnConfig.getBinBoundary().size() <= 1) {
                    LOG.warn(
                            "Column {} {} with only one or zero element in binBounday, such column will be ignored in tree model training.",
                            columnConfig.getColumnNum(), columnConfig.getColumnName());
                }

                if(columnConfig.isCategorical() && columnConfig.getBinCategory() == null) {
                    throw new IllegalArgumentException("Final select " + columnConfig.getColumnName()
                            + "column but binCategory in ColumnConfig.json is null.");
                }

                if(columnConfig.isCategorical() && columnConfig.getBinCategory().size() <= 0) {
                    LOG.warn(
                            "Column {} {} with only zero element in binCategory, such column will be ignored in tree model training.",
                            columnConfig.getColumnNum(), columnConfig.getColumnName());
                }
            }
        }

        // run cleaning data logic for model input
        SourceType sourceType = modelConfig.getDataSet().getSource();
        String cleanedDataPath = this.pathFinder.getCleanedDataPath();
        String needReGen = Environment.getProperty("shifu.tree.regeninput", Boolean.FALSE.toString());

        // 1. shifu.tree.regeninput = true, no matter what, will regen;
        // 2. if cleanedDataPath does not exist, generate clean data for tree ensemble model training
        // 3. if validationDataPath is not blank and cleanedValidationDataPath does not exist, generate clean data for
        // tree ensemble model training
        if(Boolean.TRUE.toString().equalsIgnoreCase(needReGen)
                || !ShifuFileUtils.isFileExists(cleanedDataPath, sourceType)
                || (StringUtils.isNotBlank(modelConfig.getValidationDataSetRawPath())
                        && !ShifuFileUtils.isFileExists(pathFinder.getCleanedValidationDataPath(), sourceType))) {
            runDataClean(isToShuffle);
        } else {
            // no need regen data
            LOG.warn("For RF/GBT, training input in {} exists, no need to regenerate it.", cleanedDataPath);
            LOG.warn("Need regen it, please set shifu.tree.regeninput in shifuconfig to true.");
        }
    }

    /**
     * Get model name
     *
     * @param i
     *            index for model name
     * @return the ith model name
     */
    public String getModelName(int i) {
        String alg = super.getModelConfig().getTrain().getAlgorithm();
        return String.format("model%s.%s", i, alg.toLowerCase());
    }

    // d-train part ends here

    public boolean isDryTrain() {
        return isDryTrain;
    }

    public void setDryTrain(boolean isDryTrain) {
        this.isDryTrain = isDryTrain;
    }

    public boolean isDebug() {
        return isDebug;
    }

    public void setDebug(boolean isDebug) {
        this.isDebug = isDebug;
    }

    public void setToShuffle(boolean toShuffle) {
        isToShuffle = toShuffle;
    }

    /**
     * @return the isForVarSelect
     */
    public boolean isForVarSelect() {
        return isForVarSelect;
    }

    /**
     * @param isForVarSelect
     *            the isForVarSelect to set
     */
    public void setForVarSelect(boolean isForVarSelect) {
        this.isForVarSelect = isForVarSelect;
    }

    /**
     * set the train log file prefix
     *
     * @param trainLogFile
     *            - file to save train log
     */
    public void setTrainLogFile(String trainLogFile) {
        this.trainLogFile = trainLogFile;
    }

    /**
     * A thread used to tail progress log from hdfs log file.
     */
    private static class TailThread extends Thread {
        private long offset[];
        private String[] progressLogs;

        public TailThread(String[] progressLogs) {
            this.progressLogs = progressLogs;
            this.offset = new long[this.progressLogs.length];
            for(String progressLog: progressLogs) {
                try {
                    // delete it firstly, it will be updated from master
                    HDFSUtils.getFS().delete(new Path(progressLog), true);
                } catch (IOException e) {
                    LOG.error("Error in delete progressLog", e);
                }
            }
        }

        public void run() {
            while(!Thread.currentThread().isInterrupted()) {
                for(int i = 0; i < this.progressLogs.length; i++) {
                    try {
                        this.offset[i] = dumpFromOffset(new Path(this.progressLogs[i]), this.offset[i]);
                    } catch (FileNotFoundException e) {
                        // ignore because of not created in worker.
                    } catch (IOException e) {
                        LOG.warn(String.format("Error in dump progress log %s: %s", getName(), e.getMessage()));
                    } catch (Throwable e) {
                        LOG.warn(String.format("Error in thread %s: %s", getName(), e.getMessage()));
                    }
                }

                try {
                    Thread.sleep(2000);
                } catch (InterruptedException e) {
                    Thread.currentThread().interrupt();
                }
            }
            LOG.debug("DEBUG: Exit from tail thread.");
        }

        private long dumpFromOffset(Path item, long offset) throws IOException {
            if(!HDFSUtils.getFS().exists(item)) {
                // if file is not there, just return initial offset and wait for it is created
                return 0L;
            }

            FSDataInputStream in;
            try {
                in = HDFSUtils.getFS().open(item);
            } catch (Exception e) {
                // in hadoop 0.20.2, we found InteruptedException here and cannot be caught by run, here is to ignore
                // such exception. It's ok we return old offset to read message twice.
                return offset;
            }
            ByteArrayOutputStream out = null;
            DataOutputStream dataOut = null;
            try {
                out = new ByteArrayOutputStream();
                dataOut = new DataOutputStream(out);
                in.seek(offset);
                // use conf so the system configured io block size is used
                IOUtils.copyBytes(in, out, HDFSUtils.getFS().getConf(), false);
                String msgs = new String(out.toByteArray(), Charset.forName("UTF-8")).trim();
                if(StringUtils.isNotEmpty(msgs)) {
                    for(String msg: Splitter.on('\n').split(msgs)) {
                        LOG.info(msg.trim());
                    }
                }
                offset = in.getPos();
            } catch (IOException e) {
                if(e.getMessage().indexOf("Cannot seek after EOF") < 0) {
                    throw e;
                } else {
                    // LOG.warn(e.getMessage());
                }
            } finally {
                IOUtils.closeStream(in);
                IOUtils.closeStream(dataOut);
            }
            return offset;
        }

        public void deleteProgressFiles(String trainLogFile) throws IOException {
            if(StringUtils.isNotBlank(trainLogFile)) {
                BufferedWriter writer = null;
                try {
                    writer = new BufferedWriter(new FileWriter(trainLogFile));
                    for(String progressFile: this.progressLogs) {
                        Reader reader = ShifuFileUtils.getReader(progressFile, SourceType.HDFS);
                        org.apache.commons.io.IOUtils.copy(reader, writer);
                        org.apache.commons.io.IOUtils.closeQuietly(reader);
                    }
                } catch (IOException e) {
                    LOG.error("Fail to copy train log - {}", trainLogFile);
                } finally {
                    org.apache.commons.io.IOUtils.closeQuietly(writer);
                }
            }

            for(String progressFile: this.progressLogs) {
                HDFSUtils.getFS().delete(new Path(progressFile), true);
            }
        }

    }

}<|MERGE_RESOLUTION|>--- conflicted
+++ resolved
@@ -117,38 +117,8 @@
 import ml.shifu.shifu.fs.ShifuFileUtils;
 import ml.shifu.shifu.guagua.GuaguaParquetMapReduceClient;
 import ml.shifu.shifu.guagua.ShifuInputFormat;
-<<<<<<< HEAD
 import ml.shifu.shifu.util.*;
 
-import org.antlr.runtime.RecognitionException;
-import org.apache.commons.collections.CollectionUtils;
-import org.apache.commons.collections.ListUtils;
-import org.apache.commons.compress.compressors.bzip2.BZip2CompressorInputStream;
-import org.apache.commons.io.FileUtils;
-import org.apache.commons.lang.StringUtils;
-import org.apache.commons.lang3.tuple.MutablePair;
-import org.apache.hadoop.conf.Configuration;
-import org.apache.hadoop.fs.FSDataInputStream;
-import org.apache.hadoop.fs.FileStatus;
-import org.apache.hadoop.fs.FileSystem;
-import org.apache.hadoop.fs.Path;
-import org.apache.hadoop.io.IOUtils;
-import org.apache.pig.LoadPushDown.RequiredField;
-import org.apache.pig.LoadPushDown.RequiredFieldList;
-import org.apache.pig.data.DataType;
-import org.apache.pig.impl.PigContext;
-import org.apache.pig.impl.util.JarManager;
-import org.apache.pig.impl.util.ObjectSerializer;
-import org.apache.zookeeper.ZooKeeper;
-import org.encog.engine.network.activation.*;
-import org.encog.ml.BasicML;
-import org.encog.ml.data.MLDataSet;
-import org.jboss.netty.bootstrap.ServerBootstrap;
-import org.joda.time.ReadableInstant;
-import org.slf4j.Logger;
-import org.slf4j.LoggerFactory;
-import org.xerial.snappy.Snappy;
-=======
 import ml.shifu.shifu.util.CommonUtils;
 import ml.shifu.shifu.util.Constants;
 import ml.shifu.shifu.util.Environment;
@@ -156,7 +126,6 @@
 import ml.shifu.shifu.util.ModelSpecLoaderUtils;
 import ml.shifu.shifu.util.NormalUtils;
 import ml.shifu.shifu.util.ValueVisitor;
->>>>>>> a3246921
 import parquet.ParquetRuntimeException;
 import parquet.column.ParquetProperties;
 import parquet.column.values.bitpacking.Packer;
@@ -165,17 +134,12 @@
 import parquet.hadoop.ParquetRecordReader;
 import parquet.org.codehaus.jackson.Base64Variant;
 
-<<<<<<< HEAD
 import java.io.*;
-import java.lang.Thread.UncaughtExceptionHandler;
 import java.lang.reflect.Array;
 import java.lang.reflect.InvocationTargetException;
 import java.lang.reflect.Method;
-import java.nio.charset.Charset;
 import java.util.*;
 
-=======
->>>>>>> a3246921
 /**
  * Train processor, produce model based on the normalized dataset
  */
@@ -606,16 +570,7 @@
     protected int runDistributedTrain() throws IOException, InterruptedException, ClassNotFoundException {
         LOG.info("Started {}distributed training.", isDryTrain ? "dry " : "");
         int status = 0;
-
-<<<<<<< HEAD
-=======
-        if(Constants.TENSORFLOW.equalsIgnoreCase(modelConfig.getAlgorithm())) {
-            // we currently run local TensorFlow train in dist mode, because we need the sync hdfs feature to
-            // sync eval the local trained model for dist model eval
-            runLocalTrain();
-            return status;
-        }
->>>>>>> a3246921
+        
         Configuration conf = new Configuration();
 
         SourceType sourceType = super.getModelConfig().getDataSet().getSource();
