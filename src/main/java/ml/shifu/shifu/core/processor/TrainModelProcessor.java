--- conflicted
+++ resolved
@@ -435,7 +435,6 @@
                     currBags = parallelNum;
                 }
             }
-<<<<<<< HEAD
             for(int k = 0; k < currBags; k++) {
                 int i = j * parallelNum + k;
                 if(gs.hasHyperParam()) {
@@ -501,12 +500,8 @@
                     guaguaClient.createJob(localArgs.toArray(new String[0])).waitForCompletion(true);
                     stopTailThread(tailThread);
                 }
-            }
-=======
+            }            
             
-            LOG.info("job_parameter:"+localArgs.toString());
-            
->>>>>>> 0dbc5748
             if(isParallel) {
                 TailThread tailThread = startTailThread(progressLogList.toArray(new String[0]));
                 guaguaClient.run();
