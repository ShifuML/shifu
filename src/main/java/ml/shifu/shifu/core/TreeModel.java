--- conflicted
+++ resolved
@@ -17,33 +17,25 @@
 
 import java.io.IOException;
 import java.io.InputStream;
+import java.util.Collections;
+import java.util.Comparator;
+import java.util.HashMap;
+import java.util.LinkedHashMap;
+import java.util.LinkedList;
 import java.util.List;
-<<<<<<< HEAD
 import java.util.Map;
 import java.util.Map.Entry;
 
 import org.apache.commons.lang3.tuple.MutablePair;
-import org.apache.commons.lang3.tuple.Pair;
 import org.encog.ml.BasicML;
 import org.encog.ml.MLRegression;
 import org.encog.ml.data.MLData;
 import org.encog.ml.data.basic.BasicMLData;
-=======
->>>>>>> 4bc1edcc
 
 import ml.shifu.shifu.container.obj.ColumnConfig;
 import ml.shifu.shifu.container.obj.ModelConfig;
 import ml.shifu.shifu.core.dtrain.dt.IndependentTreeModel;
 import ml.shifu.shifu.core.dtrain.dt.TreeNode;
-<<<<<<< HEAD
-import ml.shifu.shifu.util.CommonUtils;
-=======
-
-import org.encog.ml.BasicML;
-import org.encog.ml.MLRegression;
-import org.encog.ml.data.MLData;
-import org.encog.ml.data.basic.BasicMLData;
->>>>>>> 4bc1edcc
 
 /**
  * {@link TreeModel} is to load Random Forest or Gradient Boosted Decision Tree models.
@@ -85,15 +77,6 @@
     @Override
     public void updateProperties() {
         // No need implementation
-    }
-
-    public static TreeModel loadFromStream(InputStream input, List<ColumnConfig> columnConfigList) throws IOException {
-        return loadFromStream(input, columnConfigList, false);
-    }
-
-    public static TreeModel loadFromStream(InputStream input, List<ColumnConfig> columnConfigList,
-            boolean isConvertToProb) throws IOException {
-        return new TreeModel(IndependentTreeModel.loadFromStream(input, isConvertToProb));
     }
 
     public static TreeModel loadFromStream(InputStream input) throws IOException {
@@ -138,25 +121,48 @@
     public IndependentTreeModel getIndependentTreeModel() {
         return independentTreeModel;
     }
-    
-    public Map<Integer,MutablePair<String,Double>> getFeatureImportances(){
-        Map<Integer,MutablePair<String,Double>> importancesSum = new HashMap<Integer,MutablePair<String,Double>>();
-        int size = this.trees.size();
-        for(TreeNode tree:this.trees){
-            Map<Integer,MutablePair<String,Double>> subImportances = tree.computeFeatureImportance();
-            for(Entry<Integer,MutablePair<String,Double>> entry:subImportances.entrySet()){
-                MutablePair<String,Double> importance = entry.getValue();
-                if(!importancesSum.containsKey(entry.getKey())){
-                    importance.setValue(importance.getValue()/size);
+
+    public Map<Integer, MutablePair<String, Double>> getFeatureImportances() {
+        Map<Integer, MutablePair<String, Double>> importancesSum = new HashMap<Integer, MutablePair<String, Double>>();
+        Map<Integer, String> nameMapping = this.getIndependentTreeModel().getNumNameMapping();
+        int size = this.getIndependentTreeModel().getTrees().size();
+        for(TreeNode tree: this.getIndependentTreeModel().getTrees()) {
+            Map<Integer, Double> subImportances = tree.computeFeatureImportance();
+            for(Entry<Integer, Double> entry: subImportances.entrySet()) {
+                String featureName = nameMapping.get(entry.getKey());
+                MutablePair<String, Double> importance = MutablePair.of(featureName, entry.getValue());
+                if(!importancesSum.containsKey(entry.getKey())) {
+                    importance.setValue(importance.getValue() / size);
                     importancesSum.put(entry.getKey(), importance);
-                }else{
-                    MutablePair<String,Double> current = importancesSum.get(entry.getKey());
-                    current.setValue(current.getValue()+importance.getValue()/size);
+                } else {
+                    MutablePair<String, Double> current = importancesSum.get(entry.getKey());
+                    current.setValue(current.getValue() + importance.getValue() / size);
                     importancesSum.put(entry.getKey(), current);
                 }
             }
         }
-        return importancesSum;
+        return sortByValue(importancesSum, false);
     }
 
+    private static Map<Integer, MutablePair<String, Double>> sortByValue(
+            Map<Integer, MutablePair<String, Double>> unsortMap, final boolean order) {
+        List<Entry<Integer, MutablePair<String, Double>>> list = new LinkedList<Entry<Integer, MutablePair<String, Double>>>(
+                unsortMap.entrySet());
+        Collections.sort(list, new Comparator<Entry<Integer, MutablePair<String, Double>>>() {
+            public int compare(Entry<Integer, MutablePair<String, Double>> o1,
+                    Entry<Integer, MutablePair<String, Double>> o2) {
+                if(order) {
+                    return o1.getValue().getValue().compareTo(o2.getValue().getValue());
+                } else {
+                    return o2.getValue().getValue().compareTo(o1.getValue().getValue());
+                }
+            }
+        });
+        // Maintaining insertion order with the help of LinkedList
+        Map<Integer, MutablePair<String, Double>> sortedMap = new LinkedHashMap<Integer, MutablePair<String, Double>>();
+        for(Entry<Integer, MutablePair<String, Double>> entry: list) {
+            sortedMap.put(entry.getKey(), entry.getValue());
+        }
+        return sortedMap;
+    }
 }