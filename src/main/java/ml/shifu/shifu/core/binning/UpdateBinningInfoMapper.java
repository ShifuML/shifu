--- conflicted
+++ resolved
@@ -1,691 +1,689 @@
-/*
- * Copyright [2012-2015] PayPal Software Foundation
- *
- * Licensed under the Apache License, Version 2.0 (the "License");
- * you may not use this file except in compliance with the License.
- * You may obtain a copy of the License at
- *
- *    http://www.apache.org/licenses/LICENSE-2.0
- *
- * Unless required by applicable law or agreed to in writing, software
- * distributed under the License is distributed on an "AS IS" BASIS,
- * WITHOUT WARRANTIES OR CONDITIONS OF ANY KIND, either express or implied.
- * See the License for the specific language governing permissions and
- * limitations under the License.
- */
-package ml.shifu.shifu.core.binning;
-
-import java.io.BufferedReader;
-import java.io.FileInputStream;
-import java.io.FileNotFoundException;
-import java.io.IOException;
-import java.io.InputStreamReader;
-import java.nio.charset.Charset;
-import java.util.ArrayList;
-import java.util.HashMap;
-import java.util.HashSet;
-import java.util.List;
-import java.util.Map;
-import java.util.Set;
-
-import org.apache.commons.collections.CollectionUtils;
-import org.apache.commons.lang.StringUtils;
-import org.apache.hadoop.io.IntWritable;
-import org.apache.hadoop.io.LongWritable;
-import org.apache.hadoop.io.Text;
-import org.apache.hadoop.mapreduce.Mapper;
-import org.slf4j.Logger;
-import org.slf4j.LoggerFactory;
-
-import com.google.common.base.Splitter;
-import com.google.common.collect.Lists;
-
-import ml.shifu.shifu.container.obj.ColumnConfig;
-import ml.shifu.shifu.container.obj.ModelConfig;
-import ml.shifu.shifu.container.obj.RawSourceData.SourceType;
-import ml.shifu.shifu.core.DataPurifier;
-import ml.shifu.shifu.core.autotype.AutoTypeDistinctCountMapper.CountAndFrequentItems;
-import ml.shifu.shifu.core.autotype.CountAndFrequentItemsWritable;
-import ml.shifu.shifu.core.dtrain.CommonConstants;
-import ml.shifu.shifu.fs.PathFinder;
-import ml.shifu.shifu.util.BinUtils;
-import ml.shifu.shifu.util.CommonUtils;
-import ml.shifu.shifu.util.Constants;
-import ml.shifu.shifu.util.MapReduceUtils;
-
-/**
- * {@link UpdateBinningInfoMapper} is a mapper to update local data statistics given bin boundary list.
- * 
- * <p>
- * Bin boundary list is got by using distributed cache. After read bin boundary list, by iterate each record, to update
- * count and weighted value in each bin.
- * 
- * <p>
- * This map-reduce job is to solve issue in group by all data together per each column in pig version. It is job with
- * mappers and one reducer. The scalability is very good.
- * 
- * <p>
- * We assume that all column info can be saved in mapper memory.
- * 
- * <p>
- * 'median' can not be computed through such distributed solution.
- */
-public class UpdateBinningInfoMapper extends Mapper<LongWritable, Text, IntWritable, BinningInfoWritable> {
-
-    private final static Logger LOG = LoggerFactory.getLogger(UpdateBinningInfoMapper.class);
-
-    /**
-     * Default splitter used to split input record. Use one instance to prevent more news in Splitter.on.
-     */
-    private String dataSetDelimiter;
-
-    /**
-     * Model Config read from HDFS
-     */
-    private ModelConfig modelConfig;
-
-    /**
-     * To filter records by customized expressions
-     */
-    private DataPurifier dataPurifier;
-
-    /**
-     * Weight column index.
-     */
-    private int weightedColumnNum = -1;
-
-    /**
-     * Column Config list read from HDFS
-     */
-    private List<ColumnConfig> columnConfigList;
-
-    /**
-     * Tag column index
-     */
-    private int tagColumnNum = -1;
-
-    /**
-     * A map to store all statistics for all columns.
-     */
-    private Map<Integer, BinningInfoWritable> columnBinningInfo;
-
-    /**
-     * Bin boundary list splitter.
-     */
-    private static Splitter BIN_BOUNDARY_SPLITTER = Splitter.on(Constants.BIN_BOUNDRY_DELIMITER);
-
-    /**
-     * Output key cache to avoid new operation.
-     */
-    private IntWritable outputKey;
-
-    /*
-     * TODO At risk to be a big memory cost OOM.
-     */
-    private Map<Integer, Map<String, Integer>> categoricalBinMap;
-
-    /**
-     * Using approximate method to estimate real frequent items and store into this map
-     */
-    private Map<Integer, CountAndFrequentItems> variableCountMap;
-
-    // cache tags in set for search
-    private Set<String> posTags;
-    private Set<String> negTags;
-    private Set<String> tags;
-    private Set<String> missingOrInvalidValues;
-
-    private int weightExceptions = 0;
-    private boolean isThrowforWeightException;
-    private boolean isLinearTarget = false;
-
-    private Splitter splitter;
-
-    /**
-     * Data purifiers for column expansion
-     */
-    private List<DataPurifier> expressionDataPurifiers;
-    private boolean isForExpressions = false;
-
-<<<<<<< HEAD
-    private List<Integer> newTagIndexes;
-=======
-    private int mtlIndex = -1;
->>>>>>> 6db06689
-
-    /**
-     * Load model config and column config files.
-     */
-    private void loadConfigFiles(final Context context) {
-        try {
-            SourceType sourceType = SourceType.valueOf(
-                    context.getConfiguration().get(Constants.SHIFU_MODELSET_SOURCE_TYPE, SourceType.HDFS.toString()));
-            this.modelConfig = CommonUtils.loadModelConfig(context.getConfiguration().get(Constants.SHIFU_MODEL_CONFIG),
-                    sourceType);
-            if(modelConfig.isMultiTask()) {
-                mtlIndex = context.getConfiguration().getInt(CommonConstants.MTL_INDEX, -1);
-                this.modelConfig.setMtlIndex(mtlIndex);
-                this.columnConfigList = CommonUtils.loadColumnConfigList(
-                        new PathFinder(this.modelConfig).getMTLColumnConfigPath(SourceType.HDFS, mtlIndex), sourceType);
-            } else {
-                this.columnConfigList = CommonUtils.loadColumnConfigList(
-                        context.getConfiguration().get(Constants.SHIFU_COLUMN_CONFIG), sourceType);
-            }
-        } catch (IOException e) {
-            throw new RuntimeException(e);
-        }
-    }
-    
-    /**
-     * Initialization for column statistics in mapper.
-     */
-    @Override
-    protected void setup(Context context) throws IOException, InterruptedException {
-        loadConfigFiles(context);
-
-        this.dataSetDelimiter = this.modelConfig.getDataSetDelimiter();
-
-        this.dataPurifier = new DataPurifier(this.modelConfig, this.columnConfigList, false);
-
-        String filterExpressions = context.getConfiguration().get(Constants.SHIFU_STATS_FILTER_EXPRESSIONS);
-        if(StringUtils.isNotBlank(filterExpressions)) {
-            this.isForExpressions = true;
-            String[] splits = CommonUtils.split(filterExpressions, Constants.SHIFU_STATS_FILTER_EXPRESSIONS_DELIMETER);
-            this.expressionDataPurifiers = new ArrayList<DataPurifier>(splits.length);
-            this.newTagIndexes = new ArrayList<>();
-            for(String split: splits) {
-                DataPurifier dataPurifier = new DataPurifier(modelConfig, this.columnConfigList, split, false);
-                if(dataPurifier.isNewTag()) {
-                    ColumnConfig cc = CommonUtils.findColumnConfigByName(columnConfigList,
-                            dataPurifier.getNewTagColumnName());
-                    this.newTagIndexes.add(cc == null ? -1 : cc.getColumnNum());
-                } else {
-                    this.newTagIndexes.add(-1);
-                }
-                this.expressionDataPurifiers.add(dataPurifier);
-            }
-        }
-
-        loadWeightColumnNum();
-
-        loadTagWeightNum();
-
-        this.columnBinningInfo = new HashMap<Integer, BinningInfoWritable>(this.columnConfigList.size(), 1f);
-        this.categoricalBinMap = new HashMap<Integer, Map<String, Integer>>(this.columnConfigList.size(), 1f);
-
-        // create Splitter
-        String delimiter = context.getConfiguration().get(Constants.SHIFU_OUTPUT_DATA_DELIMITER);
-        this.splitter = MapReduceUtils.generateShifuOutputSplitter(delimiter);
-
-        loadColumnBinningInfo();
-
-        this.outputKey = new IntWritable();
-
-        this.variableCountMap = new HashMap<Integer, CountAndFrequentItems>();
-
-        this.posTags = new HashSet<String>(modelConfig.getPosTags());
-        this.negTags = new HashSet<String>(modelConfig.getNegTags());
-        this.tags = new HashSet<String>(modelConfig.getFlattenTags());
-
-        this.missingOrInvalidValues = new HashSet<String>(this.modelConfig.getDataSet().getMissingOrInvalidValues());
-
-        this.isThrowforWeightException = "true"
-                .equalsIgnoreCase(context.getConfiguration().get("shifu.weight.exception", "false"));
-
-        LOG.debug("Column binning info: {}", this.columnBinningInfo);
-        this.isLinearTarget = (CollectionUtils.isEmpty(modelConfig.getTags())
-                && CommonUtils.getTargetColumnConfig(columnConfigList).isNumerical());
-    }
-
-    /**
-     * Load and initialize column binning info object.
-     */
-    private void loadColumnBinningInfo() throws FileNotFoundException, IOException {
-        BufferedReader reader = null;
-        try {
-            String fileName = Constants.BINNING_INFO_FILE_NAME;
-
-            if(this.modelConfig.isMultiTask()) {
-                fileName = Constants.BINNING_INFO_FILE_NAME + "." + this.mtlIndex;
-            }
-            reader = new BufferedReader(new InputStreamReader(new FileInputStream(fileName), Charset.forName("UTF-8")));
-            String line = reader.readLine();
-            while(line != null && line.length() != 0) {
-                LOG.debug("line is {}", line);
-                // here just use String.split for just two columns
-                String[] cols = Lists.newArrayList(this.splitter.split(line)).toArray(new String[0]);
-                if(cols != null && cols.length >= 2) {
-                    Integer rawColumnNum = Integer.parseInt(cols[0]);
-                    BinningInfoWritable binningInfo = new BinningInfoWritable();
-                    int corrColumnNum = rawColumnNum;
-                    if(rawColumnNum >= this.columnConfigList.size()) {
-                        corrColumnNum = rawColumnNum % this.columnConfigList.size();
-                    }
-                    binningInfo.setColumnNum(rawColumnNum);
-                    ColumnConfig columnConfig = this.columnConfigList.get(corrColumnNum);
-                    int binSize = 0;
-                    if(columnConfig.isHybrid()) {
-                        binningInfo.setNumeric(true);
-                        String[] splits = CommonUtils.split(cols[1], Constants.HYBRID_BIN_STR_DILIMETER);
-
-                        List<Double> list = new ArrayList<Double>();
-                        for(String startElement: BIN_BOUNDARY_SPLITTER.split(splits[0])) {
-                            list.add(Double.valueOf(startElement));
-                        }
-                        binningInfo.setBinBoundaries(list);
-
-                        List<String> cateList = new ArrayList<String>();
-                        Map<String, Integer> map = this.categoricalBinMap.get(rawColumnNum);
-                        if(map == null) {
-                            map = new HashMap<String, Integer>();
-                            this.categoricalBinMap.put(rawColumnNum, map);
-                        }
-                        int index = 0;
-                        if(!StringUtils.isBlank(splits[1])) {
-                            for(String startElement: BIN_BOUNDARY_SPLITTER.split(splits[1])) {
-                                cateList.add(startElement);
-                                map.put(startElement, index++);
-                            }
-                        }
-                        binningInfo.setBinCategories(cateList);
-                        binSize = list.size() + cateList.size();
-                    } else if(columnConfig.isNumerical()) {
-                        binningInfo.setNumeric(true);
-                        List<Double> list = new ArrayList<Double>();
-                        for(String startElement: BIN_BOUNDARY_SPLITTER.split(cols[1])) {
-                            list.add(Double.valueOf(startElement));
-                        }
-                        binningInfo.setBinBoundaries(list);
-                        binSize = list.size();
-                    } else {
-                        binningInfo.setNumeric(false);
-                        List<String> list = new ArrayList<String>();
-                        Map<String, Integer> map = this.categoricalBinMap.get(rawColumnNum);
-                        if(map == null) {
-                            map = new HashMap<String, Integer>();
-                            this.categoricalBinMap.put(rawColumnNum, map);
-                        }
-                        int index = 0;
-                        if(!StringUtils.isBlank(cols[1])) {
-                            for(String startElement: BIN_BOUNDARY_SPLITTER.split(cols[1])) {
-                                list.add(startElement);
-                                map.put(startElement, index++);
-                            }
-                        }
-                        binningInfo.setBinCategories(list);
-                        binSize = list.size();
-                    }
-                    long[] binCountPos = new long[binSize + 1];
-                    binningInfo.setBinCountPos(binCountPos);
-
-                    long[] binCountNeg = new long[binSize + 1];
-                    binningInfo.setBinCountNeg(binCountNeg);
-
-                    double[] binWeightPos = new double[binSize + 1];
-                    binningInfo.setBinWeightPos(binWeightPos);
-
-                    double[] binWeightNeg = new double[binSize + 1];
-                    binningInfo.setBinWeightNeg(binWeightNeg);
-                    LOG.debug("column num {}  and info {}", rawColumnNum, binningInfo);
-                    this.columnBinningInfo.put(rawColumnNum, binningInfo);
-                }
-                line = reader.readLine();
-            }
-        } finally {
-            if(reader != null) {
-                reader.close();
-            }
-        }
-    }
-
-    /**
-     * Load tag weight index field.
-     */
-    private void loadTagWeightNum() {
-        for(ColumnConfig config: this.columnConfigList) {
-            if(config.isTarget()) {
-                this.tagColumnNum = config.getColumnNum();
-                break;
-            }
-        }
-
-        if(this.tagColumnNum == -1) {
-            throw new RuntimeException("No valid target column.");
-        }
-    }
-
-    /**
-     * Load weight column index field.
-     */
-    private void loadWeightColumnNum() {
-        String weightColumnName = this.modelConfig.getDataSet().getWeightColumnName();
-        if(weightColumnName != null && weightColumnName.length() != 0) {
-            for(int i = 0; i < this.columnConfigList.size(); i++) {
-                ColumnConfig config = this.columnConfigList.get(i);
-                if(config.getColumnName().equals(weightColumnName)) {
-                    this.weightedColumnNum = i;
-                    break;
-                }
-            }
-        }
-    }
-
-    /**
-     * Mapper implementation includes: 1. Invalid data purifier 2. Column statistics update.
-     */
-    @Override
-    protected void map(LongWritable key, Text value, Context context) throws IOException, InterruptedException {
-        String valueStr = value.toString();
-        if(valueStr == null || valueStr.length() == 0 || valueStr.trim().length() == 0) {
-            LOG.warn("Empty input.");
-            return;
-        }
-
-        context.getCounter(Constants.SHIFU_GROUP_COUNTER, "TOTAL_VALID_COUNT").increment(1L);
-
-        if(!this.dataPurifier.isFilter(valueStr)) {
-            context.getCounter(Constants.SHIFU_GROUP_COUNTER, "FILTER_OUT_COUNT").increment(1L);
-            return;
-        }
-
-        String[] units = CommonUtils.split(valueStr, this.dataSetDelimiter);
-        // tagColumnNum should be in units array, if not IndexOutofBoundException
-        if(units.length != this.columnConfigList.size()) {
-            LOG.error("Data column length doesn't match with ColumnConfig size. Just skip.");
-            return;
-        }
-
-        String tag = CommonUtils.trimTag(units[this.tagColumnNum]);
-
-        if(modelConfig.isRegression()) {
-            if(tag == null || (!posTags.contains(tag) && !negTags.contains(tag))) {
-                context.getCounter(Constants.SHIFU_GROUP_COUNTER, "INVALID_TAG").increment(1L);
-                return;
-            }
-        } else {
-            if(tag == null || (!isLinearTarget && !tags.contains(tag))) {
-                context.getCounter(Constants.SHIFU_GROUP_COUNTER, "INVALID_TAG").increment(1L);
-                return;
-            }
-        }
-
-        Double weight = 1.0;
-        try {
-            weight = (this.weightedColumnNum == -1 ? 1.0d : Double.valueOf(units[this.weightedColumnNum]));
-            if(weight < 0) {
-                weightExceptions += 1;
-                context.getCounter(Constants.SHIFU_GROUP_COUNTER, "WEIGHT_EXCEPTION").increment(1L);
-                if(weightExceptions > 5000 && this.isThrowforWeightException) {
-                    throw new IllegalStateException(
-                            "Please check weight column in eval, exceptional weight count is over 5000");
-                }
-            }
-        } catch (NumberFormatException e) {
-            weightExceptions += 1;
-            context.getCounter(Constants.SHIFU_GROUP_COUNTER, "WEIGHT_EXCEPTION").increment(1L);
-            if(weightExceptions > 5000 && this.isThrowforWeightException) {
-                throw new IllegalStateException(
-                        "Please check weight column in eval, exceptional weight count is over 5000");
-            }
-        }
-
-        List<Boolean> filterResults = null;
-        if(this.isForExpressions) {
-            filterResults = new ArrayList<Boolean>();
-            for(int j = 0; j < this.expressionDataPurifiers.size(); j++) {
-                DataPurifier dp = this.expressionDataPurifiers.get(j);
-                filterResults.add(dp.isFilter(valueStr));
-            }
-        }
-
-        // valid data process
-        for(int i = 0; i < units.length; i++) {
-            populateStats(units, this.posTags, this.negTags, tag, weight, i, i);
-            if(this.isForExpressions) {
-                for(int j = 0; j < this.expressionDataPurifiers.size(); j++) {
-                    Boolean filter = filterResults.get(j);
-                    DataPurifier dataPurifier = this.expressionDataPurifiers.get(j);
-                    if(filter != null && filter) {
-                        if(dataPurifier.isNewTag()) {
-                            Integer index = this.newTagIndexes.get(j);
-                            String newTag = units[index].trim();
-                            Set<String> newPosTags = dataPurifier.getNewPosTags();
-                            Set<String> newNegTags = dataPurifier.getNewNegTags();
-                            if(newTag == null || (!newPosTags.contains(newTag) && !newNegTags.contains(newTag))) {
-                                context.getCounter(Constants.SHIFU_GROUP_COUNTER, "INVALID_EXTENSION_TAG")
-                                        .increment(1L);
-                            } else {
-                                populateStats(units, newPosTags, newNegTags, newTag, weight, i,
-                                        (j + 1) * units.length + i);
-                            }
-                        } else {
-                            populateStats(units, this.posTags, this.negTags, tag, weight, i,
-                                    (j + 1) * units.length + i);
-                        }
-                    }
-                }
-            }
-        }
-    }
-
-    private void populateStats(String[] units, Set<String> posTags, Set<String> negTags, String tag, Double weight,
-            int columnIndex, int newCCIndex) {
-        ColumnConfig columnConfig = this.columnConfigList.get(columnIndex);
-
-        CountAndFrequentItems countAndFrequentItems = this.variableCountMap.get(newCCIndex);
-        if(countAndFrequentItems == null) {
-            countAndFrequentItems = new CountAndFrequentItems();
-            this.variableCountMap.put(newCCIndex, countAndFrequentItems);
-        }
-        countAndFrequentItems.offer(this.missingOrInvalidValues, units[columnIndex]);
-
-        boolean isMissingValue = false;
-        boolean isInvalidValue = false;
-
-        BinningInfoWritable binningInfoWritable = this.columnBinningInfo.get(newCCIndex);
-        if(binningInfoWritable == null) {
-            return;
-        }
-        binningInfoWritable.setTotalCount(binningInfoWritable.getTotalCount() + 1L);
-        if(columnConfig.isHybrid()) {
-            int binNum = 0;
-            if(units[columnIndex] == null || missingOrInvalidValues.contains(units[columnIndex].toLowerCase())) {
-                isMissingValue = true;
-            }
-            String str = units[columnIndex];
-            double douVal = BinUtils.parseNumber(str);
-
-            Double hybridThreshold = columnConfig.getHybridThreshold();
-            if(hybridThreshold == null) {
-                hybridThreshold = Double.NEGATIVE_INFINITY;
-            }
-            // douVal < hybridThreshould which will also be set to category
-            boolean isCategory = Double.isNaN(douVal) || douVal < hybridThreshold;
-            boolean isNumber = !Double.isNaN(douVal);
-
-            if(isMissingValue) {
-                binningInfoWritable.setMissingCount(binningInfoWritable.getMissingCount() + 1L);
-                binNum = binningInfoWritable.getBinCategories().size() + binningInfoWritable.getBinBoundaries().size();
-            } else if(isCategory) {
-                // get categorical bin number in category list
-                binNum = quickLocateCategoricalBin(this.categoricalBinMap.get(newCCIndex), str);
-                if(binNum < 0) {
-                    isInvalidValue = true;
-                }
-                if(isInvalidValue) {
-                    // the same as missing count
-                    binningInfoWritable.setMissingCount(binningInfoWritable.getMissingCount() + 1L);
-                    binNum = binningInfoWritable.getBinCategories().size()
-                            + binningInfoWritable.getBinBoundaries().size();
-                } else {
-                    // if real category value, binNum should + binBoundaries.size
-                    binNum += binningInfoWritable.getBinBoundaries().size();;
-                }
-            } else if(isNumber) {
-                binNum = getBinNum(binningInfoWritable.getBinBoundaries(), douVal);
-                if(binNum == -1) {
-                    throw new RuntimeException("binNum should not be -1 to this step.");
-                }
-
-                // other stats are treated as numerical features
-                binningInfoWritable.setSum(binningInfoWritable.getSum() + douVal);
-                double squaredVal = douVal * douVal;
-                binningInfoWritable.setSquaredSum(binningInfoWritable.getSquaredSum() + squaredVal);
-                binningInfoWritable.setTripleSum(binningInfoWritable.getTripleSum() + squaredVal * douVal);
-                binningInfoWritable.setQuarticSum(binningInfoWritable.getQuarticSum() + squaredVal * squaredVal);
-
-                if(Double.compare(binningInfoWritable.getMax(), douVal) < 0) {
-                    binningInfoWritable.setMax(douVal);
-                }
-                if(Double.compare(binningInfoWritable.getMin(), douVal) > 0) {
-                    binningInfoWritable.setMin(douVal);
-                }
-            }
-            if(posTags.contains(tag)) {
-                binningInfoWritable.getBinCountPos()[binNum] += 1L;
-                binningInfoWritable.getBinWeightPos()[binNum] += weight;
-            } else if(negTags.contains(tag)) {
-                binningInfoWritable.getBinCountNeg()[binNum] += 1L;
-                binningInfoWritable.getBinWeightNeg()[binNum] += weight;
-            }
-        } else if(columnConfig.isCategorical()) {
-            int lastBinIndex = binningInfoWritable.getBinCategories().size();
-
-            int binNum = 0;
-            if(units[columnIndex] == null || missingOrInvalidValues.contains(units[columnIndex].toLowerCase())) {
-                isMissingValue = true;
-            } else {
-                String str = units[columnIndex];
-                if(columnConfig.getHashSeed() > 0) {
-                    str = str.hashCode() % columnConfig.getHashSeed() + "";
-                }
-                binNum = quickLocateCategoricalBin(this.categoricalBinMap.get(newCCIndex), str);
-                if(binNum < 0) {
-                    isInvalidValue = true;
-                }
-            }
-
-            if(isInvalidValue || isMissingValue) {
-                binningInfoWritable.setMissingCount(binningInfoWritable.getMissingCount() + 1L);
-                binNum = lastBinIndex;
-            }
-
-            if(modelConfig.isRegression()) {
-                if(posTags.contains(tag)) {
-                    binningInfoWritable.getBinCountPos()[binNum] += 1L;
-                    binningInfoWritable.getBinWeightPos()[binNum] += weight;
-                } else if(negTags.contains(tag)) {
-                    binningInfoWritable.getBinCountNeg()[binNum] += 1L;
-                    binningInfoWritable.getBinWeightNeg()[binNum] += weight;
-                }
-            } else {
-                // for multiple classification, set bin count to BinCountPos and leave BinCountNeg empty
-                binningInfoWritable.getBinCountPos()[binNum] += 1L;
-                binningInfoWritable.getBinWeightPos()[binNum] += weight;
-            }
-        } else if(columnConfig.isNumerical()) {
-            int lastBinIndex = binningInfoWritable.getBinBoundaries().size();
-            double douVal = 0.0;
-            if(units[columnIndex] == null || units[columnIndex].length() == 0
-                    || missingOrInvalidValues.contains(units[columnIndex].toLowerCase())) {
-                isMissingValue = true;
-            } else {
-                try {
-                    douVal = Double.parseDouble(units[columnIndex].trim());
-                } catch (Exception e) {
-                    isInvalidValue = true;
-                }
-            }
-
-            // add logic the same as CalculateNewStatsUDF
-            if(Double.compare(douVal, modelConfig.getNumericalValueThreshold()) > 0) {
-                isInvalidValue = true;
-            }
-
-            if(isInvalidValue || isMissingValue) {
-                binningInfoWritable.setMissingCount(binningInfoWritable.getMissingCount() + 1L);
-                if(modelConfig.isRegression()) {
-                    if(posTags.contains(tag)) {
-                        binningInfoWritable.getBinCountPos()[lastBinIndex] += 1L;
-                        binningInfoWritable.getBinWeightPos()[lastBinIndex] += weight;
-                    } else if(negTags.contains(tag)) {
-                        binningInfoWritable.getBinCountNeg()[lastBinIndex] += 1L;
-                        binningInfoWritable.getBinWeightNeg()[lastBinIndex] += weight;
-                    }
-                }
-            } else {
-                // For invalid or missing values, no need update sum, squaredSum, max, min ...
-                int binNum = getBinNum(binningInfoWritable.getBinBoundaries(), units[columnIndex]);
-                if(binNum == -1) {
-                    throw new RuntimeException("binNum should not be -1 to this step.");
-                }
-                if(modelConfig.isRegression()) {
-                    if(posTags.contains(tag)) {
-                        binningInfoWritable.getBinCountPos()[binNum] += 1L;
-                        binningInfoWritable.getBinWeightPos()[binNum] += weight;
-                    } else if(negTags.contains(tag)) {
-                        binningInfoWritable.getBinCountNeg()[binNum] += 1L;
-                        binningInfoWritable.getBinWeightNeg()[binNum] += weight;
-                    }
-                }
-                binningInfoWritable.setSum(binningInfoWritable.getSum() + douVal);
-                double squaredVal = douVal * douVal;
-                binningInfoWritable.setSquaredSum(binningInfoWritable.getSquaredSum() + squaredVal);
-                binningInfoWritable.setTripleSum(binningInfoWritable.getTripleSum() + squaredVal * douVal);
-                binningInfoWritable.setQuarticSum(binningInfoWritable.getQuarticSum() + squaredVal * squaredVal);
-
-                if(Double.compare(binningInfoWritable.getMax(), douVal) < 0) {
-                    binningInfoWritable.setMax(douVal);
-                }
-                if(Double.compare(binningInfoWritable.getMin(), douVal) > 0) {
-                    binningInfoWritable.setMin(douVal);
-                }
-            }
-        }
-    }
-
-    public static int getBinNum(List<Double> binBoundaryList, String columnVal) {
-        if(StringUtils.isBlank(columnVal)) {
-            return -1;
-        }
-        double dval = 0.0;
-        try {
-            dval = Double.parseDouble(columnVal);
-        } catch (Exception e) {
-            return -1;
-        }
-        return BinUtils.getBinIndex(binBoundaryList, dval);
-    }
-
-    public static int getBinNum(List<Double> binBoundaryList, double dVal) {
-        return BinUtils.getBinIndex(binBoundaryList, dVal);
-    }
-
-    private int quickLocateCategoricalBin(Map<String, Integer> map, String val) {
-        Integer binNum = map.get(val);
-        return ((binNum == null) ? -1 : binNum);
-    }
-
-    /**
-     * Write column info to reducer for merging.
-     */
-    @Override
-    protected void cleanup(Context context) throws IOException, InterruptedException {
-        LOG.debug("Column binning info: {}", this.columnBinningInfo);
-        LOG.debug("Column count info: {}", this.variableCountMap);
-
-        for(Map.Entry<Integer, BinningInfoWritable> entry: this.columnBinningInfo.entrySet()) {
-            CountAndFrequentItems cfi = this.variableCountMap.get(entry.getKey());
-            if(cfi != null) {
-                entry.getValue().setCfiw(new CountAndFrequentItemsWritable(cfi.getCount(), cfi.getInvalidCount(),
-                        cfi.getValidNumCount(), cfi.getHyper().getBytes(), cfi.getFrequentItems()));
-            } else {
-                entry.getValue().setEmpty(true);
-                LOG.warn("cci is null for column {}", entry.getKey());
-            }
-
-            this.outputKey.set(entry.getKey());
-            context.write(this.outputKey, entry.getValue());
-        }
-    }
-}
+/*
+ * Copyright [2012-2015] PayPal Software Foundation
+ *
+ * Licensed under the Apache License, Version 2.0 (the "License");
+ * you may not use this file except in compliance with the License.
+ * You may obtain a copy of the License at
+ *
+ *    http://www.apache.org/licenses/LICENSE-2.0
+ *
+ * Unless required by applicable law or agreed to in writing, software
+ * distributed under the License is distributed on an "AS IS" BASIS,
+ * WITHOUT WARRANTIES OR CONDITIONS OF ANY KIND, either express or implied.
+ * See the License for the specific language governing permissions and
+ * limitations under the License.
+ */
+package ml.shifu.shifu.core.binning;
+
+import java.io.BufferedReader;
+import java.io.FileInputStream;
+import java.io.FileNotFoundException;
+import java.io.IOException;
+import java.io.InputStreamReader;
+import java.nio.charset.Charset;
+import java.util.ArrayList;
+import java.util.HashMap;
+import java.util.HashSet;
+import java.util.List;
+import java.util.Map;
+import java.util.Set;
+
+import org.apache.commons.collections.CollectionUtils;
+import org.apache.commons.lang.StringUtils;
+import org.apache.hadoop.io.IntWritable;
+import org.apache.hadoop.io.LongWritable;
+import org.apache.hadoop.io.Text;
+import org.apache.hadoop.mapreduce.Mapper;
+import org.slf4j.Logger;
+import org.slf4j.LoggerFactory;
+
+import com.google.common.base.Splitter;
+import com.google.common.collect.Lists;
+
+import ml.shifu.shifu.container.obj.ColumnConfig;
+import ml.shifu.shifu.container.obj.ModelConfig;
+import ml.shifu.shifu.container.obj.RawSourceData.SourceType;
+import ml.shifu.shifu.core.DataPurifier;
+import ml.shifu.shifu.core.autotype.AutoTypeDistinctCountMapper.CountAndFrequentItems;
+import ml.shifu.shifu.core.autotype.CountAndFrequentItemsWritable;
+import ml.shifu.shifu.core.dtrain.CommonConstants;
+import ml.shifu.shifu.fs.PathFinder;
+import ml.shifu.shifu.util.BinUtils;
+import ml.shifu.shifu.util.CommonUtils;
+import ml.shifu.shifu.util.Constants;
+import ml.shifu.shifu.util.MapReduceUtils;
+
+/**
+ * {@link UpdateBinningInfoMapper} is a mapper to update local data statistics given bin boundary list.
+ * 
+ * <p>
+ * Bin boundary list is got by using distributed cache. After read bin boundary list, by iterate each record, to update
+ * count and weighted value in each bin.
+ * 
+ * <p>
+ * This map-reduce job is to solve issue in group by all data together per each column in pig version. It is job with
+ * mappers and one reducer. The scalability is very good.
+ * 
+ * <p>
+ * We assume that all column info can be saved in mapper memory.
+ * 
+ * <p>
+ * 'median' can not be computed through such distributed solution.
+ */
+public class UpdateBinningInfoMapper extends Mapper<LongWritable, Text, IntWritable, BinningInfoWritable> {
+
+    private final static Logger LOG = LoggerFactory.getLogger(UpdateBinningInfoMapper.class);
+
+    /**
+     * Default splitter used to split input record. Use one instance to prevent more news in Splitter.on.
+     */
+    private String dataSetDelimiter;
+
+    /**
+     * Model Config read from HDFS
+     */
+    private ModelConfig modelConfig;
+
+    /**
+     * To filter records by customized expressions
+     */
+    private DataPurifier dataPurifier;
+
+    /**
+     * Weight column index.
+     */
+    private int weightedColumnNum = -1;
+
+    /**
+     * Column Config list read from HDFS
+     */
+    private List<ColumnConfig> columnConfigList;
+
+    /**
+     * Tag column index
+     */
+    private int tagColumnNum = -1;
+
+    /**
+     * A map to store all statistics for all columns.
+     */
+    private Map<Integer, BinningInfoWritable> columnBinningInfo;
+
+    /**
+     * Bin boundary list splitter.
+     */
+    private static Splitter BIN_BOUNDARY_SPLITTER = Splitter.on(Constants.BIN_BOUNDRY_DELIMITER);
+
+    /**
+     * Output key cache to avoid new operation.
+     */
+    private IntWritable outputKey;
+
+    /*
+     * TODO At risk to be a big memory cost OOM.
+     */
+    private Map<Integer, Map<String, Integer>> categoricalBinMap;
+
+    /**
+     * Using approximate method to estimate real frequent items and store into this map
+     */
+    private Map<Integer, CountAndFrequentItems> variableCountMap;
+
+    // cache tags in set for search
+    private Set<String> posTags;
+    private Set<String> negTags;
+    private Set<String> tags;
+    private Set<String> missingOrInvalidValues;
+
+    private int weightExceptions = 0;
+    private boolean isThrowforWeightException;
+    private boolean isLinearTarget = false;
+
+    private Splitter splitter;
+
+    /**
+     * Data purifiers for column expansion
+     */
+    private List<DataPurifier> expressionDataPurifiers;
+    private boolean isForExpressions = false;
+
+    private int mtlIndex = -1;
+
+    private List<Integer> newTagIndexes;
+
+    /**
+     * Load model config and column config files.
+     */
+    private void loadConfigFiles(final Context context) {
+        try {
+            SourceType sourceType = SourceType.valueOf(
+                    context.getConfiguration().get(Constants.SHIFU_MODELSET_SOURCE_TYPE, SourceType.HDFS.toString()));
+            this.modelConfig = CommonUtils.loadModelConfig(context.getConfiguration().get(Constants.SHIFU_MODEL_CONFIG),
+                    sourceType);
+            if(modelConfig.isMultiTask()) {
+                mtlIndex = context.getConfiguration().getInt(CommonConstants.MTL_INDEX, -1);
+                this.modelConfig.setMtlIndex(mtlIndex);
+                this.columnConfigList = CommonUtils.loadColumnConfigList(
+                        new PathFinder(this.modelConfig).getMTLColumnConfigPath(SourceType.HDFS, mtlIndex), sourceType);
+            } else {
+                this.columnConfigList = CommonUtils.loadColumnConfigList(
+                        context.getConfiguration().get(Constants.SHIFU_COLUMN_CONFIG), sourceType);
+            }
+        } catch (IOException e) {
+            throw new RuntimeException(e);
+        }
+    }
+    
+    /**
+     * Initialization for column statistics in mapper.
+     */
+    @Override
+    protected void setup(Context context) throws IOException, InterruptedException {
+        loadConfigFiles(context);
+
+        this.dataSetDelimiter = this.modelConfig.getDataSetDelimiter();
+
+        this.dataPurifier = new DataPurifier(this.modelConfig, this.columnConfigList, false);
+
+        String filterExpressions = context.getConfiguration().get(Constants.SHIFU_STATS_FILTER_EXPRESSIONS);
+        if(StringUtils.isNotBlank(filterExpressions)) {
+            this.isForExpressions = true;
+            String[] splits = CommonUtils.split(filterExpressions, Constants.SHIFU_STATS_FILTER_EXPRESSIONS_DELIMETER);
+            this.expressionDataPurifiers = new ArrayList<DataPurifier>(splits.length);
+            this.newTagIndexes = new ArrayList<>();
+            for(String split: splits) {
+                DataPurifier dataPurifier = new DataPurifier(modelConfig, this.columnConfigList, split, false);
+                if(dataPurifier.isNewTag()) {
+                    ColumnConfig cc = CommonUtils.findColumnConfigByName(columnConfigList,
+                            dataPurifier.getNewTagColumnName());
+                    this.newTagIndexes.add(cc == null ? -1 : cc.getColumnNum());
+                } else {
+                    this.newTagIndexes.add(-1);
+                }
+                this.expressionDataPurifiers.add(dataPurifier);
+            }
+        }
+
+        loadWeightColumnNum();
+
+        loadTagWeightNum();
+
+        this.columnBinningInfo = new HashMap<Integer, BinningInfoWritable>(this.columnConfigList.size(), 1f);
+        this.categoricalBinMap = new HashMap<Integer, Map<String, Integer>>(this.columnConfigList.size(), 1f);
+
+        // create Splitter
+        String delimiter = context.getConfiguration().get(Constants.SHIFU_OUTPUT_DATA_DELIMITER);
+        this.splitter = MapReduceUtils.generateShifuOutputSplitter(delimiter);
+
+        loadColumnBinningInfo();
+
+        this.outputKey = new IntWritable();
+
+        this.variableCountMap = new HashMap<Integer, CountAndFrequentItems>();
+
+        this.posTags = new HashSet<String>(modelConfig.getPosTags());
+        this.negTags = new HashSet<String>(modelConfig.getNegTags());
+        this.tags = new HashSet<String>(modelConfig.getFlattenTags());
+
+        this.missingOrInvalidValues = new HashSet<String>(this.modelConfig.getDataSet().getMissingOrInvalidValues());
+
+        this.isThrowforWeightException = "true"
+                .equalsIgnoreCase(context.getConfiguration().get("shifu.weight.exception", "false"));
+
+        LOG.debug("Column binning info: {}", this.columnBinningInfo);
+        this.isLinearTarget = (CollectionUtils.isEmpty(modelConfig.getTags())
+                && CommonUtils.getTargetColumnConfig(columnConfigList).isNumerical());
+    }
+
+    /**
+     * Load and initialize column binning info object.
+     */
+    private void loadColumnBinningInfo() throws FileNotFoundException, IOException {
+        BufferedReader reader = null;
+        try {
+            String fileName = Constants.BINNING_INFO_FILE_NAME;
+
+            if(this.modelConfig.isMultiTask()) {
+                fileName = Constants.BINNING_INFO_FILE_NAME + "." + this.mtlIndex;
+            }
+            reader = new BufferedReader(new InputStreamReader(new FileInputStream(fileName), Charset.forName("UTF-8")));
+            String line = reader.readLine();
+            while(line != null && line.length() != 0) {
+                LOG.debug("line is {}", line);
+                // here just use String.split for just two columns
+                String[] cols = Lists.newArrayList(this.splitter.split(line)).toArray(new String[0]);
+                if(cols != null && cols.length >= 2) {
+                    Integer rawColumnNum = Integer.parseInt(cols[0]);
+                    BinningInfoWritable binningInfo = new BinningInfoWritable();
+                    int corrColumnNum = rawColumnNum;
+                    if(rawColumnNum >= this.columnConfigList.size()) {
+                        corrColumnNum = rawColumnNum % this.columnConfigList.size();
+                    }
+                    binningInfo.setColumnNum(rawColumnNum);
+                    ColumnConfig columnConfig = this.columnConfigList.get(corrColumnNum);
+                    int binSize = 0;
+                    if(columnConfig.isHybrid()) {
+                        binningInfo.setNumeric(true);
+                        String[] splits = CommonUtils.split(cols[1], Constants.HYBRID_BIN_STR_DILIMETER);
+
+                        List<Double> list = new ArrayList<Double>();
+                        for(String startElement: BIN_BOUNDARY_SPLITTER.split(splits[0])) {
+                            list.add(Double.valueOf(startElement));
+                        }
+                        binningInfo.setBinBoundaries(list);
+
+                        List<String> cateList = new ArrayList<String>();
+                        Map<String, Integer> map = this.categoricalBinMap.get(rawColumnNum);
+                        if(map == null) {
+                            map = new HashMap<String, Integer>();
+                            this.categoricalBinMap.put(rawColumnNum, map);
+                        }
+                        int index = 0;
+                        if(!StringUtils.isBlank(splits[1])) {
+                            for(String startElement: BIN_BOUNDARY_SPLITTER.split(splits[1])) {
+                                cateList.add(startElement);
+                                map.put(startElement, index++);
+                            }
+                        }
+                        binningInfo.setBinCategories(cateList);
+                        binSize = list.size() + cateList.size();
+                    } else if(columnConfig.isNumerical()) {
+                        binningInfo.setNumeric(true);
+                        List<Double> list = new ArrayList<Double>();
+                        for(String startElement: BIN_BOUNDARY_SPLITTER.split(cols[1])) {
+                            list.add(Double.valueOf(startElement));
+                        }
+                        binningInfo.setBinBoundaries(list);
+                        binSize = list.size();
+                    } else {
+                        binningInfo.setNumeric(false);
+                        List<String> list = new ArrayList<String>();
+                        Map<String, Integer> map = this.categoricalBinMap.get(rawColumnNum);
+                        if(map == null) {
+                            map = new HashMap<String, Integer>();
+                            this.categoricalBinMap.put(rawColumnNum, map);
+                        }
+                        int index = 0;
+                        if(!StringUtils.isBlank(cols[1])) {
+                            for(String startElement: BIN_BOUNDARY_SPLITTER.split(cols[1])) {
+                                list.add(startElement);
+                                map.put(startElement, index++);
+                            }
+                        }
+                        binningInfo.setBinCategories(list);
+                        binSize = list.size();
+                    }
+                    long[] binCountPos = new long[binSize + 1];
+                    binningInfo.setBinCountPos(binCountPos);
+
+                    long[] binCountNeg = new long[binSize + 1];
+                    binningInfo.setBinCountNeg(binCountNeg);
+
+                    double[] binWeightPos = new double[binSize + 1];
+                    binningInfo.setBinWeightPos(binWeightPos);
+
+                    double[] binWeightNeg = new double[binSize + 1];
+                    binningInfo.setBinWeightNeg(binWeightNeg);
+                    LOG.debug("column num {}  and info {}", rawColumnNum, binningInfo);
+                    this.columnBinningInfo.put(rawColumnNum, binningInfo);
+                }
+                line = reader.readLine();
+            }
+        } finally {
+            if(reader != null) {
+                reader.close();
+            }
+        }
+    }
+
+    /**
+     * Load tag weight index field.
+     */
+    private void loadTagWeightNum() {
+        for(ColumnConfig config: this.columnConfigList) {
+            if(config.isTarget()) {
+                this.tagColumnNum = config.getColumnNum();
+                break;
+            }
+        }
+
+        if(this.tagColumnNum == -1) {
+            throw new RuntimeException("No valid target column.");
+        }
+    }
+
+    /**
+     * Load weight column index field.
+     */
+    private void loadWeightColumnNum() {
+        String weightColumnName = this.modelConfig.getDataSet().getWeightColumnName();
+        if(weightColumnName != null && weightColumnName.length() != 0) {
+            for(int i = 0; i < this.columnConfigList.size(); i++) {
+                ColumnConfig config = this.columnConfigList.get(i);
+                if(config.getColumnName().equals(weightColumnName)) {
+                    this.weightedColumnNum = i;
+                    break;
+                }
+            }
+        }
+    }
+
+    /**
+     * Mapper implementation includes: 1. Invalid data purifier 2. Column statistics update.
+     */
+    @Override
+    protected void map(LongWritable key, Text value, Context context) throws IOException, InterruptedException {
+        String valueStr = value.toString();
+        if(valueStr == null || valueStr.length() == 0 || valueStr.trim().length() == 0) {
+            LOG.warn("Empty input.");
+            return;
+        }
+
+        context.getCounter(Constants.SHIFU_GROUP_COUNTER, "TOTAL_VALID_COUNT").increment(1L);
+
+        if(!this.dataPurifier.isFilter(valueStr)) {
+            context.getCounter(Constants.SHIFU_GROUP_COUNTER, "FILTER_OUT_COUNT").increment(1L);
+            return;
+        }
+
+        String[] units = CommonUtils.split(valueStr, this.dataSetDelimiter);
+        // tagColumnNum should be in units array, if not IndexOutofBoundException
+        if(units.length != this.columnConfigList.size()) {
+            LOG.error("Data column length doesn't match with ColumnConfig size. Just skip.");
+            return;
+        }
+
+        String tag = CommonUtils.trimTag(units[this.tagColumnNum]);
+
+        if(modelConfig.isRegression()) {
+            if(tag == null || (!posTags.contains(tag) && !negTags.contains(tag))) {
+                context.getCounter(Constants.SHIFU_GROUP_COUNTER, "INVALID_TAG").increment(1L);
+                return;
+            }
+        } else {
+            if(tag == null || (!isLinearTarget && !tags.contains(tag))) {
+                context.getCounter(Constants.SHIFU_GROUP_COUNTER, "INVALID_TAG").increment(1L);
+                return;
+            }
+        }
+
+        Double weight = 1.0;
+        try {
+            weight = (this.weightedColumnNum == -1 ? 1.0d : Double.valueOf(units[this.weightedColumnNum]));
+            if(weight < 0) {
+                weightExceptions += 1;
+                context.getCounter(Constants.SHIFU_GROUP_COUNTER, "WEIGHT_EXCEPTION").increment(1L);
+                if(weightExceptions > 5000 && this.isThrowforWeightException) {
+                    throw new IllegalStateException(
+                            "Please check weight column in eval, exceptional weight count is over 5000");
+                }
+            }
+        } catch (NumberFormatException e) {
+            weightExceptions += 1;
+            context.getCounter(Constants.SHIFU_GROUP_COUNTER, "WEIGHT_EXCEPTION").increment(1L);
+            if(weightExceptions > 5000 && this.isThrowforWeightException) {
+                throw new IllegalStateException(
+                        "Please check weight column in eval, exceptional weight count is over 5000");
+            }
+        }
+
+        List<Boolean> filterResults = null;
+        if(this.isForExpressions) {
+            filterResults = new ArrayList<Boolean>();
+            for(int j = 0; j < this.expressionDataPurifiers.size(); j++) {
+                DataPurifier dp = this.expressionDataPurifiers.get(j);
+                filterResults.add(dp.isFilter(valueStr));
+            }
+        }
+
+        // valid data process
+        for(int i = 0; i < units.length; i++) {
+            populateStats(units, this.posTags, this.negTags, tag, weight, i, i);
+            if(this.isForExpressions) {
+                for(int j = 0; j < this.expressionDataPurifiers.size(); j++) {
+                    Boolean filter = filterResults.get(j);
+                    DataPurifier dataPurifier = this.expressionDataPurifiers.get(j);
+                    if(filter != null && filter) {
+                        if(dataPurifier.isNewTag()) {
+                            Integer index = this.newTagIndexes.get(j);
+                            String newTag = units[index].trim();
+                            Set<String> newPosTags = dataPurifier.getNewPosTags();
+                            Set<String> newNegTags = dataPurifier.getNewNegTags();
+                            if(newTag == null || (!newPosTags.contains(newTag) && !newNegTags.contains(newTag))) {
+                                context.getCounter(Constants.SHIFU_GROUP_COUNTER, "INVALID_EXTENSION_TAG")
+                                        .increment(1L);
+                            } else {
+                                populateStats(units, newPosTags, newNegTags, newTag, weight, i,
+                                        (j + 1) * units.length + i);
+                            }
+                        } else {
+                            populateStats(units, this.posTags, this.negTags, tag, weight, i,
+                                    (j + 1) * units.length + i);
+                        }
+                    }
+                }
+            }
+        }
+    }
+
+    private void populateStats(String[] units, Set<String> posTags, Set<String> negTags, String tag, Double weight,
+            int columnIndex, int newCCIndex) {
+        ColumnConfig columnConfig = this.columnConfigList.get(columnIndex);
+
+        CountAndFrequentItems countAndFrequentItems = this.variableCountMap.get(newCCIndex);
+        if(countAndFrequentItems == null) {
+            countAndFrequentItems = new CountAndFrequentItems();
+            this.variableCountMap.put(newCCIndex, countAndFrequentItems);
+        }
+        countAndFrequentItems.offer(this.missingOrInvalidValues, units[columnIndex]);
+
+        boolean isMissingValue = false;
+        boolean isInvalidValue = false;
+
+        BinningInfoWritable binningInfoWritable = this.columnBinningInfo.get(newCCIndex);
+        if(binningInfoWritable == null) {
+            return;
+        }
+        binningInfoWritable.setTotalCount(binningInfoWritable.getTotalCount() + 1L);
+        if(columnConfig.isHybrid()) {
+            int binNum = 0;
+            if(units[columnIndex] == null || missingOrInvalidValues.contains(units[columnIndex].toLowerCase())) {
+                isMissingValue = true;
+            }
+            String str = units[columnIndex];
+            double douVal = BinUtils.parseNumber(str);
+
+            Double hybridThreshold = columnConfig.getHybridThreshold();
+            if(hybridThreshold == null) {
+                hybridThreshold = Double.NEGATIVE_INFINITY;
+            }
+            // douVal < hybridThreshould which will also be set to category
+            boolean isCategory = Double.isNaN(douVal) || douVal < hybridThreshold;
+            boolean isNumber = !Double.isNaN(douVal);
+
+            if(isMissingValue) {
+                binningInfoWritable.setMissingCount(binningInfoWritable.getMissingCount() + 1L);
+                binNum = binningInfoWritable.getBinCategories().size() + binningInfoWritable.getBinBoundaries().size();
+            } else if(isCategory) {
+                // get categorical bin number in category list
+                binNum = quickLocateCategoricalBin(this.categoricalBinMap.get(newCCIndex), str);
+                if(binNum < 0) {
+                    isInvalidValue = true;
+                }
+                if(isInvalidValue) {
+                    // the same as missing count
+                    binningInfoWritable.setMissingCount(binningInfoWritable.getMissingCount() + 1L);
+                    binNum = binningInfoWritable.getBinCategories().size()
+                            + binningInfoWritable.getBinBoundaries().size();
+                } else {
+                    // if real category value, binNum should + binBoundaries.size
+                    binNum += binningInfoWritable.getBinBoundaries().size();;
+                }
+            } else if(isNumber) {
+                binNum = getBinNum(binningInfoWritable.getBinBoundaries(), douVal);
+                if(binNum == -1) {
+                    throw new RuntimeException("binNum should not be -1 to this step.");
+                }
+
+                // other stats are treated as numerical features
+                binningInfoWritable.setSum(binningInfoWritable.getSum() + douVal);
+                double squaredVal = douVal * douVal;
+                binningInfoWritable.setSquaredSum(binningInfoWritable.getSquaredSum() + squaredVal);
+                binningInfoWritable.setTripleSum(binningInfoWritable.getTripleSum() + squaredVal * douVal);
+                binningInfoWritable.setQuarticSum(binningInfoWritable.getQuarticSum() + squaredVal * squaredVal);
+
+                if(Double.compare(binningInfoWritable.getMax(), douVal) < 0) {
+                    binningInfoWritable.setMax(douVal);
+                }
+                if(Double.compare(binningInfoWritable.getMin(), douVal) > 0) {
+                    binningInfoWritable.setMin(douVal);
+                }
+            }
+            if(posTags.contains(tag)) {
+                binningInfoWritable.getBinCountPos()[binNum] += 1L;
+                binningInfoWritable.getBinWeightPos()[binNum] += weight;
+            } else if(negTags.contains(tag)) {
+                binningInfoWritable.getBinCountNeg()[binNum] += 1L;
+                binningInfoWritable.getBinWeightNeg()[binNum] += weight;
+            }
+        } else if(columnConfig.isCategorical()) {
+            int lastBinIndex = binningInfoWritable.getBinCategories().size();
+
+            int binNum = 0;
+            if(units[columnIndex] == null || missingOrInvalidValues.contains(units[columnIndex].toLowerCase())) {
+                isMissingValue = true;
+            } else {
+                String str = units[columnIndex];
+                if(columnConfig.getHashSeed() > 0) {
+                    str = str.hashCode() % columnConfig.getHashSeed() + "";
+                }
+                binNum = quickLocateCategoricalBin(this.categoricalBinMap.get(newCCIndex), str);
+                if(binNum < 0) {
+                    isInvalidValue = true;
+                }
+            }
+
+            if(isInvalidValue || isMissingValue) {
+                binningInfoWritable.setMissingCount(binningInfoWritable.getMissingCount() + 1L);
+                binNum = lastBinIndex;
+            }
+
+            if(modelConfig.isRegression()) {
+                if(posTags.contains(tag)) {
+                    binningInfoWritable.getBinCountPos()[binNum] += 1L;
+                    binningInfoWritable.getBinWeightPos()[binNum] += weight;
+                } else if(negTags.contains(tag)) {
+                    binningInfoWritable.getBinCountNeg()[binNum] += 1L;
+                    binningInfoWritable.getBinWeightNeg()[binNum] += weight;
+                }
+            } else {
+                // for multiple classification, set bin count to BinCountPos and leave BinCountNeg empty
+                binningInfoWritable.getBinCountPos()[binNum] += 1L;
+                binningInfoWritable.getBinWeightPos()[binNum] += weight;
+            }
+        } else if(columnConfig.isNumerical()) {
+            int lastBinIndex = binningInfoWritable.getBinBoundaries().size();
+            double douVal = 0.0;
+            if(units[columnIndex] == null || units[columnIndex].length() == 0
+                    || missingOrInvalidValues.contains(units[columnIndex].toLowerCase())) {
+                isMissingValue = true;
+            } else {
+                try {
+                    douVal = Double.parseDouble(units[columnIndex].trim());
+                } catch (Exception e) {
+                    isInvalidValue = true;
+                }
+            }
+
+            // add logic the same as CalculateNewStatsUDF
+            if(Double.compare(douVal, modelConfig.getNumericalValueThreshold()) > 0) {
+                isInvalidValue = true;
+            }
+
+            if(isInvalidValue || isMissingValue) {
+                binningInfoWritable.setMissingCount(binningInfoWritable.getMissingCount() + 1L);
+                if(modelConfig.isRegression()) {
+                    if(posTags.contains(tag)) {
+                        binningInfoWritable.getBinCountPos()[lastBinIndex] += 1L;
+                        binningInfoWritable.getBinWeightPos()[lastBinIndex] += weight;
+                    } else if(negTags.contains(tag)) {
+                        binningInfoWritable.getBinCountNeg()[lastBinIndex] += 1L;
+                        binningInfoWritable.getBinWeightNeg()[lastBinIndex] += weight;
+                    }
+                }
+            } else {
+                // For invalid or missing values, no need update sum, squaredSum, max, min ...
+                int binNum = getBinNum(binningInfoWritable.getBinBoundaries(), units[columnIndex]);
+                if(binNum == -1) {
+                    throw new RuntimeException("binNum should not be -1 to this step.");
+                }
+                if(modelConfig.isRegression()) {
+                    if(posTags.contains(tag)) {
+                        binningInfoWritable.getBinCountPos()[binNum] += 1L;
+                        binningInfoWritable.getBinWeightPos()[binNum] += weight;
+                    } else if(negTags.contains(tag)) {
+                        binningInfoWritable.getBinCountNeg()[binNum] += 1L;
+                        binningInfoWritable.getBinWeightNeg()[binNum] += weight;
+                    }
+                }
+                binningInfoWritable.setSum(binningInfoWritable.getSum() + douVal);
+                double squaredVal = douVal * douVal;
+                binningInfoWritable.setSquaredSum(binningInfoWritable.getSquaredSum() + squaredVal);
+                binningInfoWritable.setTripleSum(binningInfoWritable.getTripleSum() + squaredVal * douVal);
+                binningInfoWritable.setQuarticSum(binningInfoWritable.getQuarticSum() + squaredVal * squaredVal);
+
+                if(Double.compare(binningInfoWritable.getMax(), douVal) < 0) {
+                    binningInfoWritable.setMax(douVal);
+                }
+                if(Double.compare(binningInfoWritable.getMin(), douVal) > 0) {
+                    binningInfoWritable.setMin(douVal);
+                }
+            }
+        }
+    }
+
+    public static int getBinNum(List<Double> binBoundaryList, String columnVal) {
+        if(StringUtils.isBlank(columnVal)) {
+            return -1;
+        }
+        double dval = 0.0;
+        try {
+            dval = Double.parseDouble(columnVal);
+        } catch (Exception e) {
+            return -1;
+        }
+        return BinUtils.getBinIndex(binBoundaryList, dval);
+    }
+
+    public static int getBinNum(List<Double> binBoundaryList, double dVal) {
+        return BinUtils.getBinIndex(binBoundaryList, dVal);
+    }
+
+    private int quickLocateCategoricalBin(Map<String, Integer> map, String val) {
+        Integer binNum = map.get(val);
+        return ((binNum == null) ? -1 : binNum);
+    }
+
+    /**
+     * Write column info to reducer for merging.
+     */
+    @Override
+    protected void cleanup(Context context) throws IOException, InterruptedException {
+        LOG.debug("Column binning info: {}", this.columnBinningInfo);
+        LOG.debug("Column count info: {}", this.variableCountMap);
+
+        for(Map.Entry<Integer, BinningInfoWritable> entry: this.columnBinningInfo.entrySet()) {
+            CountAndFrequentItems cfi = this.variableCountMap.get(entry.getKey());
+            if(cfi != null) {
+                entry.getValue().setCfiw(new CountAndFrequentItemsWritable(cfi.getCount(), cfi.getInvalidCount(),
+                        cfi.getValidNumCount(), cfi.getHyper().getBytes(), cfi.getFrequentItems()));
+            } else {
+                entry.getValue().setEmpty(true);
+                LOG.warn("cci is null for column {}", entry.getKey());
+            }
+
+            this.outputKey.set(entry.getKey());
+            context.write(this.outputKey, entry.getValue());
+        }
+    }
+}