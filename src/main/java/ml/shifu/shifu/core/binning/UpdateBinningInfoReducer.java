--- conflicted
+++ resolved
@@ -15,11 +15,6 @@
  */
 package ml.shifu.shifu.core.binning;
 
-import java.io.IOException;
-import java.text.DecimalFormat;
-import java.util.Arrays;
-import java.util.List;
-
 import ml.shifu.shifu.container.obj.ColumnConfig;
 import ml.shifu.shifu.container.obj.ModelConfig;
 import ml.shifu.shifu.container.obj.RawSourceData.SourceType;
@@ -29,7 +24,6 @@
 import ml.shifu.shifu.util.Base64Utils;
 import ml.shifu.shifu.util.CommonUtils;
 import ml.shifu.shifu.util.Constants;
-
 import org.apache.commons.lang.StringUtils;
 import org.apache.hadoop.io.IntWritable;
 import org.apache.hadoop.io.NullWritable;
@@ -37,6 +31,11 @@
 import org.apache.hadoop.mapreduce.Reducer;
 import org.slf4j.Logger;
 import org.slf4j.LoggerFactory;
+
+import java.io.IOException;
+import java.text.DecimalFormat;
+import java.util.Arrays;
+import java.util.List;
 
 /**
  * Collect all statistics together in reducer.
@@ -236,66 +235,14 @@
         double kurtosis = ColumnStatsCalculator.computeKurtosis(realCount, mean, aStdDev, sum, squaredSum, tripleSum,
                 quarticSum);
 
-<<<<<<< HEAD
         sb.append(key.get())
-                .append(Constants.DEFAULT_DELIMITER)
-                .append(binBounString)
-                .append(Constants.DEFAULT_DELIMITER)
-                .append(Arrays.toString(binCountNeg))
-                .append(Constants.DEFAULT_DELIMITER)
-                .append(Arrays.toString(binCountPos))
-                .append(Constants.DEFAULT_DELIMITER)
-                .append(Arrays.toString(new double[0]))
-                .append(Constants.DEFAULT_DELIMITER)
-                .append(Arrays.toString(binPosRate))
-                .append(Constants.DEFAULT_DELIMITER)
-                .append(columnCountMetrics == null ? "" : df.format(columnCountMetrics.getKs()))
-                .append(Constants.DEFAULT_DELIMITER)
-                .append(columnWeightMetrics == null ? "" : df.format(columnWeightMetrics.getIv()))
-                .append(Constants.DEFAULT_DELIMITER)
-                .append(df.format(max))
-                .append(Constants.DEFAULT_DELIMITER)
-                .append(df.format(min))
-                .append(Constants.DEFAULT_DELIMITER)
-                .append(df.format(mean))
-                .append(Constants.DEFAULT_DELIMITER)
-                .append(df.format(stdDev))
-                .append(Constants.DEFAULT_DELIMITER)
-                .append(columnConfig.isCategorical() ? "C" : "N")
-                .append(Constants.DEFAULT_DELIMITER)
-                .append(df.format(mean))
-                .append(Constants.DEFAULT_DELIMITER)
-                .append(missingCount)
-                .append(Constants.DEFAULT_DELIMITER)
-                .append(count)
-                .append(Constants.DEFAULT_DELIMITER)
-                .append(missingCount * 1.0d / count)
-                .append(Constants.DEFAULT_DELIMITER)
-                .append(Arrays.toString(binWeightNeg))
-                .append(Constants.DEFAULT_DELIMITER)
-                .append(Arrays.toString(binWeightPos))
-                .append(Constants.DEFAULT_DELIMITER)
-                .append(columnCountMetrics == null ? "" : columnCountMetrics.getWoe())
-                .append(Constants.DEFAULT_DELIMITER)
-                .append(columnWeightMetrics == null ? "" : columnWeightMetrics.getWoe())
-                .append(Constants.DEFAULT_DELIMITER)
-                .append(columnWeightMetrics == null ? "" : columnWeightMetrics.getKs())
-                .append(Constants.DEFAULT_DELIMITER)
-                .append(columnCountMetrics == null ? "" : columnCountMetrics.getIv())
-                .append(Constants.DEFAULT_DELIMITER)
-                .append(columnCountMetrics == null ? Arrays.toString(new double[binSize + 1]) : columnCountMetrics
-                        .getBinningWoe().toString())
-                .append(Constants.DEFAULT_DELIMITER)
-                .append(columnWeightMetrics == null ? Arrays.toString(new double[binSize + 1]) : columnWeightMetrics
-                        .getBinningWoe().toString()).append(Constants.DEFAULT_DELIMITER).append(skewness)
-=======
-        sb.append(key.get()).append(Constants.DEFAULT_DELIMITER).append(binBounString)
+                .append(Constants.DEFAULT_DELIMITER).append(binBounString)
                 .append(Constants.DEFAULT_DELIMITER).append(Arrays.toString(binCountNeg))
                 .append(Constants.DEFAULT_DELIMITER).append(Arrays.toString(binCountPos))
                 .append(Constants.DEFAULT_DELIMITER).append(Arrays.toString(new double[0]))
                 .append(Constants.DEFAULT_DELIMITER).append(Arrays.toString(binPosRate))
-                .append(Constants.DEFAULT_DELIMITER).append(df.format(columnCountMetrics.getKs()))
-                .append(Constants.DEFAULT_DELIMITER).append(df.format(columnWeightMetrics.getIv()))
+                .append(Constants.DEFAULT_DELIMITER).append(columnCountMetrics == null ? "" : df.format(columnCountMetrics.getKs()))
+                .append(Constants.DEFAULT_DELIMITER).append(columnWeightMetrics == null ? "" : df.format(columnWeightMetrics.getIv()))
                 .append(Constants.DEFAULT_DELIMITER).append(df.format(max))
                 .append(Constants.DEFAULT_DELIMITER).append(df.format(min))
                 .append(Constants.DEFAULT_DELIMITER).append(df.format(mean))
@@ -307,14 +254,12 @@
                 .append(Constants.DEFAULT_DELIMITER).append(missingCount * 1.0d / count)
                 .append(Constants.DEFAULT_DELIMITER).append(Arrays.toString(binWeightNeg))
                 .append(Constants.DEFAULT_DELIMITER).append(Arrays.toString(binWeightPos))
-                .append(Constants.DEFAULT_DELIMITER).append(columnCountMetrics.getWoe())
-                .append(Constants.DEFAULT_DELIMITER).append(columnWeightMetrics.getWoe())
-                .append(Constants.DEFAULT_DELIMITER).append(columnWeightMetrics.getKs())
-                .append(Constants.DEFAULT_DELIMITER).append(columnCountMetrics.getIv())
-                .append(Constants.DEFAULT_DELIMITER).append(columnCountMetrics.getBinningWoe().toString())
-                .append(Constants.DEFAULT_DELIMITER).append(columnWeightMetrics.getBinningWoe().toString())
-                .append(Constants.DEFAULT_DELIMITER).append(skewness)
->>>>>>> c913e517
+                .append(Constants.DEFAULT_DELIMITER).append(columnCountMetrics == null ? "" : columnCountMetrics.getWoe())
+                .append(Constants.DEFAULT_DELIMITER).append(columnWeightMetrics == null ? "" : columnWeightMetrics.getWoe())
+                .append(Constants.DEFAULT_DELIMITER).append(columnWeightMetrics == null ? "" : columnWeightMetrics.getKs())
+                .append(Constants.DEFAULT_DELIMITER).append(columnCountMetrics == null ? "" : columnCountMetrics.getIv())
+                .append(Constants.DEFAULT_DELIMITER).append(columnCountMetrics == null ? Arrays.toString(new double[binSize + 1]) : columnCountMetrics.getBinningWoe().toString())
+                .append(Constants.DEFAULT_DELIMITER).append(columnWeightMetrics == null ? Arrays.toString(new double[binSize + 1]) : columnWeightMetrics.getBinningWoe().toString()).append(Constants.DEFAULT_DELIMITER).append(skewness)
                 .append(Constants.DEFAULT_DELIMITER).append(kurtosis);
 
         outputValue.set(sb.toString());
