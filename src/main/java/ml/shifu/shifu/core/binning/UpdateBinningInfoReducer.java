--- conflicted
+++ resolved
@@ -475,13 +475,8 @@
         double[] binWeightPos = null;
         double[] binWeightNeg = null;
 
-<<<<<<< HEAD
-        public CateBinningStats(List<String> binCategories,
-                long[] binCountPos,long[] binCountNeg, double[] binWeightPos, double[] binWeightNeg) {
-=======
         public CateBinningStats(List<String> binCategories, long[] binCountPos, long[] binCountNeg,
                 double[] binWeightPos, double[] binWeightNeg) {
->>>>>>> d8a1eed3
             this.binCategories = binCategories;
             this.binCountPos = binCountPos;
             this.binCountNeg = binCountNeg;
