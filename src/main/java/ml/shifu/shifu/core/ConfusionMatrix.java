--- conflicted
+++ resolved
@@ -1,317 +1,307 @@
-/**
- * Copyright [2012-2014] eBay Software Foundation
- *
- * Licensed under the Apache License, Version 2.0 (the "License");
- * you may not use this file except in compliance with the License.
- * You may obtain a copy of the License at
- *
- *    http://www.apache.org/licenses/LICENSE-2.0
- *
- * Unless required by applicable law or agreed to in writing, software
- * distributed under the License is distributed on an "AS IS" BASIS,
- * WITHOUT WARRANTIES OR CONDITIONS OF ANY KIND, either express or implied.
- * See the License for the specific language governing permissions and
- * limitations under the License.
- */
-package ml.shifu.shifu.core;
-
-import java.io.BufferedWriter;
-import java.io.IOException;
-import java.util.ArrayList;
-import java.util.List;
-import java.util.Random;
-import java.util.Scanner;
-
-import ml.shifu.shifu.container.ConfusionMatrixObject;
-import ml.shifu.shifu.container.ModelResultObject;
-import ml.shifu.shifu.container.obj.EvalConfig;
-import ml.shifu.shifu.container.obj.ModelConfig;
-import ml.shifu.shifu.container.obj.RawSourceData.SourceType;
-import ml.shifu.shifu.exception.ShifuErrorCode;
-import ml.shifu.shifu.exception.ShifuException;
-import ml.shifu.shifu.fs.PathFinder;
-import ml.shifu.shifu.fs.ShifuFileUtils;
-import ml.shifu.shifu.util.CommonUtils;
-
-import org.apache.commons.lang.ArrayUtils;
-import org.apache.commons.lang.StringUtils;
-import org.slf4j.Logger;
-import org.slf4j.LoggerFactory;
-
-/**
- * Confusion matrix, hold the confusion matrix computing
- */
-public class ConfusionMatrix {
-    public static Random rd = new Random(System.currentTimeMillis());
-
-    enum EvaluatorMethod {
-        MEAN, MAX, MIN, DEFAULT, MEDIAN;
-    }
-
-    private static Logger log = LoggerFactory.getLogger(ConfusionMatrix.class);
-
-    private ModelConfig modelConfig;
-    private EvalConfig evalConfig;
-
-    private int targetColumnIndex = -1;
-    private int scoreColumnIndex = -1;
-    private int weightColumnIndex = -1;
-
-    public ConfusionMatrix(ModelConfig modelConfig, EvalConfig evalConfig) throws IOException {
-        this.modelConfig = modelConfig;
-        this.evalConfig = evalConfig;
-
-        String[] evalScoreHeader = getEvalScoreHeader();
-        if(ArrayUtils.isEmpty(evalScoreHeader)) {
-            // no EvalScore header is detected
-            throw new ShifuException(ShifuErrorCode.ERROR_EVAL_NO_EVALSCORE_HEADER);
-        }
-
-        if(StringUtils.isEmpty(evalConfig.getPerformanceScoreSelector())) {
-            throw new ShifuException(ShifuErrorCode.ERROR_EVAL_SELECTOR_EMPTY);
-        }
-
-        scoreColumnIndex = ArrayUtils.indexOf(evalScoreHeader, evalConfig.getPerformanceScoreSelector().trim());
-        if(scoreColumnIndex < 0) {
-            // the score column is not found in the header of EvalScore
-            throw new ShifuException(ShifuErrorCode.ERROR_EVAL_SELECTOR_EMPTY);
-        }
-
-        targetColumnIndex = ArrayUtils.indexOf(evalScoreHeader, modelConfig.getTargetColumnName(evalConfig));
-        if(targetColumnIndex < 0) {
-            // the target column is not found in the header of EvalScore
-            throw new ShifuException(ShifuErrorCode.ERROR_EVAL_TARGET_NOT_FOUND);
-        }
-
-        weightColumnIndex = ArrayUtils.indexOf(evalScoreHeader, evalConfig.getDataSet().getWeightColumnName());
-    }
-
-    /**
-     * @return
-     * @throws IOException
-     */
-    private String[] getEvalScoreHeader() throws IOException {
-        PathFinder pathFinder = new PathFinder(modelConfig);
-        SourceType sourceType = evalConfig.getDataSet().getSource();
-
-        String pathHeader = null;
-        boolean isDir = ShifuFileUtils.isDir(pathFinder.getEvalScorePath(evalConfig, sourceType), sourceType);
-        if(isDir) {
-            // find the .pig_header file
-            pathHeader = pathFinder.getEvalScoreHeaderPath(evalConfig, sourceType);
-        } else {
-            // evaluation data file
-            pathHeader = pathFinder.getEvalScorePath(evalConfig, sourceType);
-        }
-
-        return CommonUtils.getHeaders(pathHeader, "|", sourceType);
-    }
-
-    public void bufferedComputeConfusionMatrix(long pigPosTags, long pigNegTags, double pigPosWeightTags,
-            double pigNegWeightTags) throws IOException {
-        PathFinder pathFinder = new PathFinder(modelConfig);
-
-        SourceType sourceType = evalConfig.getDataSet().getSource();
-
-        List<Scanner> scanners = ShifuFileUtils.getDataScanners(pathFinder.getEvalScorePath(evalConfig, sourceType),
-                sourceType);
-
-        boolean isDir = ShifuFileUtils.isDir(pathFinder.getEvalScorePath(evalConfig, sourceType), sourceType);
-
-        log.info("The size of scanner is {}", scanners.size());
-
-        int cnt = 0;
-
-        List<String> posTags = modelConfig.getPosTags(evalConfig);
-
-        BufferedWriter confMatWriter = ShifuFileUtils.getWriter(pathFinder.getEvalMatrixPath(evalConfig, evalConfig
-                .getDataSet().getSource()), evalConfig.getDataSet().getSource());
-
-        ConfusionMatrixObject prevCmo = new ConfusionMatrixObject();
-        prevCmo.setTp(0.0);
-        prevCmo.setFp(0.0);
-        prevCmo.setFn(pigPosTags);
-        prevCmo.setTn(pigNegTags);
-        prevCmo.setWeightedTp(0.0);
-        prevCmo.setWeightedFp(0.0);
-        prevCmo.setWeightedFn(pigPosWeightTags);
-        prevCmo.setWeightedTn(pigNegWeightTags);
-        prevCmo.setScore(1000);
-
-        ConfusionMatrixCalculator.saveConfusionMaxtrixWithWriter(confMatWriter, prevCmo);
-
-<<<<<<< HEAD
-        double modelScore = Double.MIN_VALUE;
-
-        for (Scanner scanner : scanners) {
-=======
-        for(Scanner scanner: scanners) {
->>>>>>> 79403381
-            while(scanner.hasNext()) {
-                if((++cnt) % 100000 == 0) {
-                    log.info("Loaded " + cnt + " records.");
-                }
-
-                String[] raw = scanner.nextLine().split("\\|");
-
-                if((!isDir) && cnt == 1) {
-                    // if the evaluation score file is the local file, skip the
-                    // first line since we add
-                    continue;
-                }
-
-                String tag = raw[targetColumnIndex];
-                if(StringUtils.isBlank(tag)) {
-                    if(rd.nextDouble() < 0.01) {
-                        log.warn("Empty target value!!");
-                    }
-
-                    continue;
-                }
-
-                double weight = 1.0d;
-                if(this.weightColumnIndex > 0) {
-                    try {
-                        weight = Double.parseDouble(raw[1]);
-                    } catch (NumberFormatException e) {
-                        // Do nothing
-                    }
-                }
-
-                double score = 0.0;
-                try {
-                    score = Double.parseDouble(raw[scoreColumnIndex]);
-                } catch (NumberFormatException e) {
-                    // user set the score column wrong ?
-                    if(rd.nextDouble() < 0.05) {
-                        log.warn("The score column - {} is not integer. Is score column set correctly?",
-                                raw[scoreColumnIndex]);
-                    }
-                    continue;
-                }
-
-                assert modelScore <= score;
-
-                modelScore = score;
-
-                ConfusionMatrixObject cmo = new ConfusionMatrixObject(prevCmo);
-
-                // TODO enable scaling factor
-                if(posTags.contains(tag)) {
-                    // Positive Instance
-                    cmo.setTp(cmo.getTp() + 1);
-                    cmo.setFn(cmo.getFn() - 1);
-                    cmo.setWeightedTp(cmo.getWeightedTp() + weight * 1.0);
-                    cmo.setWeightedFn(cmo.getWeightedFn() - weight * 1.0);
-                } else {
-                    // Negative Instance
-                    cmo.setFp(cmo.getFp() + 1);
-                    cmo.setTn(cmo.getTn() - 1);
-                    cmo.setWeightedFp(cmo.getWeightedFp() + weight * 1.0);
-                    cmo.setWeightedTn(cmo.getWeightedTn() - weight * 1.0);
-                }
-
-                cmo.setScore(score);
-                ConfusionMatrixCalculator.saveConfusionMaxtrixWithWriter(confMatWriter, cmo);
-                prevCmo = cmo;
-            }
-            scanner.close();
-        }
-
-        log.info("Totally loaded " + cnt + " records.");
-
-        if(cnt == 0) {
-            log.error("No score read, the EvalScore did not genernate or is null file");
-            throw new ShifuException(ShifuErrorCode.ERROR_EVALSCORE);
-        }
-
-        confMatWriter.close();
-    }
-
-    public void computeConfusionMatrix() throws IOException {
-
-        PathFinder pathFinder = new PathFinder(modelConfig);
-
-        SourceType sourceType = evalConfig.getDataSet().getSource();
-
-        List<Scanner> scanners = ShifuFileUtils.getDataScanners(pathFinder.getEvalScorePath(evalConfig, sourceType),
-                sourceType);
-
-        List<ModelResultObject> moList = new ArrayList<ModelResultObject>();
-
-        boolean isDir = ShifuFileUtils.isDir(pathFinder.getEvalScorePath(evalConfig, sourceType), sourceType);
-
-        log.info("The size of scanner is {}", scanners.size());
-
-        int cnt = 0;
-        for(Scanner scanner: scanners) {
-            while(scanner.hasNext()) {
-                if((++cnt) % 10000 == 0) {
-                    log.info("Loaded " + cnt + " records.");
-                }
-
-                String[] raw = scanner.nextLine().split("\\|");
-                if((!isDir) && cnt == 1) {
-                    // if the evaluation score file is the local file, skip the
-                    // first line since we add
-                    continue;
-                }
-
-                String tag = raw[targetColumnIndex];
-                if(StringUtils.isBlank(tag)) {
-                    if(rd.nextDouble() < 0.01) {
-                        log.warn("Empty target value!!");
-                    }
-
-                    continue;
-                }
-
-                double weight = 1.0d;
-                if(this.weightColumnIndex > 0) {
-                    try {
-                        weight = Double.parseDouble(raw[1]);
-                    } catch (NumberFormatException e) {
-                        // Do nothing
-                    }
-                }
-
-                double score = 0;
-                try {
-                    score = Double.parseDouble(raw[scoreColumnIndex]);
-                } catch (NumberFormatException e) {
-                    // user set the score column wrong ?
-                    if(rd.nextDouble() < 0.05) {
-                        log.warn("The score column - {} is not integer. Is score column set correctly?",
-                                raw[scoreColumnIndex]);
-                    }
-                    continue;
-                }
-
-                moList.add(new ModelResultObject(score, tag, weight));
-            }
-
-            // release resource
-            scanner.close();
-        }
-
-        log.info("Totally loaded " + cnt + " records.");
-
-        if(cnt == 0 || moList.size() == 0) {
-            log.error("No score read, the EvalScore did not genernate or is null file");
-            throw new ShifuException(ShifuErrorCode.ERROR_EVALSCORE);
-        }
-
-        ConfusionMatrixCalculator calculator = new ConfusionMatrixCalculator(modelConfig.getPosTags(evalConfig),
-                modelConfig.getNegTags(evalConfig), moList);
-
-        PathFinder finder = new PathFinder(modelConfig);
-
-        BufferedWriter confMatWriter = ShifuFileUtils.getWriter(finder.getEvalMatrixPath(evalConfig, evalConfig
-                .getDataSet().getSource()), evalConfig.getDataSet().getSource());
-
-        calculator.calculate(confMatWriter);
-
-        confMatWriter.close();
-
-    }
-}
+/**
+ * Copyright [2012-2014] eBay Software Foundation
+ *
+ * Licensed under the Apache License, Version 2.0 (the "License");
+ * you may not use this file except in compliance with the License.
+ * You may obtain a copy of the License at
+ *
+ *    http://www.apache.org/licenses/LICENSE-2.0
+ *
+ * Unless required by applicable law or agreed to in writing, software
+ * distributed under the License is distributed on an "AS IS" BASIS,
+ * WITHOUT WARRANTIES OR CONDITIONS OF ANY KIND, either express or implied.
+ * See the License for the specific language governing permissions and
+ * limitations under the License.
+ */
+package ml.shifu.shifu.core;
+
+import java.io.BufferedWriter;
+import java.io.IOException;
+import java.util.ArrayList;
+import java.util.List;
+import java.util.Random;
+import java.util.Scanner;
+
+import ml.shifu.shifu.container.ConfusionMatrixObject;
+import ml.shifu.shifu.container.ModelResultObject;
+import ml.shifu.shifu.container.obj.EvalConfig;
+import ml.shifu.shifu.container.obj.ModelConfig;
+import ml.shifu.shifu.container.obj.RawSourceData.SourceType;
+import ml.shifu.shifu.exception.ShifuErrorCode;
+import ml.shifu.shifu.exception.ShifuException;
+import ml.shifu.shifu.fs.PathFinder;
+import ml.shifu.shifu.fs.ShifuFileUtils;
+import ml.shifu.shifu.util.CommonUtils;
+
+import org.apache.commons.lang.ArrayUtils;
+import org.apache.commons.lang.StringUtils;
+import org.slf4j.Logger;
+import org.slf4j.LoggerFactory;
+
+/**
+ * Confusion matrix, hold the confusion matrix computing
+ */
+public class ConfusionMatrix {
+    public static Random rd = new Random(System.currentTimeMillis());
+
+    enum EvaluatorMethod {
+        MEAN, MAX, MIN, DEFAULT, MEDIAN;
+    }
+
+    private static Logger log = LoggerFactory.getLogger(ConfusionMatrix.class);
+
+    private ModelConfig modelConfig;
+    private EvalConfig evalConfig;
+
+    private int targetColumnIndex = -1;
+    private int scoreColumnIndex = -1;
+    private int weightColumnIndex = -1;
+
+    public ConfusionMatrix(ModelConfig modelConfig, EvalConfig evalConfig) throws IOException {
+        this.modelConfig = modelConfig;
+        this.evalConfig = evalConfig;
+
+        String[] evalScoreHeader = getEvalScoreHeader();
+        if(ArrayUtils.isEmpty(evalScoreHeader)) {
+            // no EvalScore header is detected
+            throw new ShifuException(ShifuErrorCode.ERROR_EVAL_NO_EVALSCORE_HEADER);
+        }
+
+        if(StringUtils.isEmpty(evalConfig.getPerformanceScoreSelector())) {
+            throw new ShifuException(ShifuErrorCode.ERROR_EVAL_SELECTOR_EMPTY);
+        }
+
+        scoreColumnIndex = ArrayUtils.indexOf(evalScoreHeader, evalConfig.getPerformanceScoreSelector().trim());
+        if(scoreColumnIndex < 0) {
+            // the score column is not found in the header of EvalScore
+            throw new ShifuException(ShifuErrorCode.ERROR_EVAL_SELECTOR_EMPTY);
+        }
+
+        targetColumnIndex = ArrayUtils.indexOf(evalScoreHeader, modelConfig.getTargetColumnName(evalConfig));
+        if(targetColumnIndex < 0) {
+            // the target column is not found in the header of EvalScore
+            throw new ShifuException(ShifuErrorCode.ERROR_EVAL_TARGET_NOT_FOUND);
+        }
+
+        weightColumnIndex = ArrayUtils.indexOf(evalScoreHeader, evalConfig.getDataSet().getWeightColumnName());
+    }
+
+    /**
+     * @return
+     * @throws IOException
+     */
+    private String[] getEvalScoreHeader() throws IOException {
+        PathFinder pathFinder = new PathFinder(modelConfig);
+        SourceType sourceType = evalConfig.getDataSet().getSource();
+
+        String pathHeader = null;
+        boolean isDir = ShifuFileUtils.isDir(pathFinder.getEvalScorePath(evalConfig, sourceType), sourceType);
+        if(isDir) {
+            // find the .pig_header file
+            pathHeader = pathFinder.getEvalScoreHeaderPath(evalConfig, sourceType);
+        } else {
+            // evaluation data file
+            pathHeader = pathFinder.getEvalScorePath(evalConfig, sourceType);
+        }
+
+        return CommonUtils.getHeaders(pathHeader, "|", sourceType);
+    }
+
+    public void bufferedComputeConfusionMatrix(long pigPosTags, long pigNegTags, double pigPosWeightTags,
+            double pigNegWeightTags) throws IOException {
+        PathFinder pathFinder = new PathFinder(modelConfig);
+
+        SourceType sourceType = evalConfig.getDataSet().getSource();
+
+        List<Scanner> scanners = ShifuFileUtils.getDataScanners(pathFinder.getEvalScorePath(evalConfig, sourceType),
+                sourceType);
+
+        boolean isDir = ShifuFileUtils.isDir(pathFinder.getEvalScorePath(evalConfig, sourceType), sourceType);
+
+        log.info("The size of scanner is {}", scanners.size());
+
+        int cnt = 0;
+
+        List<String> posTags = modelConfig.getPosTags(evalConfig);
+
+        BufferedWriter confMatWriter = ShifuFileUtils.getWriter(pathFinder.getEvalMatrixPath(evalConfig, evalConfig
+                .getDataSet().getSource()), evalConfig.getDataSet().getSource());
+
+        ConfusionMatrixObject prevCmo = new ConfusionMatrixObject();
+        prevCmo.setTp(0.0);
+        prevCmo.setFp(0.0);
+        prevCmo.setFn(pigPosTags);
+        prevCmo.setTn(pigNegTags);
+        prevCmo.setWeightedTp(0.0);
+        prevCmo.setWeightedFp(0.0);
+        prevCmo.setWeightedFn(pigPosWeightTags);
+        prevCmo.setWeightedTn(pigNegWeightTags);
+        prevCmo.setScore(1000);
+
+        ConfusionMatrixCalculator.saveConfusionMaxtrixWithWriter(confMatWriter, prevCmo);
+
+        for (Scanner scanner : scanners) {
+            while(scanner.hasNext()) {
+                if((++cnt) % 100000 == 0) {
+                    log.info("Loaded " + cnt + " records.");
+                }
+
+                String[] raw = scanner.nextLine().split("\\|");
+
+                if((!isDir) && cnt == 1) {
+                    // if the evaluation score file is the local file, skip the
+                    // first line since we add
+                    continue;
+                }
+
+                String tag = raw[targetColumnIndex];
+                if(StringUtils.isBlank(tag)) {
+                    if(rd.nextDouble() < 0.01) {
+                        log.warn("Empty target value!!");
+                    }
+
+                    continue;
+                }
+
+                double weight = 1.0d;
+                if(this.weightColumnIndex > 0) {
+                    try {
+                        weight = Double.parseDouble(raw[1]);
+                    } catch (NumberFormatException e) {
+                        // Do nothing
+                    }
+                }
+
+                double score = 0.0;
+                try {
+                    score = Double.parseDouble(raw[scoreColumnIndex]);
+                } catch (NumberFormatException e) {
+                    // user set the score column wrong ?
+                    if(rd.nextDouble() < 0.05) {
+                        log.warn("The score column - {} is not integer. Is score column set correctly?",
+                                raw[scoreColumnIndex]);
+                    }
+                    continue;
+                }
+
+                ConfusionMatrixObject cmo = new ConfusionMatrixObject(prevCmo);
+
+                // TODO enable scaling factor
+                if(posTags.contains(tag)) {
+                    // Positive Instance
+                    cmo.setTp(cmo.getTp() + 1);
+                    cmo.setFn(cmo.getFn() - 1);
+                    cmo.setWeightedTp(cmo.getWeightedTp() + weight * 1.0);
+                    cmo.setWeightedFn(cmo.getWeightedFn() - weight * 1.0);
+                } else {
+                    // Negative Instance
+                    cmo.setFp(cmo.getFp() + 1);
+                    cmo.setTn(cmo.getTn() - 1);
+                    cmo.setWeightedFp(cmo.getWeightedFp() + weight * 1.0);
+                    cmo.setWeightedTn(cmo.getWeightedTn() - weight * 1.0);
+                }
+
+                cmo.setScore(score);
+                ConfusionMatrixCalculator.saveConfusionMaxtrixWithWriter(confMatWriter, cmo);
+                prevCmo = cmo;
+            }
+            scanner.close();
+        }
+
+        log.info("Totally loaded " + cnt + " records.");
+
+        if(cnt == 0) {
+            log.error("No score read, the EvalScore did not genernate or is null file");
+            throw new ShifuException(ShifuErrorCode.ERROR_EVALSCORE);
+        }
+
+        confMatWriter.close();
+    }
+
+    public void computeConfusionMatrix() throws IOException {
+
+        PathFinder pathFinder = new PathFinder(modelConfig);
+
+        SourceType sourceType = evalConfig.getDataSet().getSource();
+
+        List<Scanner> scanners = ShifuFileUtils.getDataScanners(pathFinder.getEvalScorePath(evalConfig, sourceType),
+                sourceType);
+
+        List<ModelResultObject> moList = new ArrayList<ModelResultObject>();
+
+        boolean isDir = ShifuFileUtils.isDir(pathFinder.getEvalScorePath(evalConfig, sourceType), sourceType);
+
+        log.info("The size of scanner is {}", scanners.size());
+
+        int cnt = 0;
+        for(Scanner scanner: scanners) {
+            while(scanner.hasNext()) {
+                if((++cnt) % 10000 == 0) {
+                    log.info("Loaded " + cnt + " records.");
+                }
+
+                String[] raw = scanner.nextLine().split("\\|");
+                if((!isDir) && cnt == 1) {
+                    // if the evaluation score file is the local file, skip the
+                    // first line since we add
+                    continue;
+                }
+
+                String tag = raw[targetColumnIndex];
+                if(StringUtils.isBlank(tag)) {
+                    if(rd.nextDouble() < 0.01) {
+                        log.warn("Empty target value!!");
+                    }
+
+                    continue;
+                }
+
+                double weight = 1.0d;
+                if(this.weightColumnIndex > 0) {
+                    try {
+                        weight = Double.parseDouble(raw[1]);
+                    } catch (NumberFormatException e) {
+                        // Do nothing
+                    }
+                }
+
+                double score = 0;
+                try {
+                    score = Double.parseDouble(raw[scoreColumnIndex]);
+                } catch (NumberFormatException e) {
+                    // user set the score column wrong ?
+                    if(rd.nextDouble() < 0.05) {
+                        log.warn("The score column - {} is not integer. Is score column set correctly?",
+                                raw[scoreColumnIndex]);
+                    }
+                    continue;
+                }
+
+                moList.add(new ModelResultObject(score, tag, weight));
+            }
+
+            // release resource
+            scanner.close();
+        }
+
+        log.info("Totally loaded " + cnt + " records.");
+
+        if(cnt == 0 || moList.size() == 0) {
+            log.error("No score read, the EvalScore did not genernate or is null file");
+            throw new ShifuException(ShifuErrorCode.ERROR_EVALSCORE);
+        }
+
+        ConfusionMatrixCalculator calculator = new ConfusionMatrixCalculator(modelConfig.getPosTags(evalConfig),
+                modelConfig.getNegTags(evalConfig), moList);
+
+        PathFinder finder = new PathFinder(modelConfig);
+
+        BufferedWriter confMatWriter = ShifuFileUtils.getWriter(finder.getEvalMatrixPath(evalConfig, evalConfig
+                .getDataSet().getSource()), evalConfig.getDataSet().getSource());
+
+        calculator.calculate(confMatWriter);
+
+        confMatWriter.close();
+
+    }
+}