--- conflicted
+++ resolved
@@ -156,9 +156,6 @@
     private static final String NORMUME_POSTFIX = "postfix";
     private static final String STRATEGY = "strategy";
     private static final String MAPPING = "mapping";
-
-    // postfix option for normume type export
-    private static final String NORMUME_POSTFIX = "postfix";
 
     static private final Logger log = LoggerFactory.getLogger(ShifuCLI.class);
 
@@ -402,11 +399,8 @@
                     params.put(ExportModelProcessor.MINIMUM_BIN_INST_CNT, cmd.getOptionValue(BIC));
                     params.put(ExportModelProcessor.EXPORT_MODEL_NAME, cmd.getOptionValue(NAME));
                     params.put(ExportModelProcessor.EXPORT_NORMUME_POSTFIX, cmd.getOptionValue(NORMUME_POSTFIX));
-<<<<<<< HEAD
                     params.put(ExportModelProcessor.EXPORT_ASSEMBLE_STRATEGY, cmd.getOptionValue(STRATEGY));
                     params.put(ExportModelProcessor.EXPORT_MAPPING, cmd.getOptionValue(MAPPING));
-=======
->>>>>>> 1a77f95e
                     status = exportModel(cmd.getOptionValue(MODELSET_CMD_TYPE), params);
                     if (status == 0) {
                         log.info("Export models/columnstats/corr successfully.");
@@ -823,11 +817,8 @@
 
         // postfix option for normume
         Option opt_postfix = OptionBuilder.hasArg().create(NORMUME_POSTFIX);
-<<<<<<< HEAD
         Option opt_strategy = OptionBuilder.hasArg().create(STRATEGY);
         Option opt_mapping = OptionBuilder.hasArg().create(MAPPING);
-=======
->>>>>>> 1a77f95e
 
         opts.addOption(opt_cmt);
         opts.addOption(opt_new);
@@ -884,12 +875,9 @@
         opts.addOption(opt_name);
 
         opts.addOption(opt_postfix);
-<<<<<<< HEAD
         opts.addOption(opt_strategy);
         opts.addOption(opt_mapping);
 
-=======
->>>>>>> 1a77f95e
         return opts;
     }
 
@@ -936,13 +924,8 @@
         System.out
                 .println("\teval -perf <EvalSetName>                Calculate the model performance based on confmat.");
         System.out.println("\teval -audit [-n <#numofrecords>]        Score eval data and generate audit dataset.");
-<<<<<<< HEAD
         System.out.println("\texport [-t pmml|columnstats|woemapping|bagging|baggingpmml|corr|woe|ume|baggingume|normume]");
         System.out.println("\t       [-c] [-vars var1,var1] [-ivr <ratio>] [-bic <bic>] [-name <modelName>] [-postfix <postfix>] [-strategy <max|min|mean>] [-mapping <variable_mapping.conf>]");
-=======
-        System.out.println(
-                "\texport [-t pmml|columnstats|woemapping|bagging|baggingpmml|corr|woe|ume|baggingume|normume] [-c] [-vars var1,var1] [-ivr <ratio>] [-bic <bic>] [-name <modelName>] [-postfix <postfix>]");
->>>>>>> 1a77f95e
         System.out.println(
                 "\t                                        Export model to PMML format or export ColumnConfig.");
         System.out.println(
