/*
 * Copyright [2012-2014] PayPal Software Foundation
 *
 * Licensed under the Apache License, Version 2.0 (the "License");
 * you may not use this file except in compliance with the License.
 * You may obtain a copy of the License at
 *
 *    http://www.apache.org/licenses/LICENSE-2.0
 *
 * Unless required by applicable law or agreed to in writing, software
 * distributed under the License is distributed on an "AS IS" BASIS,
 * WITHOUT WARRANTIES OR CONDITIONS OF ANY KIND, either express or implied.
 * See the License for the specific language governing permissions and
 * limitations under the License.
 */
package ml.shifu.shifu;

import java.io.File;
import java.io.FileInputStream;
import java.io.IOException;
import java.util.*;
import java.util.jar.JarFile;
import java.util.jar.Manifest;

import ml.shifu.shifu.core.TreeModel;
import ml.shifu.shifu.core.dtrain.CommonConstants;
import ml.shifu.shifu.util.*;
import org.apache.commons.cli.CommandLine;
import org.apache.commons.cli.CommandLineParser;
import org.apache.commons.cli.GnuParser;
import org.apache.commons.cli.Option;
import org.apache.commons.cli.OptionBuilder;
import org.apache.commons.cli.Options;
import org.apache.commons.cli.ParseException;
import org.apache.commons.collections.map.HashedMap;
import org.apache.commons.io.IOUtils;
import org.apache.commons.lang.StringUtils;
import org.apache.commons.lang3.tuple.MutablePair;
import org.apache.pig.impl.util.JarManager;
import org.encog.ml.BasicML;
import org.slf4j.Logger;
import org.slf4j.LoggerFactory;

import ml.shifu.shifu.container.obj.ModelTrainConf.ALGORITHM;
import ml.shifu.shifu.core.processor.BasicModelProcessor;
import ml.shifu.shifu.core.processor.ComboModelProcessor;
import ml.shifu.shifu.core.processor.CreateModelProcessor;
import ml.shifu.shifu.core.processor.EvalModelProcessor;
import ml.shifu.shifu.core.processor.EvalModelProcessor.EvalStep;
import ml.shifu.shifu.core.processor.ExportModelProcessor;
import ml.shifu.shifu.core.processor.InitModelProcessor;
import ml.shifu.shifu.core.processor.ManageModelProcessor;
import ml.shifu.shifu.core.processor.ManageModelProcessor.ModelAction;
import ml.shifu.shifu.core.processor.ModelDataEncodeProcessor;
import ml.shifu.shifu.core.processor.NormalizeModelProcessor;
import ml.shifu.shifu.core.processor.PostTrainModelProcessor;
import ml.shifu.shifu.core.processor.Processor;
import ml.shifu.shifu.core.processor.ShifuTestProcessor;
import ml.shifu.shifu.core.processor.StatsModelProcessor;
import ml.shifu.shifu.core.processor.TrainModelProcessor;
import ml.shifu.shifu.core.processor.VarSelectModelProcessor;
import ml.shifu.shifu.exception.ShifuException;

/**
 * ShifuCLI class is the MAIN class for whole project
 * It will read and analysis the parameters from command line
 * and execute corresponding functions
 */
public class ShifuCLI {

    private static final String MODELSET_CMD_M = "m";
    private static final String EVAL_CMD_RUN = "run";
    private static final String EVAL_CMD = "eval";
    private static final String POSTTRAIN_CMD = "posttrain";
    private static final String TRAIN_CMD = "train";
    private static final String VARSELECT_CMD = "varselect";
    private static final String VARSEL_CMD = "varsel";
    private static final String NORMALIZE_CMD = "normalize";
    private static final String NORM_CMD = "norm";
    private static final String TRANSFORM_CMD = "transform";
    private static final String STATS_CMD = "stats";
    private static final String INIT_CMD_MODEL = "model";
    private static final String INIT_CMD = "init";
    private static final String MODELSET_CMD_CP = "cp";
    private static final String MODELSET_CMD_NEW = "new";
    private static final String MODELSET_CMD_TYPE = "t";
    private static final String EXPORT_CONCISE = "c";
    private static final String NEW = "new";

    private static final String CMD_EXPORT = "export";
    private static final String CMD_COMBO = "combo";
    private static final String CMD_ENCODE = "encode";
    private static final String CMD_TEST = "test";
    private static final String CMD_CONVERT = "convert";
    private static final String CMD_ANALYSIS = "analysis";

    // options for stats
    private static final String CORRELATION = "correlation";
    private static final String SHORT_CORRELATION = "c";
    private static final String PSI = "psi";
    private static final String UPDATE_STATS_ONLY = "updatestatsonly";
    private static final String SHORT_UPDATE_STATS_ONLY = "u";

    private static final String SHORT_PSI = "p";
    // options for variable re-binning
    private static final String REBIN = "rebin";
    private static final String VARS = "vars";
    private static final String N = "n";
    private static final String IVR = "ivr";
    private static final String BIC = "bic";

    // options for variable select
    private static final String RESET = "reset";
    private static final String FILTER_AUTO = "autofilter";
    private static final String RECOVER_AUTO = "recoverauto";
    private static final String RECURSIVE = "r";
    private static final String VAR_SEL_FILE = "f";

    // for evaluation
    private static final String LIST = "list";
    private static final String DELETE = "delete";
    private static final String SCORE = "score";
    private static final String CONFMAT = "confmat";
    private static final String PERF = "perf";
    private static final String NORM = "norm";
    private static final String NOSORT = "nosort";
    private static final String REF = "ref";
    private static final String STRICT = "strict";
    private static final String AUDIT = "audit";

    private static final String SAVE = "save";
    private static final String SWITCH = "switch";
    private static final String EVAL_MODEL = "model";
    private static final String SHOW = "show";

    private static final String SHUFFLE = "shuffle";
    private static final String REBALANCE = "rebalance";
    private static final String UPDATE_WEIGHT = "updateweight";
    private static final String RESUME = "resume";

    // for test function
    private static final String FILTER = "filter";
    // for model spec convert
    private static final String TO_ZIPB = "tozipb";
    private static final String TO_TREEB = "totreeb";
    // for model spec analysis
    private static final String FI = "fi";
    // for model name
    private static final String NAME = "name";

    static private final Logger log = LoggerFactory.getLogger(ShifuCLI.class);

    public static void main(String[] args) {
        String[] cleanedArgs = cleanArgs(args);
        // invalid input and help options
        if(cleanedArgs.length < 1 || (isHelpOption(cleanedArgs[0]))) {
            printUsage();
            System.exit(cleanedArgs.length < 1 ? -1 : 0);
        }

        // process -v and -version conditions manually
        if(isVersionOption(cleanedArgs[0])) {
            printLogoAndVersion();
            System.exit(0);
        }

        CommandLineParser parser = new GnuParser();
        Options opts = buildModelSetOptions();
        CommandLine cmd = null;

        try {
            cmd = parser.parse(opts, cleanedArgs);
        } catch (ParseException e) {
            log.error("Invalid command options. Please check help message.");
            printUsage();
            System.exit(1);
        }

        int status = 0;

        try {
            if(cleanedArgs[0].equals(NEW) && cleanedArgs.length >= 2 && StringUtils.isNotEmpty(cleanedArgs[1])) {
                // modelset step
                String modelName = cleanedArgs[1];
                status = createNewModel(modelName, cmd.getOptionValue(MODELSET_CMD_TYPE),
                        cmd.getOptionValue(MODELSET_CMD_M));
                if(status == 0) {
                    printModelSetCreatedSuccessfulLog(modelName);
                } else {
                    log.warn("Error in create new model set, please check your shifu config or report issue");
                }
                System.exit(status);
                // copyModel(manager, cmd.getOptionValues(MODELSET_CMD_CP));
            } else {
                if(cleanedArgs[0].equals(MODELSET_CMD_CP) && cleanedArgs.length >= 3
                        && StringUtils.isNotEmpty(cleanedArgs[1]) && StringUtils.isNotEmpty(cleanedArgs[2])) {
                    String newModelSetName = cleanedArgs[2];
                    // modelset step
                    copyModel(new String[] { cleanedArgs[1], newModelSetName });
                    printModelSetCopiedSuccessfulLog(newModelSetName);
                } else if(cleanedArgs[0].equals(INIT_CMD)) {
                    // init step
                    if(cmd.getOptions() == null || cmd.getOptions().length == 0) {
                        status = initializeModel();
                        if(status == 0) {
                            log.info(
                                    "ModelSet initialization is successful. Please continue next step by using 'shifu stats'.");
                        } else {
                            log.warn(
                                    "Error in ModelSet initialization, please check your shifu config or report issue");
                        }
                    } else if(cmd.hasOption(INIT_CMD_MODEL)) {
                        initializeModelParam();
                    } else {
                        log.error("Invalid command, please check help message.");
                        printUsage();
                    }
                } else if(cleanedArgs[0].equals(STATS_CMD)) {
                    Map<String, Object> params = new HashMap<String, Object>();
                    params.put(Constants.IS_COMPUTE_CORR,
                            cmd.hasOption(CORRELATION) || cmd.hasOption(SHORT_CORRELATION));
                    params.put(Constants.IS_REBIN, cmd.hasOption(REBIN));
                    params.put(Constants.REQUEST_VARS, cmd.getOptionValue(VARS));
                    params.put(Constants.EXPECTED_BIN_NUM, cmd.getOptionValue(N));
                    params.put(Constants.IV_KEEP_RATIO, cmd.getOptionValue(IVR));
                    params.put(Constants.MINIMUM_BIN_INST_CNT, cmd.getOptionValue(BIC));
                    params.put(Constants.IS_COMPUTE_PSI, cmd.hasOption(PSI) || cmd.hasOption(SHORT_PSI));
                    params.put(Constants.IS_UPDATE_STATS_ONLY,
                            cmd.hasOption(UPDATE_STATS_ONLY) || cmd.hasOption(SHORT_UPDATE_STATS_ONLY));

                    // stats step
                    status = calModelStats(params);
                    if(status == 0) {
                        if(cmd.hasOption(CORRELATION) || cmd.hasOption(SHORT_CORRELATION)) {
                            log.info(
                                    "Do model set correlation computing successfully. Please continue next step by using 'shifu normalize or shifu norm'. For tree ensemble model, no need do norm, please continue next step by using 'shifu varsel'");
                        }
                        if(cmd.hasOption(PSI) || cmd.hasOption(SHORT_PSI)) {
                            log.info(
                                    "Do model set psi computing successfully. Please continue next step by using 'shifu normalize or shifu norm'. For tree ensemble model, no need do norm, please continue next step by using 'shifu varsel'");
                        } else {
                            log.info(
                                    "Do model set statistic successfully. Please continue next step by using 'shifu normalize or shifu norm or shifu transform'. For tree ensemble model, no need do norm, please continue next step by using 'shifu varsel'");
                        }
                    } else {
                        log.warn(
                                "Error in model set stats computation, please report issue on http:/github.com/shifuml/shifu/issues.");
                    }
                } else if(cleanedArgs[0].equals(NORMALIZE_CMD) || cleanedArgs[0].equals(NORM_CMD)
                        || cleanedArgs[0].equals(TRANSFORM_CMD)) {
                    // normalize step
                    Map<String, Object> params = new HashMap<String, Object>();
                    params.put(Constants.IS_TO_SHUFFLE_DATA, cmd.hasOption(SHUFFLE));
                    params.put(Constants.EXPECT_POS_RATIO, cmd.getOptionValue(REBALANCE));
                    params.put(Constants.RBL_UPDATE_WEIGHT, cmd.hasOption(UPDATE_WEIGHT));
                    status = normalizeTrainData(params);
                    if(status == 0) {
                        log.info(
                                "Do model set normalization successfully. Please continue next step by using 'shifu varselect or shifu varsel'.");
                    } else {
                        log.warn(
                                "Error in model set stats computation, please report issue on http:/github.com/shifuml/shifu/issues.");
                    }
                } else if(cleanedArgs[0].equals(VARSELECT_CMD) || cleanedArgs[0].equals(VARSEL_CMD)) {
                    Map<String, Object> params = new HashMap<String, Object>();
                    params.put(Constants.IS_TO_RESET, cmd.hasOption(RESET));
                    params.put(Constants.IS_TO_LIST, cmd.hasOption(LIST));
                    params.put(Constants.IS_TO_FILTER_AUTO, cmd.hasOption(FILTER_AUTO));
                    params.put(Constants.IS_TO_RECOVER_AUTO, cmd.hasOption(RECOVER_AUTO));
                    params.put(Constants.RECURSIVE_CNT, cmd.getOptionValue(RECURSIVE));
                    params.put(Constants.VAR_SEL_FILE, cmd.getOptionValue(VAR_SEL_FILE));

                    // variable selected step
                    status = selectModelVar(params);
                    if(status == 0) {
                        log.info(
                                "Do model set variables selection successfully. Please continue next step by using 'shifu train'.");
                    } else {
                        log.info("Do variable selection with error, please check error message or report issue.");
                    }
                } else if(cleanedArgs[0].equals(TRAIN_CMD)) {
                    // train step
                    status = trainModel(cmd.hasOption(SHUFFLE));
                    if(status == 0) {
                        log.info(
                                "Do model set training successfully. Please continue next step by using 'shifu posttrain' or if no need posttrain you can go through with 'shifu eval'.");
                    } else {
                        log.info("Do model training with error, please check error message or report issue.");
                    }
                } else if(cleanedArgs[0].equals(CMD_ENCODE)) {
                    Map<String, Object> params = new HashMap<String, Object>();
                    params.put(ModelDataEncodeProcessor.ENCODE_DATA_SET, cmd.getOptionValue(EVAL_CMD_RUN));
                    params.put(ModelDataEncodeProcessor.ENCODE_REF_MODEL, cmd.getOptionValue(REF));
                    status = runEncode(params);
                } else if(cleanedArgs[0].equals(CMD_COMBO)) {
                    if(cmd.hasOption(MODELSET_CMD_NEW)) {
                        log.info("Create new commbo models");
                        status = createNewCombo(cmd.getOptionValue(MODELSET_CMD_NEW));
                    } else if(cmd.hasOption(INIT_CMD)) {
                        log.info("Init commbo models");
                        status = initComboModels();
                    } else if(cmd.hasOption(EVAL_CMD_RUN)) {
                        log.info("Run combo model - with toShuffle: {}, with toResume: {}", opts.hasOption(SHUFFLE),
                                opts.hasOption(RESUME));
                        status = runComboModels(cmd.hasOption(SHUFFLE), cmd.hasOption(RESUME));
                        // train combo models
                    } else if(cmd.hasOption(EVAL_CMD)) {
                        log.info("Eval combo model.");
                        // eval combo model performance
                        status = evalComboModels(cmd.hasOption(RESUME));
                    } else {
                        log.error("Invalid command usage.");
                        printUsage();
                    }
                } else if(cleanedArgs[0].equals(POSTTRAIN_CMD)) {
                    // post train step
                    status = postTrainModel();
                    if(status == 0) {
                        log.info(
                                "Do model set post-training successfully. Please configure your eval set in ModelConfig.json and continue next step by using 'shifu eval' or 'shifu eval -new <eval set>' to create a new eval set.");
                    } else {
                        log.info("Do model post training with error, please check error message or report issue.");
                    }
                } else if(cleanedArgs[0].equals(SAVE)) {
                    String newModelSetName = cleanedArgs.length >= 2 ? cleanedArgs[1] : null;
                    saveCurrentModel(newModelSetName);
                } else if(cleanedArgs[0].equals(SWITCH)) {
                    String newModelSetName = cleanedArgs[1];
                    switchCurrentModel(newModelSetName);
                } else if(cleanedArgs[0].equals(SHOW)) {
                    ManageModelProcessor p = new ManageModelProcessor(ModelAction.SHOW, null);
                    p.run();
                } else if(cleanedArgs[0].equals(EVAL_CMD)) {
                    Map<String, Object> params = new HashMap<String, Object>();

                    // eval step
                    if(cleanedArgs.length == 1) {
                        // run everything
                        status = runEvalSet();
                        if(status == 0) {
                            log.info("Run eval performance with all eval sets successfully.");
                        } else {
                            log.info("Do evaluation with error, please check error message or report issue.");
                        }
                    } else if(cmd.getOptionValue(MODELSET_CMD_NEW) != null) {
                        // create new eval
                        createNewEvalSet(cmd.getOptionValue(MODELSET_CMD_NEW));
                        log.info(
                                "Create eval set successfully. You can configure EvalConfig.json or directly run 'shifu eval -run <evalSetName>' to get performance info.");
                    } else if(cmd.hasOption(EVAL_CMD_RUN)) {
                        runEvalSet(cmd.getOptionValue(EVAL_CMD_RUN));
                        log.info("Finish run eval performance with eval set {}.", cmd.getOptionValue(EVAL_CMD_RUN));
                    } else if(cmd.hasOption(SCORE)) {
                        params.put(EvalModelProcessor.NOSORT, cmd.hasOption(NOSORT));
                        // run score
                        runEvalScore(cmd.getOptionValue(SCORE), params);
                        log.info("Finish run score with eval set {}.", cmd.getOptionValue(SCORE));
                    } else if(cmd.hasOption(CONFMAT)) {
                        // run confusion matrix
                        runEvalConfMat(cmd.getOptionValue(CONFMAT));
                        log.info("Finish run confusion matrix with eval set {}.", cmd.getOptionValue(CONFMAT));
                    } else if(cmd.hasOption(PERF)) {
                        // run perfermance
                        runEvalPerf(cmd.getOptionValue(PERF));
                        log.info("Finish run performance maxtrix with eval set {}.", cmd.getOptionValue(PERF));
                    } else if(cmd.hasOption(LIST)) {
                        // list all evaluation sets
                        listEvalSet();
                    } else if(cmd.hasOption(DELETE)) {
                        // delete some evaluation set
                        deleteEvalSet(cmd.getOptionValue(DELETE));
                    } else if(cmd.hasOption(NORM)) {
                        runEvalNorm(cmd.getOptionValue(NORM), cmd.hasOption(STRICT));
                    } else if (cmd.hasOption(AUDIT)) {
                        params.put(EvalModelProcessor.EXPECT_AUDIT_CNT, cmd.getOptionValue(N));
                        runAuditEval(cmd.getOptionValue(AUDIT), params);
                    } else {
                        log.error("Invalid command, please check help message.");
                        printUsage();
                    }
                } else if(cleanedArgs[0].equals(CMD_EXPORT)) {
                    Map<String, Object> params = new HashMap<String, Object>();
                    params.put(ExportModelProcessor.IS_CONCISE, cmd.hasOption(EXPORT_CONCISE));
                    params.put(ExportModelProcessor.REQUEST_VARS, cmd.getOptionValue(VARS));
                    params.put(ExportModelProcessor.EXPECTED_BIN_NUM, cmd.getOptionValue(N));
                    params.put(ExportModelProcessor.IV_KEEP_RATIO, cmd.getOptionValue(IVR));
                    params.put(ExportModelProcessor.MINIMUM_BIN_INST_CNT, cmd.getOptionValue(BIC));
                    params.put(ExportModelProcessor.EXPORT_MODEL_NAME, cmd.getOptionValue(NAME));
                    status = exportModel(cmd.getOptionValue(MODELSET_CMD_TYPE), params);
                    if(status == 0) {
                        log.info("Export models/columnstats/corr successfully.");
                    } else {
                        log.warn("Fail to export models/columnstats/corr, please check or report issue.");
                    }
                } else if(cleanedArgs[0].equals(CMD_TEST)) {
                    Map<String, Object> params = new HashMap<String, Object>();
                    params.put(ShifuTestProcessor.IS_TO_TEST_FILTER, cmd.hasOption(FILTER));
                    params.put(ShifuTestProcessor.TEST_TARGET, cmd.getOptionValue(FILTER));
                    params.put(ShifuTestProcessor.TEST_RECORD_CNT, cmd.getOptionValue(N));
                    status = runShifuTest(params);
                    if(status == 0) {
                        log.info("Run test for Shifu Successfully.");
                    } else {
                        log.warn("Fail to run Shifu test.");
                    }
                } else if(cleanedArgs[0].equals(CMD_CONVERT)) {
                    int optType = -1;
                    if(cmd.hasOption(TO_ZIPB)) {
                        optType = 1;
                    } else if(cmd.hasOption(TO_TREEB)) {
                        optType = 2;
                    }

                    String[] convertArgs = new String[2];
                    int j = 0;
                    for(int i = 1; i < cleanedArgs.length; i++) {
                        if(!cleanedArgs[i].startsWith("-")) {
                            convertArgs[j++] = cleanedArgs[i];
                        }
                    }

                    if(optType < 0 || StringUtils.isBlank(convertArgs[0]) || StringUtils.isBlank(convertArgs[1])) {
                        printUsage();
                    } else {
                        status = runShifuConvert(optType, convertArgs[0], convertArgs[1]);
                    }
                } else if(cleanedArgs[0].equals(CMD_ANALYSIS)) {
                    if(cmd.hasOption(FI)) {
                        String modelPath = cmd.getOptionValue(FI);
                        analysisModelFi(modelPath);
                    }
                } else {
                    log.error("Invalid command, please check help message.");
                    printUsage();
                }
            }
            // for some case jvm cannot stop
            System.exit(status);
        } catch (ShifuException e) {
            // need define error code in each step.
            log.error(e.getError().toString() + "; msg: " + e.getMessage(), e.getCause());
            exceptionExit(e);
        } catch (Exception e) {
            exceptionExit(e);
        }
    }
    private static String[] cleanArgs(String[] args) {
        // get -D parameters at first and set it in Environment then clean args
        List<String> cleanedArgsList = new ArrayList<>();
        for(int i = 0; i < args.length; i++) {
            if(args[i].startsWith("-D")) {
                // remove '-D' at first
                String keyValue = args[i].substring(2);
                int index = keyValue.indexOf("=");
                String key = keyValue.substring(0, index).trim();
                String value = "";
                if(keyValue.length() >= index + 1) {
                    value = keyValue.substring(index + 1).trim();
                }
                // set to Environment for others to read
                Environment.setProperty(key, value);
                // such parameter will also be set in system properties for later reference in correlation and others
                System.setProperty(key, value);
            } else {
                cleanedArgsList.add(args[i]);
            }
        }

        return cleanedArgsList.toArray(new String[0]);
    }

    /*
     * switch model - switch the current model to</p>
     * <p>
     * <li>master if it's not current model existing</li>
     * <li><code>modelName</code> if you already save it with name <code>modelName</code></li>
     * <p>
     * then create a new branch with naming <code>newModelSetName</code>
     */
    private static void switchCurrentModel(String newModelSetName) throws Exception {
        ManageModelProcessor p = new ManageModelProcessor(ModelAction.SWITCH, newModelSetName);
        p.run();
    }

    /*
     * save model - save current mode or save to a specially name <code>newModelSetName</code>
     */
    private static void saveCurrentModel(String newModelSetName) throws Exception {
        ManageModelProcessor p = new ManageModelProcessor(ModelAction.SAVE, newModelSetName);
        p.run();
    }

    /*
     * Create new model - create directory and ModelConfig for the model
     */
    public static int createNewModel(String modelSetName, String modelType, String description) throws Exception {
        ALGORITHM modelAlg = null;
        if(modelType != null) {
            for(ALGORITHM alg: ALGORITHM.values()) {
                if(alg.name().equalsIgnoreCase(modelType.trim())) {
                    modelAlg = alg;
                }
            }
        } else {
            modelAlg = ALGORITHM.NN;
        }

        if(modelAlg == null) {
            log.error("Unsupported algirithm - {}", modelType);
            return 2;
        }

        CreateModelProcessor p = new CreateModelProcessor(modelSetName, modelAlg, description);
        return p.run();
    }

    /*
     * Load the column definition and do the training data purification
     */
    public static int initializeModel() throws Exception {
        InitModelProcessor processor = new InitModelProcessor();
        return processor.run();
    }

    /*
     * Calculate variables stats for model - ks/iv/mean/max/min
     */
    public static int calModelStats(Map<String, Object> params) throws Exception {
        StatsModelProcessor p = new StatsModelProcessor(params);
        return p.run();
    }

    /*
     * Select variables for model
     */
    public static int selectModelVar(Map<String, Object> params) throws Exception {
        VarSelectModelProcessor p = new VarSelectModelProcessor(params);
        return p.run();
    }

    /*
     * Normalize the training data
     */
    public static int normalizeTrainData() throws Exception {
        return normalizeTrainData(null);
    }

    /*
     * Normalize the training data
     */
    public static int normalizeTrainData(Map<String, Object> params) throws Exception {
        NormalizeModelProcessor p = new NormalizeModelProcessor(params);
        return p.run();
    }

    public static int trainModel(boolean isToShuffle) throws Exception {
        TrainModelProcessor p = new TrainModelProcessor();
        p.setToShuffle(isToShuffle);
        return p.run();
    }

    public static int postTrainModel() throws Exception {
        PostTrainModelProcessor p = new PostTrainModelProcessor();
        return p.run();
    }

    public static int createNewEvalSet(String evalSetName) throws Exception {
        EvalModelProcessor p = new EvalModelProcessor(EvalStep.NEW, evalSetName);
        return p.run();
    }

    public static int runEvalSet() throws Exception {
        EvalModelProcessor p = new EvalModelProcessor(EvalStep.RUN);
        return p.run();
    }

    public static int runEvalSet(String evalSetName) throws Exception {
        log.info("Run evaluation set with {}", evalSetName);
        EvalModelProcessor p = new EvalModelProcessor(EvalStep.RUN, evalSetName);
        return p.run();
    }

    public static int runEvalScore(String evalSetNames, Map<String, Object> params) throws Exception {
        EvalModelProcessor p = new EvalModelProcessor(EvalStep.SCORE, evalSetNames, params);
        return p.run();
    }

    private static void runAuditEval(String evalSetNames, Map<String, Object> params) throws Exception {
        EvalModelProcessor p = new EvalModelProcessor(EvalStep.AUDIT, evalSetNames, params);
        p.run();
    }

    private static int runEvalConfMat(String evalSetNames) throws Exception {
        EvalModelProcessor p = new EvalModelProcessor(EvalStep.CONFMAT, evalSetNames);
        return p.run();
    }

    private static int runEvalPerf(String evalSetNames) throws Exception {
        EvalModelProcessor p = new EvalModelProcessor(EvalStep.PERF, evalSetNames);
        return p.run();
    }

    private static int runEvalNorm(String evalSetNames, boolean strictMode) throws Exception {
        Map<String, Object> params = new HashMap<>();
        params.put(Constants.STRICT_MODE, strictMode);
        EvalModelProcessor p = new EvalModelProcessor(EvalStep.NORM, evalSetNames, params);
        return p.run();
    }

    private static int listEvalSet() throws Exception {
        EvalModelProcessor p = new EvalModelProcessor(EvalStep.LIST);
        return p.run();
    }

    private static int deleteEvalSet(String evalSetName) throws Exception {
        EvalModelProcessor p = new EvalModelProcessor(EvalStep.DELETE, evalSetName);
        return p.run();
    }

    private static void copyModel(String[] cmdArgs) throws IOException, ShifuException {
        BasicModelProcessor p = new BasicModelProcessor();

        p.copyModelFiles(cmdArgs[0], cmdArgs[1]);
    }

    public static int exportModel(String type, Map<String, Object> params) throws Exception {
        ExportModelProcessor p = new ExportModelProcessor(type, params);
        return p.run();
    }

    private static int createNewCombo(String algorithms) throws Exception {
        Processor processor = new ComboModelProcessor(ComboModelProcessor.ComboStep.NEW, algorithms);
        return processor.run();
    }

    private static int initComboModels() throws Exception {
        Processor processor = new ComboModelProcessor(ComboModelProcessor.ComboStep.INIT);
        return processor.run();
    }

    private static int runComboModels(boolean isToShuffleData, boolean isToResume) throws Exception {
        ComboModelProcessor processor = new ComboModelProcessor(ComboModelProcessor.ComboStep.RUN);
        processor.setToShuffleData(isToShuffleData);
        processor.setToResume(isToResume);
        return processor.run();
    }

    private static int evalComboModels(boolean isToResume) throws Exception {
        ComboModelProcessor processor = new ComboModelProcessor(ComboModelProcessor.ComboStep.EVAL);
        processor.setToResume(isToResume);
        return processor.run();
    }

    private static void initializeModelParam() throws Exception {
        InitModelProcessor p = new InitModelProcessor();
        p.checkAlgorithmParam();
    }

    private static int runEncode(Map<String, Object> params) {
        ModelDataEncodeProcessor processor = new ModelDataEncodeProcessor(params);
        return processor.run();
    }

    private static int runShifuTest(Map<String, Object> params) {
        ShifuTestProcessor processor = new ShifuTestProcessor(params);
        return processor.run();
    }

    public static int runShifuConvert(int optType, String fromFilePath, String toFilePath) {
        IndependentTreeModelUtils modelUtils = new IndependentTreeModelUtils();
        boolean status = false;
        if(optType == 1) {
            status = modelUtils.convertBinaryToZipSpec(new File(fromFilePath), new File(toFilePath));
        } else if(optType == 2) {
            status = modelUtils.convertZipSpecToBinary(new File(fromFilePath), new File(toFilePath));
        }
        return (status ? 0 : 1);
    }

    public static int analysisModelFi(String modelPath) {
        File modelFile = new File(modelPath);
        if(!modelFile.exists() || !(modelPath.toUpperCase().endsWith("." + CommonConstants.GBT_ALG_NAME)
                || modelPath.toUpperCase().endsWith("." + CommonConstants.RF_ALG_NAME))) {
            log.error("The model {} doesn't exist or it isn't GBT/RF model.", modelPath);
            return 1;
        }

        FileInputStream inputStream = null;
        String fiFileName = modelFile.getName() + ".fi";

        try {
            inputStream = new FileInputStream(modelFile);
            BasicML basicML = TreeModel.loadFromStream(inputStream);
            Map<Integer, MutablePair<String, Double>> featureImportances = CommonUtils
                    .computeTreeModelFeatureImportance(Arrays.asList(new BasicML[] { basicML }));
            CommonUtils.writeFeatureImportance(fiFileName, featureImportances);
        } catch (IOException e) {
            log.error("Fail to analysis model FI for {}", modelPath);
            return 1;
        } finally {
            IOUtils.closeQuietly(inputStream);
        }

        return 0;
    }

    private static void printModelSetCopiedSuccessfulLog(String newModelSetName) {
        log.info(String.format("ModelSet %s is copied successfully with ModelConfig.json in %s folder.",
                newModelSetName, newModelSetName));
        log.info(String.format(
                "Please change your folder to %s and then configure your ModelConfig.json or directly do initialization step by 'shifu init.'",
                newModelSetName));
    }

    private static void printModelSetCreatedSuccessfulLog(String modelName) {
        log.info(String.format("ModelSet %s is created successfully with ModelConfig.json in %s folder.", modelName,
                modelName));
        log.info(String.format(
                "Please change your folder to %s and then configure your ModelConfig.json or directly do initialization step by 'shifu init.'",
                modelName));
    }

    @SuppressWarnings("static-access")
    private static Options buildModelSetOptions() {
        Options opts = new Options();

        Option opt_cmt = OptionBuilder.hasArg().withDescription("The description for new model").create(MODELSET_CMD_M);
        Option opt_new = OptionBuilder.hasArg().withDescription("To create an eval set").create(NEW);
        Option opt_type = OptionBuilder.hasArg().withDescription("Specify model type").create(MODELSET_CMD_TYPE);
        Option opt_run = OptionBuilder.hasOptionalArg().withDescription("To run eval set").create(EVAL_CMD_RUN);
        Option opt_model = OptionBuilder.hasArg(false).withDescription("Init model").create(INIT_CMD_MODEL);
        Option opt_concise = OptionBuilder.hasArg(false).withDescription("Export concise PMML").create(EXPORT_CONCISE);

        // options for variable selection
        Option opt_reset = OptionBuilder.hasArg(false).withDescription("Reset all variables to finalSelect = false")
                .create(RESET);
        Option opt_filter_auto = OptionBuilder.hasArg(false)
                .withDescription("Auto filter variables by MissingRate, IV/KS, Correlation").create(FILTER_AUTO);
        Option opt_recover_auto = OptionBuilder.hasArg(false)
                .withDescription("Recover auto filtered variables from history.").create(RECOVER_AUTO);
        Option opt_recursive = OptionBuilder.hasArg().withDescription("Run variable selection recursively")
                .create(RECURSIVE);
        Option opt_varsel_file = OptionBuilder.hasArg().withDescription("Run variable selection based on file")
                .create(VAR_SEL_FILE);

        Option opt_correlation = OptionBuilder.hasArg(false)
                .withDescription("Compute correlation value for all column pairs.").create(CORRELATION);
        Option opt_correlation_short = OptionBuilder.hasArg(false)
                .withDescription("Compute correlation value for all column pairs.").create("c");
        Option opt_psi = OptionBuilder.hasArg(false).withDescription("Compute psi value.").create(PSI);
        Option opt_psi_short = OptionBuilder.hasArg(false).withDescription("Compute psi value.").create(SHORT_PSI);
        Option opt_uso = OptionBuilder.hasArg(false)
                .withDescription("Compute stats value with given binning in local ColumnConfig.json.")
                .create(UPDATE_STATS_ONLY);
        Option opt_uso_short = OptionBuilder.hasArg(false)
                .withDescription("Compute stats value with given binning in local ColumnConfig.json.")
                .create(SHORT_UPDATE_STATS_ONLY);

        Option opt_shuffle = OptionBuilder.hasArg(false).withDescription("Shuffle data after normalization")
                .create(SHUFFLE);
        Option opt_rebalance = OptionBuilder.hasArg().withDescription("rebalance ratio for positive instances")
                .create(REBALANCE);
        Option opt_update_weight = OptionBuilder.hasArg(false).withDescription("re-balance data by updating weights")
                .create(UPDATE_WEIGHT);
        Option opt_resume = OptionBuilder.hasArg(false).withDescription("Resume combo model training.").create(RESUME);

        Option opt_list = OptionBuilder.hasArg(false).create(LIST);
        Option opt_delete = OptionBuilder.hasArg().create(DELETE);
        Option opt_score = OptionBuilder.hasOptionalArg().create(SCORE);
        Option opt_confmat = OptionBuilder.hasArg().create(CONFMAT);
        Option opt_perf = OptionBuilder.hasArg().create(PERF);
        Option opt_norm = OptionBuilder.hasArg().create(NORM);
        Option opt_eval = OptionBuilder.hasArg(false).create(EVAL_CMD);
        Option opt_init = OptionBuilder.hasArg(false).create(INIT_CMD);
        Option opt_nosort = OptionBuilder.hasArg(false).create(NOSORT);
        Option opt_ref = OptionBuilder.hasArg(true).create(REF);
        Option opt_filter = OptionBuilder.hasOptionalArg().create(FILTER);
        Option opt_strict = OptionBuilder.hasArg(false).create(STRICT);
        Option opt_audit = OptionBuilder.hasOptionalArg().create(AUDIT);

        // options for variable re-binning
        Option opt_rebin = OptionBuilder.hasArg(false).create(REBIN);
        Option opt_vars = OptionBuilder.hasArg().create(VARS);
        Option opt_n = OptionBuilder.hasArg().create(N);
        Option opt_ivr = OptionBuilder.hasArg().create(IVR);
        Option opt_bic = OptionBuilder.hasArg().create(BIC);

        Option opt_save = OptionBuilder.hasArg(false).withDescription("save model").create(SAVE);
        Option opt_switch = OptionBuilder.hasArg(false).withDescription("switch model").create(SWITCH);
        Option opt_eval_model = OptionBuilder.hasArg().withDescription("").create(EVAL_MODEL);

        Option opt_tozipb = OptionBuilder.hasArg(false).create(TO_ZIPB);
        Option opt_totreeb = OptionBuilder.hasArg(false).create(TO_TREEB);

        Option opt_fi = OptionBuilder.hasArg(true).create(FI);

        Option opt_name = OptionBuilder.hasArg(true).withDescription("New model name for model spec.").create(NAME);

        opts.addOption(opt_cmt);
        opts.addOption(opt_new);
        opts.addOption(opt_type);
        opts.addOption(opt_run);
        opts.addOption(opt_perf);
        opts.addOption(opt_norm);
        opts.addOption(opt_model);
        opts.addOption(opt_concise);
        opts.addOption(opt_nosort);
        opts.addOption(opt_ref);
        opts.addOption(opt_filter);
        opts.addOption(opt_strict);

        opts.addOption(opt_reset);
        opts.addOption(opt_filter_auto);
        opts.addOption(opt_recover_auto);
        opts.addOption(opt_recursive);
        opts.addOption(opt_varsel_file);

        opts.addOption(opt_eval);
        opts.addOption(opt_init);
        opts.addOption(opt_shuffle);
        opts.addOption(opt_update_weight);
        opts.addOption(opt_rebalance);
        opts.addOption(opt_resume);

        opts.addOption(opt_list);
        opts.addOption(opt_delete);
        opts.addOption(opt_score);
        opts.addOption(opt_confmat);
        opts.addOption(opt_save);
        opts.addOption(opt_switch);
        opts.addOption(opt_eval_model);
        opts.addOption(opt_correlation);
        opts.addOption(opt_correlation_short);
        opts.addOption(opt_psi);
        opts.addOption(opt_psi_short);
        opts.addOption(opt_audit);

        opts.addOption(opt_uso);
        opts.addOption(opt_uso_short);

        opts.addOption(opt_rebin);
        opts.addOption(opt_vars);
        opts.addOption(opt_n);
        opts.addOption(opt_ivr);
        opts.addOption(opt_bic);

        opts.addOption(opt_tozipb);
        opts.addOption(opt_totreeb);

        opts.addOption(opt_fi);
        opts.addOption(opt_name);

        return opts;
    }

    /*
     * print usage
     */
    private static void printUsage() {
        System.out.println("Usage: shifu [-Dkey=value] COMMAND");
        System.out.println("where COMMAND is one of:");
        System.out.println("\tnew <ModelSetName> [-t <NN|LR|RF|GBT>]  Create a new model set.");
        System.out.println(
                "\tinit                                    Create initial ColumnConfig.json and upload to HDFS.");
        System.out.println(
                "\tstats                                   Calculate statistics on HDFS and update local ColumnConfig.json.");
        System.out.println(
                "\tstats -correlation(c)                   Calculate correlation values between column pairs.");
        System.out.println("\tstats -psi(p)                           Calculate psi values if psi column is provided.");
<<<<<<< HEAD
        System.out.println("\tstats -rebin [-vars var1,var1] [-ivr <ratio>] [-bic <bic>] [-n <expectBinCnt>]");
=======
        System.out.println(
                "\tstats -updatestatsonly                  Calculate stats values if given bin boundaries in ColumnConfig.json.");
        System.out.println("\tstats -rebin [-vars var1,var1] [-ivr <ratio>] [-bic <bic>]");
>>>>>>> 075d2f46
        System.out.println("\t                                        Do the variable Re-bin.");
        System.out.println(
                "\tvarselect/varsel                        Variable selection, will update finalSelect in ColumnConfig.json.");
        System.out.println("\tvarselect/varsel -list                  List all finalSelect=true variables");
        System.out.println("\tvarselect/varsel -reset                 Set finalSelect=false for all variables");
        System.out.println(
                "\tvarselect/varsel -autofilter            Auto filter variables by MissingRate, KS/IV, and Correlation.");
        System.out.println("\tvarselect/varsel -recoverauto           Recover those variables that are auto-filtered.");
        System.out.println("\tvarselect/varsel -r                     Run variable selection recursively.");
        System.out.println(
                "\tvarselect/varsel -f <file>              Run variable selection based on some file. The file could be raw file, model spec or ColumnConfig.json.");
        System.out.println("\tnormalize/norm/transform [-shuffle] [-rebalance <ratio>] [-updateweight]");
        System.out.println("\t                                        Normalize the columns with finalSelect as true.");
        System.out.println("\ttrain [-dry] [-shuffle]                 Train the model with the normalized data.");
        System.out.println("\tposttrain                               Post-process data after training models.");
        System.out.println("\teval                                    Run all eval sets.");
        System.out.println("\teval -list                              Lis all eval set.");
        System.out.println("\teval -new     <EvalSetName>             Create a new eval set.");
        System.out.println("\teval -delete  <EvalSetName>             Delete an eval set.");
        System.out.println("\teval -run     <EvalSetName>             Run eval set evaluation.");
        System.out.println("\teval -score   <EvalSetName> [-nosort]   Scoring evaluation dataset.");
        System.out.println("\teval -norm    <EvalSetName>             Normalize evaluation dataset.");
        System.out.println("\teval -confmat <EvalSetName>             Compute the TP/FP/TN/FN based on scoring.");
        System.out
                .println("\teval -perf <EvalSetName>                Calculate the model performance based on confmat.");
        System.out.println("\teval -audit [-n <#numofrecords>]        Score eval data and generate audit dataset.");
        System.out.println(
                "\texport [-t pmml|columnstats|woemapping|bagging|baggingpmml|corr|woe|ume|baggingume] [-c] [-vars var1,var1] [-ivr <ratio>] [-bic <bic>] [-name <modelName>]");
        System.out.println(
                "\t                                        Export model to PMML format or export ColumnConfig.");
        System.out.println(
                "\tcombo -new    <Algorithm List>          Create a combo model train. Algorithm lis should be NN,LR,RF,GBT");
        System.out.println("\tcombo -init                             Generate sub-models.");
        System.out.println("\tcombo -run [-shuffle] [-resume]         Run Combo-Model train.");
        System.out.println("\tcombo -eval [-resume]                   Evaluate Combo-Model performance.");
        System.out.println("\tencode -run [TDS|EvalSetNames] [-ref encode_ref_model]");
        System.out.println(
                "\t                                        Run encode on training or evaluation datasets and set them to encode_ref_model.");
        System.out.println("\ttest [-filter [EvalSetNames]] [-n]      Run testing for Shifu to detect error early.");
        System.out.println("\tversion|v|-v|-version                   Print version of current package.");
        System.out.println("\thelp|h|-h|-help                         Help message.");
    }

    /**
     * print version info for shifu
     */
    private static void printLogoAndVersion() {
        String findContainingJar = JarManager.findContainingJar(ShifuCLI.class);
        JarFile jar = null;
        try {
            jar = new JarFile(findContainingJar);
            final Manifest manifest = jar.getManifest();

            String vendor = manifest.getMainAttributes().getValue("vendor");
            String title = manifest.getMainAttributes().getValue("title");
            String version = manifest.getMainAttributes().getValue("version");
            String timestamp = manifest.getMainAttributes().getValue("timestamp");
            System.out.println(" ____  _   _ ___ _____ _   _ ");
            System.out.println("/ ___|| | | |_ _|  ___| | | |");
            System.out.println("\\___ \\| |_| || || |_  | | | |");
            System.out.println(" ___) |  _  || ||  _| | |_| |");
            System.out.println("|____/|_| |_|___|_|    \\___/ ");
            System.out.println("                             ");
            System.out.println(vendor + " " + title + " version " + version + " \ncompiled " + timestamp);
        } catch (Exception e) {
            throw new RuntimeException("unable to read pigs manifest file", e);
        } finally {
            if(jar != null) {
                try {
                    jar.close();
                } catch (IOException e) {
                    throw new RuntimeException("jar closed failed", e);
                }
            }
        }
    }

    private static boolean isVersionOption(String arg) {
        return arg.equalsIgnoreCase("v") || arg.equalsIgnoreCase("version") || arg.equalsIgnoreCase("-version")
                || arg.equalsIgnoreCase("-v");
    }

    private static boolean isHelpOption(String str) {
        return "h".equalsIgnoreCase(str) || "-h".equalsIgnoreCase(str) || "help".equalsIgnoreCase(str)
                || "-help".equalsIgnoreCase(str);
    }

    private static void exceptionExit(Exception e) {
        log.error("Error in running, please check the stack, msg:" + e.toString(), e);
        System.err.println(Constants.CONTACT_MESSAGE);
        System.exit(-1);
    }
}<|MERGE_RESOLUTION|>--- conflicted
+++ resolved
@@ -867,13 +867,9 @@
         System.out.println(
                 "\tstats -correlation(c)                   Calculate correlation values between column pairs.");
         System.out.println("\tstats -psi(p)                           Calculate psi values if psi column is provided.");
-<<<<<<< HEAD
+        System.out.println(
+                "\tstats -updatestatsonly                  Calculate stats values if given bin boundaries in ColumnConfig.json.");
         System.out.println("\tstats -rebin [-vars var1,var1] [-ivr <ratio>] [-bic <bic>] [-n <expectBinCnt>]");
-=======
-        System.out.println(
-                "\tstats -updatestatsonly                  Calculate stats values if given bin boundaries in ColumnConfig.json.");
-        System.out.println("\tstats -rebin [-vars var1,var1] [-ivr <ratio>] [-bic <bic>]");
->>>>>>> 075d2f46
         System.out.println("\t                                        Do the variable Re-bin.");
         System.out.println(
                 "\tvarselect/varsel                        Variable selection, will update finalSelect in ColumnConfig.json.");
