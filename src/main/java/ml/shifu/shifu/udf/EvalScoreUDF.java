--- conflicted
+++ resolved
@@ -1,1240 +1,641 @@
-<<<<<<< HEAD
-/*
- * Copyright [2012-2014] PayPal Software Foundation
- *
- * Licensed under the Apache License, Version 2.0 (the "License");
- * you may not use this file except in compliance with the License.
- * You may obtain a copy of the License at
- *
- *    http://www.apache.org/licenses/LICENSE-2.0
- *
- * Unless required by applicable law or agreed to in writing, software
- * distributed under the License is distributed on an "AS IS" BASIS,
- * WITHOUT WARRANTIES OR CONDITIONS OF ANY KIND, either express or implied.
- * See the License for the specific language governing permissions and
- * limitations under the License.
- */
-package ml.shifu.shifu.udf;
-
-import java.io.BufferedWriter;
-import java.io.File;
-import java.io.IOException;
-import java.util.Iterator;
-import java.util.List;
-import java.util.Map;
-import java.util.Map.Entry;
-import java.util.SortedMap;
-
-import ml.shifu.shifu.column.NSColumn;
-import ml.shifu.shifu.container.CaseScoreResult;
-import ml.shifu.shifu.container.obj.EvalConfig;
-import ml.shifu.shifu.container.obj.RawSourceData.SourceType;
-import ml.shifu.shifu.core.ModelRunner;
-import ml.shifu.shifu.core.Scorer;
-import ml.shifu.shifu.core.dtrain.CommonConstants;
-import ml.shifu.shifu.core.dtrain.gs.GridSearch;
-import ml.shifu.shifu.core.model.ModelSpec;
-import ml.shifu.shifu.fs.ShifuFileUtils;
-import ml.shifu.shifu.util.CommonUtils;
-import ml.shifu.shifu.util.Constants;
-import ml.shifu.shifu.util.Environment;
-
-import org.apache.commons.collections.CollectionUtils;
-import org.apache.commons.collections.MapUtils;
-import org.apache.commons.lang.StringUtils;
-import org.apache.hadoop.conf.Configuration;
-import org.apache.hadoop.fs.FileSystem;
-import org.apache.hadoop.fs.Path;
-import org.apache.pig.data.DataType;
-import org.apache.pig.data.Tuple;
-import org.apache.pig.data.TupleFactory;
-import org.apache.pig.impl.logicalLayer.schema.Schema;
-import org.apache.pig.impl.logicalLayer.schema.Schema.FieldSchema;
-import org.apache.pig.impl.util.UDFContext;
-import org.apache.pig.tools.pigstats.PigStatusReporter;
-import org.encog.ml.BasicML;
-
-/**
- * Calculate the score for each evaluation data
- */
-public class EvalScoreUDF extends AbstractTrainerUDF<Tuple> {
-
-    private static final String SHIFU_NN_OUTPUT_FIRST_HIDDENLAYER = "shifu.nn.output.first.hiddenlayer";
-
-    private static final String SHIFU_NN_OUTPUT_HIDDENLAYER_INDEX = "shifu.nn.output.hiddenlayer.index";
-
-    private static final String SCHEMA_PREFIX = "shifu::";
-
-    private EvalConfig evalConfig;
-    private ModelRunner modelRunner;
-    private String[] headers;
-
-    private double maxScore = Double.MIN_VALUE;
-    private double minScore = Double.MAX_VALUE;
-
-    private Map<String, Integer> subModelsCnt;
-    private int modelCnt;
-    private String scale;
-
-    /**
-     * A simple weight exception validation: if over 5000 throw exceptions
-     */
-    private int weightExceptions;
-
-    /**
-     * For neural network, if output the first
-     */
-    private boolean outputFirstHiddenLayer = false;
-
-    /**
-     * Hidden layer output index
-     */
-    private int outputHiddenLayerIndex = 0;
-
-    /**
-     * Helper fields for #outputFirstHiddenLayer
-     */
-    private List<Integer> hiddenNodeList;
-
-    /**
-     * Splits for filter expressions
-     */
-    private int segFilterSize = 0;
-
-    public EvalScoreUDF(String source, String pathModelConfig, String pathColumnConfig, String evalSetName)
-            throws IOException {
-        this(source, pathModelConfig, pathColumnConfig, evalSetName, Integer.toString(Scorer.DEFAULT_SCORE_SCALE));
-    }
-
-    @SuppressWarnings("unchecked")
-    public EvalScoreUDF(String source, String pathModelConfig, String pathColumnConfig, String evalSetName, String scale)
-            throws IOException {
-        super(source, pathModelConfig, pathColumnConfig);
-
-        evalConfig = modelConfig.getEvalConfigByName(evalSetName);
-
-        if(evalConfig.getModelsPath() != null) {
-            // renew columnConfig
-            this.columnConfigList = ShifuFileUtils.searchColumnConfig(evalConfig, columnConfigList);
-        }
-
-        this.headers = CommonUtils.getFinalHeaders(evalConfig);
-
-        String filterExpressions = "";
-        if(UDFContext.getUDFContext() != null && UDFContext.getUDFContext().getJobConf() != null) {
-            filterExpressions = UDFContext.getUDFContext().getJobConf().get(Constants.SHIFU_SEGMENT_EXPRESSIONS);
-        } else {
-            filterExpressions = Environment.getProperty(Constants.SHIFU_SEGMENT_EXPRESSIONS);
-        }
-
-        if(StringUtils.isNotBlank(filterExpressions)) {
-            this.segFilterSize = CommonUtils.split(filterExpressions,
-                    Constants.SHIFU_STATS_FILTER_EXPRESSIONS_DELIMETER).length;
-        }
-
-        // move model runner construction in exec to avoid OOM error in client side if model is too big like RF
-        // TODO not to load model but only to check model file cnt
-        this.modelCnt = CommonUtils.getBasicModelsCnt(modelConfig, evalConfig, evalConfig.getDataSet().getSource());
-        this.subModelsCnt = CommonUtils.getSubModelsCnt(modelConfig, this.columnConfigList, evalConfig, evalConfig
-                .getDataSet().getSource());
-
-        this.scale = scale;
-
-        int modelSize = CommonUtils.locateBasicModels(modelConfig, evalConfig, evalConfig.getDataSet().getSource())
-                .size();
-        log.info("Run eval " + evalConfig.getName() + " with " + modelSize + " model(s).");
-
-        // only check if output first hidden layer in regression and NN
-        if(modelConfig.isRegression() && Constants.NN.equalsIgnoreCase(modelConfig.getAlgorithm())) {
-            GridSearch gs = new GridSearch(modelConfig.getTrain().getParams(), modelConfig.getTrain()
-                    .getGridConfigFileContent());
-            Map<String, Object> validParams = this.modelConfig.getTrain().getParams();
-            if(gs.hasHyperParam()) {
-                validParams = gs.getParams(0);
-            }
-            hiddenNodeList = (List<Integer>) validParams.get(CommonConstants.NUM_HIDDEN_NODES);
-
-            // only check when hidden layer > 0
-            if(this.hiddenNodeList.size() > 0) {
-                if(UDFContext.getUDFContext() != null && UDFContext.getUDFContext().getJobConf() != null) {
-                    this.outputFirstHiddenLayer = Boolean.TRUE.toString().equalsIgnoreCase(
-                            UDFContext.getUDFContext().getJobConf()
-                                    .get(SHIFU_NN_OUTPUT_FIRST_HIDDENLAYER, Boolean.FALSE.toString()));
-                    this.outputHiddenLayerIndex = UDFContext.getUDFContext().getJobConf()
-                            .getInt(SHIFU_NN_OUTPUT_HIDDENLAYER_INDEX, 0);
-                } else {
-                    this.outputFirstHiddenLayer = Boolean.TRUE.toString().equalsIgnoreCase(
-                            Environment.getProperty(SHIFU_NN_OUTPUT_FIRST_HIDDENLAYER, Boolean.FALSE.toString()));
-                    this.outputHiddenLayerIndex = Environment.getInt(SHIFU_NN_OUTPUT_HIDDENLAYER_INDEX, 0);
-                }
-
-                if(outputFirstHiddenLayer) {
-                    this.outputHiddenLayerIndex = 1;
-                }
-
-                if(this.outputHiddenLayerIndex == 1) {
-                    this.outputFirstHiddenLayer = true;
-                }
-
-                if(this.outputHiddenLayerIndex < -1 || this.outputHiddenLayerIndex > this.hiddenNodeList.size()) {
-                    throw new IllegalArgumentException("outputHiddenLayerIndex should in [-1, hidden layers]");
-                }
-
-                // TODO validation
-                log.debug("DEBUG: outputHiddenLayerIndex is " + outputHiddenLayerIndex);
-            }
-        }
-    }
-
-    @SuppressWarnings("deprecation")
-    public Tuple exec(Tuple input) throws IOException {
-        if(this.modelRunner == null) {
-            // here to initialize modelRunner, this is moved from constructor to here to avoid OOM in client side.
-            // UDF in pig client will be initialized to get some metadata issues
-            List<BasicML> models = CommonUtils.loadBasicModels(modelConfig, evalConfig, evalConfig.getDataSet()
-                    .getSource(), evalConfig.getGbtConvertToProb(), evalConfig.getGbtScoreConvertStrategy());
-            this.modelRunner = new ModelRunner(modelConfig, columnConfigList, this.headers, evalConfig.getDataSet()
-                    .getDataDelimiter(), models, this.outputHiddenLayerIndex);
-
-            List<ModelSpec> subModels = CommonUtils.loadSubModels(modelConfig, this.columnConfigList, evalConfig,
-                    evalConfig.getDataSet().getSource(), evalConfig.getGbtConvertToProb(),
-                    evalConfig.getGbtScoreConvertStrategy());
-            if(CollectionUtils.isNotEmpty(subModels)) {
-                for(ModelSpec modelSpec: subModels) {
-                    this.modelRunner.addSubModels(modelSpec);
-                    this.subModelsCnt.put(modelSpec.getModelName(), modelSpec.getModels().size());
-                }
-            }
-
-            this.modelCnt = models.size();
-            this.modelRunner.setScoreScale(Integer.parseInt(this.scale));
-        }
-
-        Map<NSColumn, String> rawDataNsMap = CommonUtils.convertDataIntoNsMap(input, this.headers, this.segFilterSize);
-        if(MapUtils.isEmpty(rawDataNsMap)) {
-            return null;
-        }
-
-        String tag = CommonUtils.trimTag(rawDataNsMap.get(new NSColumn(modelConfig.getTargetColumnName(evalConfig))));
-
-        // filter invalid tag record out
-        // disable the tag check, since there is no bad tag in eval data set
-        // and user just want to score the data, but don't run performance evaluation
-        /*
-         * if(!tagSet.contains(tag)) {
-         * if(System.currentTimeMillis() % 100 == 0) {
-         * log.warn("Invalid tag: " + tag);
-         * }
-         * if(isPigEnabled(Constants.SHIFU_GROUP_COUNTER, "INVALID_TAG")) {
-         * PigStatusReporter.getInstance().getCounter(Constants.SHIFU_GROUP_COUNTER, Constants.COUNTER_RECORDS)
-         * .increment(1);
-         * }
-         * return null;
-         * }
-         */
-
-        long startTime = System.nanoTime();
-        CaseScoreResult cs = modelRunner.computeNsData(rawDataNsMap);
-        long runInterval = (System.nanoTime() - startTime) / 1000L;
-
-        if(cs == null) {
-            if(System.currentTimeMillis() % 50 == 0) {
-                log.warn("Get null result, for input: " + input.toDelimitedString("|"));
-            }
-            return null;
-        }
-
-        Tuple tuple = TupleFactory.getInstance().newTuple();
-        tuple.append(tag);
-
-        String weight = null;
-        if(StringUtils.isNotBlank(evalConfig.getDataSet().getWeightColumnName())) {
-            weight = rawDataNsMap.get(new NSColumn(evalConfig.getDataSet().getWeightColumnName()));
-        } else {
-            weight = "1.0";
-        }
-
-        incrementTagCounters(tag, weight, runInterval);
-
-        Map<String, CaseScoreResult> subModelScores = cs.getSubModelScores();
-
-        tuple.append(weight);
-
-        if(modelConfig.isRegression()) {
-            if(CollectionUtils.isNotEmpty(cs.getScores())) {
-                appendModelScore(tuple, cs, true);
-                if(this.outputHiddenLayerIndex != 0) {
-                    appendFirstHiddenOutputScore(tuple, cs.getHiddenLayerScores(), true);
-                }
-            }
-
-            if(MapUtils.isNotEmpty(subModelScores)) {
-                Iterator<Map.Entry<String, CaseScoreResult>> iterator = subModelScores.entrySet().iterator();
-                while(iterator.hasNext()) {
-                    Map.Entry<String, CaseScoreResult> entry = iterator.next();
-                    CaseScoreResult subCs = entry.getValue();
-                    appendModelScore(tuple, subCs, false);
-                }
-            }
-        } else {
-            if(CollectionUtils.isNotEmpty(cs.getScores())) {
-                appendSimpleScore(tuple, cs);
-            }
-
-            if(MapUtils.isNotEmpty(subModelScores)) {
-                Iterator<Map.Entry<String, CaseScoreResult>> iterator = subModelScores.entrySet().iterator();
-                while(iterator.hasNext()) {
-                    Map.Entry<String, CaseScoreResult> entry = iterator.next();
-                    CaseScoreResult subCs = entry.getValue();
-                    appendSimpleScore(tuple, subCs);
-                }
-            }
-        }
-
-        // append meta data
-        List<String> metaColumns = evalConfig.getAllMetaColumns(modelConfig);
-        if(CollectionUtils.isNotEmpty(metaColumns)) {
-            for(String meta: metaColumns) {
-                tuple.append(rawDataNsMap.get(new NSColumn(meta)));
-            }
-        }
-
-        return tuple;
-    }
-
-    private void appendFirstHiddenOutputScore(Tuple tuple, SortedMap<String, Double> hiddenLayerScores, boolean b) {
-        for(Entry<String, Double> entry: hiddenLayerScores.entrySet()) {
-            tuple.append(entry.getValue());
-        }
-    }
-
-    /**
-     * Append model scores (average, max, min, median, and scores) into tuple
-     * 
-     * @param tuple
-     *            - Tuple to append
-     * @param cs
-     *            - CaseScoreResult
-     * @param toGetMaxMin
-     *            - to check max/min or not
-     */
-    private void appendModelScore(Tuple tuple, CaseScoreResult cs, boolean toGetMaxMin) {
-        tuple.append(cs.getAvgScore());
-        tuple.append(cs.getMaxScore());
-        tuple.append(cs.getMinScore());
-        tuple.append(cs.getMedianScore());
-
-        for(double score: cs.getScores()) {
-            tuple.append(score);
-        }
-
-        if(toGetMaxMin) {
-            // get maxScore and minScore for such mapper or reducer
-            if(cs.getMedianScore() > maxScore) {
-                maxScore = cs.getMedianScore();
-            }
-
-            if(cs.getMedianScore() < minScore) {
-                minScore = cs.getMedianScore();
-            }
-        }
-    }
-
-    /**
-     * Append model scores into tuple
-     * 
-     * @param tuple
-     *            - Tuple to append
-     * @param cs
-     *            - CaseScoreResult
-     */
-    private void appendSimpleScore(Tuple tuple, CaseScoreResult cs) {
-        for(int i = 0; i < cs.getScores().size(); i++) {
-            tuple.append(cs.getScores().get(i));
-        }
-    }
-
-    @Override
-    public void finish() {
-        // Since the modelRunner is initialized in execution, if there is no records for this reducer,
-        // / the modelRunner may not initialized. It will cause NullPointerException
-        if(this.modelRunner != null) {
-            this.modelRunner.close();
-        }
-
-        if(modelConfig.isClassification()) {
-            return;
-        }
-
-        // only for regression, in some cases like gbdt, it's regression score is not in [0,1], to do eval performance,
-        // max and min score should be collected to set bounds.
-        BufferedWriter writer = null;
-        Configuration jobConf = UDFContext.getUDFContext().getJobConf();
-        String scoreOutput = jobConf.get(Constants.SHIFU_EVAL_MAXMIN_SCORE_OUTPUT);
-
-        log.debug("shifu.eval.maxmin.score.output is {}, job id is {}, task id is {}, attempt id is {}" + scoreOutput
-                + " " + jobConf.get("mapreduce.job.id") + " " + jobConf.get("mapreduce.task.id") + " "
-                + jobConf.get("mapreduce.task.partition") + " " + jobConf.get("mapreduce.task.attempt.id"));
-
-        try {
-            FileSystem fileSystem = FileSystem.get(jobConf);
-            fileSystem.mkdirs(new Path(scoreOutput));
-            String taskMaxMinScoreFile = scoreOutput + File.separator + "part-"
-                    + jobConf.get("mapreduce.task.attempt.id");
-            writer = ShifuFileUtils.getWriter(taskMaxMinScoreFile, SourceType.HDFS);
-            writer.write(maxScore + "," + minScore);
-        } catch (IOException e) {
-            log.error("error in finish", e);
-        } finally {
-            if(writer != null) {
-                try {
-                    writer.close();
-                } catch (IOException ignore) {
-                }
-            }
-        }
-    }
-
-    @SuppressWarnings("deprecation")
-    private void incrementTagCounters(String tag, String weight, long runModelInterval) {
-        if(tag == null || weight == null) {
-            log.warn("tag is empty " + tag + " or weight is empty " + weight);
-            return;
-        }
-        double dWeight = 1.0;
-        if(StringUtils.isNotBlank(weight)) {
-            try {
-                dWeight = Double.parseDouble(weight);
-            } catch (Exception e) {
-                if(isPigEnabled(Constants.SHIFU_GROUP_COUNTER, "weight_exceptions")) {
-                    PigStatusReporter.getInstance().getCounter(Constants.SHIFU_GROUP_COUNTER, "weight_exceptions")
-                            .increment(1);
-                }
-                weightExceptions += 1;
-                if(weightExceptions > 5000) {
-                    throw new IllegalStateException(
-                            "Please check weight column in eval, exceptional weight count is over 5000");
-                }
-            }
-        }
-        long weightLong = (long) (dWeight * Constants.EVAL_COUNTER_WEIGHT_SCALE);
-
-        // update model run time for stats
-        if(isPigEnabled(Constants.SHIFU_GROUP_COUNTER, Constants.TOTAL_MODEL_RUNTIME)) {
-            PigStatusReporter.getInstance().getCounter(Constants.SHIFU_GROUP_COUNTER, Constants.TOTAL_MODEL_RUNTIME)
-                    .increment(runModelInterval);
-        }
-
-        if(isPigEnabled(Constants.SHIFU_GROUP_COUNTER, Constants.COUNTER_RECORDS)) {
-            PigStatusReporter.getInstance().getCounter(Constants.SHIFU_GROUP_COUNTER, Constants.COUNTER_RECORDS)
-                    .increment(1);
-        }
-
-        if(posTagSet.contains(tag)) {
-            if(isPigEnabled(Constants.SHIFU_GROUP_COUNTER, Constants.COUNTER_POSTAGS)) {
-                PigStatusReporter.getInstance().getCounter(Constants.SHIFU_GROUP_COUNTER, Constants.COUNTER_POSTAGS)
-                        .increment(1);
-            }
-            if(isPigEnabled(Constants.SHIFU_GROUP_COUNTER, Constants.COUNTER_WPOSTAGS)) {
-                PigStatusReporter.getInstance().getCounter(Constants.SHIFU_GROUP_COUNTER, Constants.COUNTER_WPOSTAGS)
-                        .increment(weightLong);
-            }
-        }
-
-        if(negTagSet.contains(tag)) {
-            if(isPigEnabled(Constants.SHIFU_GROUP_COUNTER, Constants.COUNTER_NEGTAGS)) {
-                PigStatusReporter.getInstance().getCounter(Constants.SHIFU_GROUP_COUNTER, Constants.COUNTER_NEGTAGS)
-                        .increment(1);
-            }
-            if(isPigEnabled(Constants.SHIFU_GROUP_COUNTER, Constants.COUNTER_WNEGTAGS)) {
-                PigStatusReporter.getInstance().getCounter(Constants.SHIFU_GROUP_COUNTER, Constants.COUNTER_WNEGTAGS)
-                        .increment(weightLong);
-            }
-        }
-    }
-
-    /**
-     * output the schema for evaluation score
-     */
-    public Schema outputSchema(Schema input) {
-        try {
-            Schema tupleSchema = new Schema();
-            tupleSchema.add(new FieldSchema(SCHEMA_PREFIX + modelConfig.getTargetColumnName(evalConfig),
-                    DataType.CHARARRAY));
-
-            String weightName = StringUtils.isBlank(evalConfig.getDataSet().getWeightColumnName()) ? "weight"
-                    : evalConfig.getDataSet().getWeightColumnName();
-            tupleSchema.add(new FieldSchema(SCHEMA_PREFIX + weightName, DataType.CHARARRAY));
-
-            if(modelConfig.isRegression()) {
-                if(this.modelCnt > 0) {
-                    addModelSchema(tupleSchema, this.modelCnt, "");
-                } else {
-                    // throw new IllegalStateException("No any model found!");
-                }
-
-                if(this.outputHiddenLayerIndex != 0) {
-                    for(int i = 0; i < this.modelCnt; i++) {
-                        // +1 to add bias neuron
-                        for(int j = 0; j < (hiddenNodeList.get(outputHiddenLayerIndex - 1) + 1); j++) {
-                            tupleSchema.add(new FieldSchema(SCHEMA_PREFIX + "model_" + i + "_" + outputHiddenLayerIndex
-                                    + "_" + j, DataType.DOUBLE));
-                        }
-                    }
-                }
-
-                if(MapUtils.isNotEmpty(this.subModelsCnt)) {
-                    Iterator<Map.Entry<String, Integer>> iterator = this.subModelsCnt.entrySet().iterator();
-                    while(iterator.hasNext()) {
-                        Map.Entry<String, Integer> entry = iterator.next();
-                        String modelName = entry.getKey();
-                        Integer smCnt = entry.getValue();
-                        if(smCnt > 0) {
-                            addModelSchema(tupleSchema, smCnt, modelName);
-                        }
-                    }
-                }
-            } else {
-                if(this.modelCnt > 0) {
-                    addModelTagSchema(tupleSchema, modelCnt, "");
-                } else {
-                    throw new IllegalStateException("No any model found!");
-                }
-
-                if(MapUtils.isNotEmpty(this.subModelsCnt)) {
-                    Iterator<Map.Entry<String, Integer>> iterator = this.subModelsCnt.entrySet().iterator();
-                    while(iterator.hasNext()) {
-                        Map.Entry<String, Integer> entry = iterator.next();
-                        String modelName = entry.getKey();
-                        Integer smCnt = entry.getValue();
-                        if(smCnt > 0) {
-                            addModelTagSchema(tupleSchema, smCnt, modelName);
-                        }
-                    }
-                }
-            }
-
-            List<String> metaColumns = evalConfig.getAllMetaColumns(modelConfig);
-            if(CollectionUtils.isNotEmpty(metaColumns)) {
-                for(String columnName: metaColumns) {
-                    tupleSchema.add(new FieldSchema(columnName, DataType.CHARARRAY));
-                }
-            }
-
-            return new Schema(new Schema.FieldSchema("EvalScore", tupleSchema, DataType.TUPLE));
-        } catch (IOException e) {
-            log.error("Error in outputSchema", e);
-            return null;
-        }
-    }
-
-    /**
-     * Add model(Regression) schema into tuple schema, if the modelCount > 0
-     * 
-     * @param tupleSchema
-     *            - schema for Tuple
-     * @param modelCount
-     *            - model count
-     * @param modelName
-     *            - model name
-     */
-    private void addModelSchema(Schema tupleSchema, Integer modelCount, String modelName) {
-        if(modelCount > 0) {
-            tupleSchema.add(new FieldSchema(SCHEMA_PREFIX + addModelNameToField(modelName, "mean"), DataType.DOUBLE));
-            tupleSchema.add(new FieldSchema(SCHEMA_PREFIX + addModelNameToField(modelName, "max"), DataType.DOUBLE));
-            tupleSchema.add(new FieldSchema(SCHEMA_PREFIX + addModelNameToField(modelName, "min"), DataType.DOUBLE));
-            tupleSchema.add(new FieldSchema(SCHEMA_PREFIX + addModelNameToField(modelName, "median"), DataType.DOUBLE));
-            for(int i = 0; i < modelCount; i++) {
-                tupleSchema.add(new FieldSchema(SCHEMA_PREFIX + addModelNameToField(modelName, "model" + i),
-                        DataType.DOUBLE));
-            }
-        }
-    }
-
-    /**
-     * Add model(Classification) schema into tuple schema, if the modelCount > 0
-     * 
-     * @param tupleSchema
-     *            - schema for Tuple
-     * @param modelCount
-     *            - model count
-     * @param modelName
-     *            - model name
-     */
-    private void addModelTagSchema(Schema tupleSchema, Integer modelCount, String modelName) {
-        if(modelConfig.isClassification() && !modelConfig.getTrain().isOneVsAll()) {
-            for(int i = 0; i < modelCount; i++) {
-                for(int j = 0; j < modelConfig.getTags().size(); j++) {
-                    tupleSchema.add(new FieldSchema(SCHEMA_PREFIX
-                            + addModelNameToField(modelName, "model_" + i + "_tag_" + j), DataType.DOUBLE));
-                }
-            }
-        } else {
-            // one vs all
-            for(int i = 0; i < modelCount; i++) {
-                tupleSchema.add(new FieldSchema(SCHEMA_PREFIX
-                        + addModelNameToField(modelName, "model_" + i + "_tag_" + i), DataType.DOUBLE));
-            }
-        }
-    }
-
-    /**
-     * Add model name as the namespace of field
-     * 
-     * @param modelName
-     *            - model name
-     * @param field
-     *            - field name
-     * @return - tuple name with namespace
-     */
-    private String addModelNameToField(String modelName, String field) {
-        return (StringUtils.isBlank(modelName) ? field : formatPigNS(modelName) + "::" + field);
-    }
-
-    private String formatPigNS(String name) {
-        return name.replaceAll("-", "_");
-    }
-}
-=======
-/*
- * Copyright [2012-2014] PayPal Software Foundation
- *
- * Licensed under the Apache License, Version 2.0 (the "License");
- * you may not use this file except in compliance with the License.
- * You may obtain a copy of the License at
- *
- *    http://www.apache.org/licenses/LICENSE-2.0
- *
- * Unless required by applicable law or agreed to in writing, software
- * distributed under the License is distributed on an "AS IS" BASIS,
- * WITHOUT WARRANTIES OR CONDITIONS OF ANY KIND, either express or implied.
- * See the License for the specific language governing permissions and
- * limitations under the License.
- */
-package ml.shifu.shifu.udf;
-
-import java.io.BufferedWriter;
-import java.io.File;
-import java.io.IOException;
-import java.util.Iterator;
-import java.util.List;
-import java.util.Map;
-import java.util.Map.Entry;
-import java.util.SortedMap;
-
-import ml.shifu.shifu.column.NSColumn;
-import ml.shifu.shifu.container.CaseScoreResult;
-import ml.shifu.shifu.container.obj.EvalConfig;
-import ml.shifu.shifu.container.obj.RawSourceData.SourceType;
-import ml.shifu.shifu.core.ModelRunner;
-import ml.shifu.shifu.core.Scorer;
-import ml.shifu.shifu.core.dtrain.CommonConstants;
-import ml.shifu.shifu.core.dtrain.gs.GridSearch;
-import ml.shifu.shifu.core.model.ModelSpec;
-import ml.shifu.shifu.fs.ShifuFileUtils;
-import ml.shifu.shifu.util.CommonUtils;
-import ml.shifu.shifu.util.Constants;
-import ml.shifu.shifu.util.Environment;
-
-import org.apache.commons.collections.CollectionUtils;
-import org.apache.commons.collections.MapUtils;
-import org.apache.commons.lang.StringUtils;
-import org.apache.hadoop.conf.Configuration;
-import org.apache.hadoop.fs.FileSystem;
-import org.apache.hadoop.fs.Path;
-import org.apache.pig.data.DataType;
-import org.apache.pig.data.Tuple;
-import org.apache.pig.data.TupleFactory;
-import org.apache.pig.impl.logicalLayer.schema.Schema;
-import org.apache.pig.impl.logicalLayer.schema.Schema.FieldSchema;
-import org.apache.pig.impl.util.UDFContext;
-import org.apache.pig.tools.pigstats.PigStatusReporter;
-import org.encog.ml.BasicML;
-
-/**
- * Calculate the score for each evaluation data
- */
-public class EvalScoreUDF extends AbstractTrainerUDF<Tuple> {
-
-    private static final String SHIFU_NN_OUTPUT_FIRST_HIDDENLAYER = "shifu.nn.output.first.hiddenlayer";
-
-    private static final String SHIFU_NN_OUTPUT_HIDDENLAYER_INDEX = "shifu.nn.output.hiddenlayer.index";
-
-    private static final String SCHEMA_PREFIX = "shifu::";
-
-    private EvalConfig evalConfig;
-    private ModelRunner modelRunner;
-    private String[] headers;
-
-    private double maxScore = Double.MIN_VALUE;
-    private double minScore = Double.MAX_VALUE;
-
-    private Map<String, Integer> subModelsCnt;
-    private int modelCnt;
-    private String scale;
-
-    /**
-     * A simple weight exception validation: if over 5000 throw exceptions
-     */
-    private int weightExceptions;
-
-    /**
-     * For neural network, if output the first
-     */
-    private boolean outputFirstHiddenLayer = false;
-
-    /**
-     * Hidden layer output index
-     */
-    private int outputHiddenLayerIndex = 0;
-
-    /**
-     * Helper fields for #outputFirstHiddenLayer
-     */
-    private List<Integer> hiddenNodeList;
-
-    /**
-     * Splits for filter expressions
-     */
-    private int segFilterSize = 0;
-
-    public EvalScoreUDF(String source, String pathModelConfig, String pathColumnConfig, String evalSetName)
-            throws IOException {
-        this(source, pathModelConfig, pathColumnConfig, evalSetName, Integer.toString(Scorer.DEFAULT_SCORE_SCALE));
-    }
-
-    @SuppressWarnings("unchecked")
-    public EvalScoreUDF(String source, String pathModelConfig, String pathColumnConfig, String evalSetName,
-            String scale) throws IOException {
-        super(source, pathModelConfig, pathColumnConfig);
-
-        evalConfig = modelConfig.getEvalConfigByName(evalSetName);
-
-        if(evalConfig.getModelsPath() != null) {
-            // renew columnConfig
-            this.columnConfigList = ShifuFileUtils.searchColumnConfig(evalConfig, columnConfigList);
-        }
-
-        this.headers = CommonUtils.getFinalHeaders(evalConfig);
-
-        String filterExpressions = "";
-        if(UDFContext.getUDFContext() != null && UDFContext.getUDFContext().getJobConf() != null) {
-            filterExpressions = UDFContext.getUDFContext().getJobConf().get(Constants.SHIFU_SEGMENT_EXPRESSIONS);
-        } else {
-            filterExpressions = Environment.getProperty(Constants.SHIFU_SEGMENT_EXPRESSIONS);
-        }
-
-        if(StringUtils.isNotBlank(filterExpressions)) {
-            this.segFilterSize = CommonUtils.split(filterExpressions,
-                    Constants.SHIFU_STATS_FILTER_EXPRESSIONS_DELIMETER).length;
-        }
-
-        // move model runner construction in exec to avoid OOM error in client side if model is too big like RF
-        // TODO not to load model but only to check model file cnt
-        this.modelCnt = CommonUtils.getBasicModelsCnt(modelConfig, evalConfig, evalConfig.getDataSet().getSource());
-        this.subModelsCnt = CommonUtils.getSubModelsCnt(modelConfig, this.columnConfigList, evalConfig,
-                evalConfig.getDataSet().getSource());
-
-        if(modelConfig.isClassification()) {
-            if(modelConfig.getTrain().isOneVsAll()) {
-                if(modelConfig.getTags().size() == 2) {
-                    // onevsall, modelcnt is 1
-                    this.modelCnt = 1;
-                } else {
-                    this.modelCnt = modelConfig.getTags().size();
-                }
-            } else {
-                if(modelConfig.getTags().size() == 2) {
-                    // native binary
-                    this.modelCnt = 1;
-                } else {
-                    // native multiple classification model cnt is bagging num
-                    this.modelCnt = (this.modelCnt >= modelConfig.getBaggingNum() ? modelConfig.getBaggingNum()
-                            : this.modelCnt);
-                }
-            }
-        }
-
-        this.scale = scale;
-
-        log.info("Run eval " + evalConfig.getName() + " with " + modelCnt + " model(s).");
-
-        // only check if output first hidden layer in regression and NN
-        if(modelConfig.isRegression() && Constants.NN.equalsIgnoreCase(modelConfig.getAlgorithm())) {
-            GridSearch gs = new GridSearch(modelConfig.getTrain().getParams(),
-                    modelConfig.getTrain().getGridConfigFileContent());
-            Map<String, Object> validParams = this.modelConfig.getTrain().getParams();
-            if(gs.hasHyperParam()) {
-                validParams = gs.getParams(0);
-            }
-            hiddenNodeList = (List<Integer>) validParams.get(CommonConstants.NUM_HIDDEN_NODES);
-
-            // only check when hidden layer > 0
-            if(this.hiddenNodeList.size() > 0) {
-                if(UDFContext.getUDFContext() != null && UDFContext.getUDFContext().getJobConf() != null) {
-                    this.outputFirstHiddenLayer = Boolean.TRUE.toString().equalsIgnoreCase(UDFContext.getUDFContext()
-                            .getJobConf().get(SHIFU_NN_OUTPUT_FIRST_HIDDENLAYER, Boolean.FALSE.toString()));
-                    this.outputHiddenLayerIndex = UDFContext.getUDFContext().getJobConf()
-                            .getInt(SHIFU_NN_OUTPUT_HIDDENLAYER_INDEX, 0);
-                } else {
-                    this.outputFirstHiddenLayer = Boolean.TRUE.toString().equalsIgnoreCase(
-                            Environment.getProperty(SHIFU_NN_OUTPUT_FIRST_HIDDENLAYER, Boolean.FALSE.toString()));
-                    this.outputHiddenLayerIndex = Environment.getInt(SHIFU_NN_OUTPUT_HIDDENLAYER_INDEX, 0);
-                }
-
-                if(outputFirstHiddenLayer) {
-                    this.outputHiddenLayerIndex = 1;
-                }
-
-                if(this.outputHiddenLayerIndex == 1) {
-                    this.outputFirstHiddenLayer = true;
-                }
-
-                if(this.outputHiddenLayerIndex < -1 || this.outputHiddenLayerIndex > this.hiddenNodeList.size()) {
-                    throw new IllegalArgumentException("outputHiddenLayerIndex should in [-1, hidden layers]");
-                }
-
-                // TODO validation
-                log.debug("DEBUG: outputHiddenLayerIndex is " + outputHiddenLayerIndex);
-            }
-        }
-    }
-
-    @SuppressWarnings("deprecation")
-    public Tuple exec(Tuple input) throws IOException {
-        if(this.modelRunner == null) {
-            // here to initialize modelRunner, this is moved from constructor to here to avoid OOM in client side.
-            // UDF in pig client will be initialized to get some metadata issues
-            List<BasicML> models = CommonUtils.loadBasicModels(modelConfig, evalConfig,
-                    evalConfig.getDataSet().getSource(), evalConfig.getGbtConvertToProb(),
-                    evalConfig.getGbtScoreConvertStrategy());
-            this.modelRunner = new ModelRunner(modelConfig, columnConfigList, this.headers,
-                    evalConfig.getDataSet().getDataDelimiter(), models, this.outputHiddenLayerIndex);
-
-            List<ModelSpec> subModels = CommonUtils.loadSubModels(modelConfig, this.columnConfigList, evalConfig,
-                    evalConfig.getDataSet().getSource(), evalConfig.getGbtConvertToProb(),
-                    evalConfig.getGbtScoreConvertStrategy());
-            if(CollectionUtils.isNotEmpty(subModels)) {
-                for(ModelSpec modelSpec: subModels) {
-                    this.modelRunner.addSubModels(modelSpec);
-                    this.subModelsCnt.put(modelSpec.getModelName(), modelSpec.getModels().size());
-                }
-            }
-
-            this.modelCnt = models.size();
-
-            // reset models in classfication case
-            if(modelConfig.isClassification()) {
-                if(modelConfig.getTrain().isOneVsAll()) {
-                    if(modelConfig.getTags().size() == 2) {
-                        // onevsall, modelcnt is 1
-                        this.modelCnt = 1;
-                    } else {
-                        this.modelCnt = modelConfig.getTags().size();
-                    }
-                } else {
-                    if(modelConfig.getTags().size() == 2) {
-                        // native binary
-                        this.modelCnt = 1;
-                    } else {
-                        // native multiple classification model cnt is bagging num
-                        this.modelCnt = (this.modelCnt >= modelConfig.getBaggingNum() ? modelConfig.getBaggingNum()
-                                : this.modelCnt);
-                    }
-                }
-                // reset models to
-                models = models.subList(0, this.modelCnt);
-                this.modelRunner = new ModelRunner(modelConfig, columnConfigList, this.headers,
-                        evalConfig.getDataSet().getDataDelimiter(), models, this.outputHiddenLayerIndex);
-            }
-            this.modelRunner.setScoreScale(Integer.parseInt(this.scale));
-        }
-
-        Map<NSColumn, String> rawDataNsMap = CommonUtils.convertDataIntoNsMap(input, this.headers, this.segFilterSize);
-        if(MapUtils.isEmpty(rawDataNsMap)) {
-            return null;
-        }
-
-        String tag = CommonUtils.trimTag(rawDataNsMap.get(new NSColumn(modelConfig.getTargetColumnName(evalConfig))));
-
-        // filter invalid tag record out
-        // disable the tag check, since there is no bad tag in eval data set
-        // and user just want to score the data, but don't run performance evaluation
-        /*
-         * if(!tagSet.contains(tag)) {
-         * if(System.currentTimeMillis() % 100 == 0) {
-         * log.warn("Invalid tag: " + tag);
-         * }
-         * if(isPigEnabled(Constants.SHIFU_GROUP_COUNTER, "INVALID_TAG")) {
-         * PigStatusReporter.getInstance().getCounter(Constants.SHIFU_GROUP_COUNTER, Constants.COUNTER_RECORDS)
-         * .increment(1);
-         * }
-         * return null;
-         * }
-         */
-
-        long startTime = System.nanoTime();
-        CaseScoreResult cs = modelRunner.computeNsData(rawDataNsMap);
-        long runInterval = (System.nanoTime() - startTime) / 1000L;
-
-        if(cs == null) {
-            if(System.currentTimeMillis() % 50 == 0) {
-                log.warn("Get null result, for input: " + input.toDelimitedString("|"));
-            }
-            return null;
-        }
-
-        Tuple tuple = TupleFactory.getInstance().newTuple();
-        tuple.append(tag);
-
-        String weight = null;
-        if(StringUtils.isNotBlank(evalConfig.getDataSet().getWeightColumnName())) {
-            weight = rawDataNsMap.get(new NSColumn(evalConfig.getDataSet().getWeightColumnName()));
-        } else {
-            weight = "1.0";
-        }
-
-        incrementTagCounters(tag, weight, runInterval);
-
-        Map<String, CaseScoreResult> subModelScores = cs.getSubModelScores();
-
-        tuple.append(weight);
-
-        if(modelConfig.isRegression()) {
-            if(CollectionUtils.isNotEmpty(cs.getScores())) {
-                appendModelScore(tuple, cs, true);
-                if(this.outputHiddenLayerIndex != 0) {
-                    appendFirstHiddenOutputScore(tuple, cs.getHiddenLayerScores(), true);
-                }
-            }
-
-            if(MapUtils.isNotEmpty(subModelScores)) {
-                Iterator<Map.Entry<String, CaseScoreResult>> iterator = subModelScores.entrySet().iterator();
-                while(iterator.hasNext()) {
-                    Map.Entry<String, CaseScoreResult> entry = iterator.next();
-                    CaseScoreResult subCs = entry.getValue();
-                    appendModelScore(tuple, subCs, false);
-                }
-            }
-        } else {
-            if(CollectionUtils.isNotEmpty(cs.getScores())) {
-                appendSimpleScore(tuple, cs);
-            }
-
-            if(MapUtils.isNotEmpty(subModelScores)) {
-                Iterator<Map.Entry<String, CaseScoreResult>> iterator = subModelScores.entrySet().iterator();
-                while(iterator.hasNext()) {
-                    Map.Entry<String, CaseScoreResult> entry = iterator.next();
-                    CaseScoreResult subCs = entry.getValue();
-                    appendSimpleScore(tuple, subCs);
-                }
-            }
-        }
-
-        // append meta data
-        List<String> metaColumns = evalConfig.getAllMetaColumns(modelConfig);
-        if(CollectionUtils.isNotEmpty(metaColumns)) {
-            for(String meta: metaColumns) {
-                tuple.append(rawDataNsMap.get(new NSColumn(meta)));
-            }
-        }
-
-        return tuple;
-    }
-
-    private void appendFirstHiddenOutputScore(Tuple tuple, SortedMap<String, Double> hiddenLayerScores, boolean b) {
-        for(Entry<String, Double> entry: hiddenLayerScores.entrySet()) {
-            tuple.append(entry.getValue());
-        }
-    }
-
-    /**
-     * Append model scores (average, max, min, median, and scores) into tuple
-     * 
-     * @param tuple
-     *            - Tuple to append
-     * @param cs
-     *            - CaseScoreResult
-     * @param toGetMaxMin
-     *            - to check max/min or not
-     */
-    private void appendModelScore(Tuple tuple, CaseScoreResult cs, boolean toGetMaxMin) {
-        tuple.append(cs.getAvgScore());
-        tuple.append(cs.getMaxScore());
-        tuple.append(cs.getMinScore());
-        tuple.append(cs.getMedianScore());
-
-        for(double score: cs.getScores()) {
-            tuple.append(score);
-        }
-
-        if(toGetMaxMin) {
-            // get maxScore and minScore for such mapper or reducer
-            if(cs.getMedianScore() > maxScore) {
-                maxScore = cs.getMedianScore();
-            }
-
-            if(cs.getMedianScore() < minScore) {
-                minScore = cs.getMedianScore();
-            }
-        }
-    }
-
-    /**
-     * Append model scores into tuple
-     * 
-     * @param tuple
-     *            - Tuple to append
-     * @param cs
-     *            - CaseScoreResult
-     */
-    private void appendSimpleScore(Tuple tuple, CaseScoreResult cs) {
-        for(int i = 0; i < cs.getScores().size(); i++) {
-            tuple.append(cs.getScores().get(i));
-        }
-    }
-
-    @Override
-    public void finish() {
-        // Since the modelRunner is initialized in execution, if there is no records for this reducer,
-        // / the modelRunner may not initialized. It will cause NullPointerException
-        if(this.modelRunner != null) {
-            this.modelRunner.close();
-        }
-
-        if(modelConfig.isClassification()) {
-            return;
-        }
-
-        // only for regression, in some cases like gbdt, it's regression score is not in [0,1], to do eval performance,
-        // max and min score should be collected to set bounds.
-        BufferedWriter writer = null;
-        Configuration jobConf = UDFContext.getUDFContext().getJobConf();
-        String scoreOutput = jobConf.get(Constants.SHIFU_EVAL_MAXMIN_SCORE_OUTPUT);
-
-        log.debug("shifu.eval.maxmin.score.output is {}, job id is {}, task id is {}, attempt id is {}" + scoreOutput
-                + " " + jobConf.get("mapreduce.job.id") + " " + jobConf.get("mapreduce.task.id") + " "
-                + jobConf.get("mapreduce.task.partition") + " " + jobConf.get("mapreduce.task.attempt.id"));
-
-        try {
-            FileSystem fileSystem = FileSystem.get(jobConf);
-            fileSystem.mkdirs(new Path(scoreOutput));
-            String taskMaxMinScoreFile = scoreOutput + File.separator + "part-"
-                    + jobConf.get("mapreduce.task.attempt.id");
-            writer = ShifuFileUtils.getWriter(taskMaxMinScoreFile, SourceType.HDFS);
-            writer.write(maxScore + "," + minScore);
-        } catch (IOException e) {
-            log.error("error in finish", e);
-        } finally {
-            if(writer != null) {
-                try {
-                    writer.close();
-                } catch (IOException ignore) {
-                }
-            }
-        }
-    }
-
-    @SuppressWarnings("deprecation")
-    private void incrementTagCounters(String tag, String weight, long runModelInterval) {
-        if(tag == null || weight == null) {
-            log.warn("tag is empty " + tag + " or weight is empty " + weight);
-            return;
-        }
-        double dWeight = 1.0;
-        if(StringUtils.isNotBlank(weight)) {
-            try {
-                dWeight = Double.parseDouble(weight);
-            } catch (Exception e) {
-                if(isPigEnabled(Constants.SHIFU_GROUP_COUNTER, "weight_exceptions")) {
-                    PigStatusReporter.getInstance().getCounter(Constants.SHIFU_GROUP_COUNTER, "weight_exceptions")
-                            .increment(1);
-                }
-                weightExceptions += 1;
-                if(weightExceptions > 5000) {
-                    throw new IllegalStateException(
-                            "Please check weight column in eval, exceptional weight count is over 5000");
-                }
-            }
-        }
-        long weightLong = (long) (dWeight * Constants.EVAL_COUNTER_WEIGHT_SCALE);
-
-        // update model run time for stats
-        if(isPigEnabled(Constants.SHIFU_GROUP_COUNTER, Constants.TOTAL_MODEL_RUNTIME)) {
-            PigStatusReporter.getInstance().getCounter(Constants.SHIFU_GROUP_COUNTER, Constants.TOTAL_MODEL_RUNTIME)
-                    .increment(runModelInterval);
-        }
-
-        if(isPigEnabled(Constants.SHIFU_GROUP_COUNTER, Constants.COUNTER_RECORDS)) {
-            PigStatusReporter.getInstance().getCounter(Constants.SHIFU_GROUP_COUNTER, Constants.COUNTER_RECORDS)
-                    .increment(1);
-        }
-
-        if(posTagSet.contains(tag)) {
-            if(isPigEnabled(Constants.SHIFU_GROUP_COUNTER, Constants.COUNTER_POSTAGS)) {
-                PigStatusReporter.getInstance().getCounter(Constants.SHIFU_GROUP_COUNTER, Constants.COUNTER_POSTAGS)
-                        .increment(1);
-            }
-            if(isPigEnabled(Constants.SHIFU_GROUP_COUNTER, Constants.COUNTER_WPOSTAGS)) {
-                PigStatusReporter.getInstance().getCounter(Constants.SHIFU_GROUP_COUNTER, Constants.COUNTER_WPOSTAGS)
-                        .increment(weightLong);
-            }
-        }
-
-        if(negTagSet.contains(tag)) {
-            if(isPigEnabled(Constants.SHIFU_GROUP_COUNTER, Constants.COUNTER_NEGTAGS)) {
-                PigStatusReporter.getInstance().getCounter(Constants.SHIFU_GROUP_COUNTER, Constants.COUNTER_NEGTAGS)
-                        .increment(1);
-            }
-            if(isPigEnabled(Constants.SHIFU_GROUP_COUNTER, Constants.COUNTER_WNEGTAGS)) {
-                PigStatusReporter.getInstance().getCounter(Constants.SHIFU_GROUP_COUNTER, Constants.COUNTER_WNEGTAGS)
-                        .increment(weightLong);
-            }
-        }
-    }
-
-    /**
-     * output the schema for evaluation score
-     */
-    public Schema outputSchema(Schema input) {
-        try {
-            Schema tupleSchema = new Schema();
-            tupleSchema.add(
-                    new FieldSchema(SCHEMA_PREFIX + modelConfig.getTargetColumnName(evalConfig), DataType.CHARARRAY));
-
-            String weightName = StringUtils.isBlank(evalConfig.getDataSet().getWeightColumnName()) ? "weight"
-                    : evalConfig.getDataSet().getWeightColumnName();
-            tupleSchema.add(new FieldSchema(SCHEMA_PREFIX + weightName, DataType.CHARARRAY));
-
-            if(modelConfig.isRegression()) {
-                if(this.modelCnt > 0) {
-                    addModelSchema(tupleSchema, this.modelCnt, "");
-                } else {
-                    throw new IllegalStateException("No any model found!");
-                }
-
-                if(this.outputHiddenLayerIndex != 0) {
-                    for(int i = 0; i < this.modelCnt; i++) {
-                        // +1 to add bias neuron
-                        for(int j = 0; j < (hiddenNodeList.get(outputHiddenLayerIndex - 1) + 1); j++) {
-                            tupleSchema.add(new FieldSchema(
-                                    SCHEMA_PREFIX + "model_" + i + "_" + outputHiddenLayerIndex + "_" + j,
-                                    DataType.DOUBLE));
-                        }
-                    }
-                }
-
-                if(MapUtils.isNotEmpty(this.subModelsCnt)) {
-                    Iterator<Map.Entry<String, Integer>> iterator = this.subModelsCnt.entrySet().iterator();
-                    while(iterator.hasNext()) {
-                        Map.Entry<String, Integer> entry = iterator.next();
-                        String modelName = entry.getKey();
-                        Integer smCnt = entry.getValue();
-                        if(smCnt > 0) {
-                            addModelSchema(tupleSchema, smCnt, modelName);
-                        }
-                    }
-                }
-            } else {
-                if(this.modelCnt > 0) {
-                    addModelTagSchema(tupleSchema, modelCnt, "");
-                } else {
-                    throw new IllegalStateException("No any model found!");
-                }
-
-                if(MapUtils.isNotEmpty(this.subModelsCnt)) {
-                    Iterator<Map.Entry<String, Integer>> iterator = this.subModelsCnt.entrySet().iterator();
-                    while(iterator.hasNext()) {
-                        Map.Entry<String, Integer> entry = iterator.next();
-                        String modelName = entry.getKey();
-                        Integer smCnt = entry.getValue();
-                        if(smCnt > 0) {
-                            addModelTagSchema(tupleSchema, smCnt, modelName);
-                        }
-                    }
-                }
-            }
-
-            List<String> metaColumns = evalConfig.getAllMetaColumns(modelConfig);
-            if(CollectionUtils.isNotEmpty(metaColumns)) {
-                for(String columnName: metaColumns) {
-                    tupleSchema.add(new FieldSchema(columnName, DataType.CHARARRAY));
-                }
-            }
-
-            return new Schema(new Schema.FieldSchema("EvalScore", tupleSchema, DataType.TUPLE));
-        } catch (IOException e) {
-            log.error("Error in outputSchema", e);
-            return null;
-        }
-    }
-
-    /**
-     * Add model(Regression) schema into tuple schema, if the modelCount > 0
-     * 
-     * @param tupleSchema
-     *            - schema for Tuple
-     * @param modelCount
-     *            - model count
-     * @param modelName
-     *            - model name
-     */
-    private void addModelSchema(Schema tupleSchema, Integer modelCount, String modelName) {
-        if(modelCount > 0) {
-            tupleSchema.add(new FieldSchema(SCHEMA_PREFIX + addModelNameToField(modelName, "mean"), DataType.DOUBLE));
-            tupleSchema.add(new FieldSchema(SCHEMA_PREFIX + addModelNameToField(modelName, "max"), DataType.DOUBLE));
-            tupleSchema.add(new FieldSchema(SCHEMA_PREFIX + addModelNameToField(modelName, "min"), DataType.DOUBLE));
-            tupleSchema.add(new FieldSchema(SCHEMA_PREFIX + addModelNameToField(modelName, "median"), DataType.DOUBLE));
-            for(int i = 0; i < modelCount; i++) {
-                tupleSchema.add(
-                        new FieldSchema(SCHEMA_PREFIX + addModelNameToField(modelName, "model" + i), DataType.DOUBLE));
-            }
-        }
-    }
-
-    /**
-     * Add model(Classification) schema into tuple schema, if the modelCount > 0
-     * 
-     * @param tupleSchema
-     *            - schema for Tuple
-     * @param modelCount
-     *            - model count
-     * @param modelName
-     *            - model name
-     */
-    private void addModelTagSchema(Schema tupleSchema, Integer modelCount, String modelName) {
-        if(modelConfig.isClassification() && !modelConfig.getTrain().isOneVsAll()) {
-            for(int i = 0; i < modelCount; i++) {
-                for(int j = 0; j < modelConfig.getTags().size(); j++) {
-                    tupleSchema.add(
-                            new FieldSchema(SCHEMA_PREFIX + addModelNameToField(modelName, "model_" + i + "_tag_" + j),
-                                    DataType.DOUBLE));
-                }
-            }
-        } else {
-            // one vs all
-            for(int i = 0; i < modelCount; i++) {
-                tupleSchema.add(new FieldSchema(
-                        SCHEMA_PREFIX + addModelNameToField(modelName, "model_" + i + "_tag_" + i), DataType.DOUBLE));
-            }
-        }
-    }
-
-    /**
-     * Add model name as the namespace of field
-     * 
-     * @param modelName
-     *            - model name
-     * @param field
-     *            - field name
-     * @return - tuple name with namespace
-     */
-    private String addModelNameToField(String modelName, String field) {
-        return (StringUtils.isBlank(modelName) ? field : formatPigNS(modelName) + "::" + field);
-    }
-
-    private String formatPigNS(String name) {
-        return name.replaceAll("-", "_");
-    }
-}
->>>>>>> ab56996b
+/*
+ * Copyright [2012-2014] PayPal Software Foundation
+ *
+ * Licensed under the Apache License, Version 2.0 (the "License");
+ * you may not use this file except in compliance with the License.
+ * You may obtain a copy of the License at
+ *
+ *    http://www.apache.org/licenses/LICENSE-2.0
+ *
+ * Unless required by applicable law or agreed to in writing, software
+ * distributed under the License is distributed on an "AS IS" BASIS,
+ * WITHOUT WARRANTIES OR CONDITIONS OF ANY KIND, either express or implied.
+ * See the License for the specific language governing permissions and
+ * limitations under the License.
+ */
+package ml.shifu.shifu.udf;
+
+import java.io.BufferedWriter;
+import java.io.File;
+import java.io.IOException;
+import java.util.Iterator;
+import java.util.List;
+import java.util.Map;
+import java.util.Map.Entry;
+import java.util.SortedMap;
+
+import ml.shifu.shifu.column.NSColumn;
+import ml.shifu.shifu.container.CaseScoreResult;
+import ml.shifu.shifu.container.obj.EvalConfig;
+import ml.shifu.shifu.container.obj.RawSourceData.SourceType;
+import ml.shifu.shifu.core.ModelRunner;
+import ml.shifu.shifu.core.Scorer;
+import ml.shifu.shifu.core.dtrain.CommonConstants;
+import ml.shifu.shifu.core.dtrain.gs.GridSearch;
+import ml.shifu.shifu.core.model.ModelSpec;
+import ml.shifu.shifu.fs.ShifuFileUtils;
+import ml.shifu.shifu.util.CommonUtils;
+import ml.shifu.shifu.util.Constants;
+import ml.shifu.shifu.util.Environment;
+
+import org.apache.commons.collections.CollectionUtils;
+import org.apache.commons.collections.MapUtils;
+import org.apache.commons.lang.StringUtils;
+import org.apache.hadoop.conf.Configuration;
+import org.apache.hadoop.fs.FileSystem;
+import org.apache.hadoop.fs.Path;
+import org.apache.pig.data.DataType;
+import org.apache.pig.data.Tuple;
+import org.apache.pig.data.TupleFactory;
+import org.apache.pig.impl.logicalLayer.schema.Schema;
+import org.apache.pig.impl.logicalLayer.schema.Schema.FieldSchema;
+import org.apache.pig.impl.util.UDFContext;
+import org.apache.pig.tools.pigstats.PigStatusReporter;
+import org.encog.ml.BasicML;
+
+/**
+ * Calculate the score for each evaluation data
+ */
+public class EvalScoreUDF extends AbstractTrainerUDF<Tuple> {
+
+    private static final String SHIFU_NN_OUTPUT_FIRST_HIDDENLAYER = "shifu.nn.output.first.hiddenlayer";
+
+    private static final String SHIFU_NN_OUTPUT_HIDDENLAYER_INDEX = "shifu.nn.output.hiddenlayer.index";
+
+    private static final String SCHEMA_PREFIX = "shifu::";
+
+    private EvalConfig evalConfig;
+    private ModelRunner modelRunner;
+    private String[] headers;
+
+    private double maxScore = Double.MIN_VALUE;
+    private double minScore = Double.MAX_VALUE;
+
+    private Map<String, Integer> subModelsCnt;
+    private int modelCnt;
+    private String scale;
+
+    /**
+     * A simple weight exception validation: if over 5000 throw exceptions
+     */
+    private int weightExceptions;
+
+    /**
+     * For neural network, if output the first
+     */
+    private boolean outputFirstHiddenLayer = false;
+
+    /**
+     * Hidden layer output index
+     */
+    private int outputHiddenLayerIndex = 0;
+
+    /**
+     * Helper fields for #outputFirstHiddenLayer
+     */
+    private List<Integer> hiddenNodeList;
+
+    /**
+     * Splits for filter expressions
+     */
+    private int segFilterSize = 0;
+
+    public EvalScoreUDF(String source, String pathModelConfig, String pathColumnConfig, String evalSetName)
+            throws IOException {
+        this(source, pathModelConfig, pathColumnConfig, evalSetName, Integer.toString(Scorer.DEFAULT_SCORE_SCALE));
+    }
+
+    @SuppressWarnings("unchecked")
+    public EvalScoreUDF(String source, String pathModelConfig, String pathColumnConfig, String evalSetName,
+            String scale) throws IOException {
+        super(source, pathModelConfig, pathColumnConfig);
+
+        evalConfig = modelConfig.getEvalConfigByName(evalSetName);
+
+        if(evalConfig.getModelsPath() != null) {
+            // renew columnConfig
+            this.columnConfigList = ShifuFileUtils.searchColumnConfig(evalConfig, columnConfigList);
+        }
+
+        this.headers = CommonUtils.getFinalHeaders(evalConfig);
+
+        String filterExpressions = "";
+        if(UDFContext.getUDFContext() != null && UDFContext.getUDFContext().getJobConf() != null) {
+            filterExpressions = UDFContext.getUDFContext().getJobConf().get(Constants.SHIFU_SEGMENT_EXPRESSIONS);
+        } else {
+            filterExpressions = Environment.getProperty(Constants.SHIFU_SEGMENT_EXPRESSIONS);
+        }
+
+        if(StringUtils.isNotBlank(filterExpressions)) {
+            this.segFilterSize = CommonUtils.split(filterExpressions,
+                    Constants.SHIFU_STATS_FILTER_EXPRESSIONS_DELIMETER).length;
+        }
+
+        // move model runner construction in exec to avoid OOM error in client side if model is too big like RF
+        // TODO not to load model but only to check model file cnt
+        this.modelCnt = CommonUtils.getBasicModelsCnt(modelConfig, evalConfig, evalConfig.getDataSet().getSource());
+        this.subModelsCnt = CommonUtils.getSubModelsCnt(modelConfig, this.columnConfigList, evalConfig,
+                evalConfig.getDataSet().getSource());
+
+        if(modelConfig.isClassification()) {
+            if(modelConfig.getTrain().isOneVsAll()) {
+                if(modelConfig.getTags().size() == 2) {
+                    // onevsall, modelcnt is 1
+                    this.modelCnt = 1;
+                } else {
+                    this.modelCnt = modelConfig.getTags().size();
+                }
+            } else {
+                if(modelConfig.getTags().size() == 2) {
+                    // native binary
+                    this.modelCnt = 1;
+                } else {
+                    // native multiple classification model cnt is bagging num
+                    this.modelCnt = (this.modelCnt >= modelConfig.getBaggingNum() ? modelConfig.getBaggingNum()
+                            : this.modelCnt);
+                }
+            }
+        }
+
+        this.scale = scale;
+
+        log.info("Run eval " + evalConfig.getName() + " with " + modelCnt + " model(s).");
+
+        // only check if output first hidden layer in regression and NN
+        if(modelConfig.isRegression() && Constants.NN.equalsIgnoreCase(modelConfig.getAlgorithm())) {
+            GridSearch gs = new GridSearch(modelConfig.getTrain().getParams(),
+                    modelConfig.getTrain().getGridConfigFileContent());
+            Map<String, Object> validParams = this.modelConfig.getTrain().getParams();
+            if(gs.hasHyperParam()) {
+                validParams = gs.getParams(0);
+            }
+            hiddenNodeList = (List<Integer>) validParams.get(CommonConstants.NUM_HIDDEN_NODES);
+
+            // only check when hidden layer > 0
+            if(this.hiddenNodeList.size() > 0) {
+                if(UDFContext.getUDFContext() != null && UDFContext.getUDFContext().getJobConf() != null) {
+                    this.outputFirstHiddenLayer = Boolean.TRUE.toString().equalsIgnoreCase(UDFContext.getUDFContext()
+                            .getJobConf().get(SHIFU_NN_OUTPUT_FIRST_HIDDENLAYER, Boolean.FALSE.toString()));
+                    this.outputHiddenLayerIndex = UDFContext.getUDFContext().getJobConf()
+                            .getInt(SHIFU_NN_OUTPUT_HIDDENLAYER_INDEX, 0);
+                } else {
+                    this.outputFirstHiddenLayer = Boolean.TRUE.toString().equalsIgnoreCase(
+                            Environment.getProperty(SHIFU_NN_OUTPUT_FIRST_HIDDENLAYER, Boolean.FALSE.toString()));
+                    this.outputHiddenLayerIndex = Environment.getInt(SHIFU_NN_OUTPUT_HIDDENLAYER_INDEX, 0);
+                }
+
+                if(outputFirstHiddenLayer) {
+                    this.outputHiddenLayerIndex = 1;
+                }
+
+                if(this.outputHiddenLayerIndex == 1) {
+                    this.outputFirstHiddenLayer = true;
+                }
+
+                if(this.outputHiddenLayerIndex < -1 || this.outputHiddenLayerIndex > this.hiddenNodeList.size()) {
+                    throw new IllegalArgumentException("outputHiddenLayerIndex should in [-1, hidden layers]");
+                }
+
+                // TODO validation
+                log.debug("DEBUG: outputHiddenLayerIndex is " + outputHiddenLayerIndex);
+            }
+        }
+    }
+
+    @SuppressWarnings("deprecation")
+    public Tuple exec(Tuple input) throws IOException {
+        if(this.modelRunner == null) {
+            // here to initialize modelRunner, this is moved from constructor to here to avoid OOM in client side.
+            // UDF in pig client will be initialized to get some metadata issues
+            List<BasicML> models = CommonUtils.loadBasicModels(modelConfig, evalConfig,
+                    evalConfig.getDataSet().getSource(), evalConfig.getGbtConvertToProb(),
+                    evalConfig.getGbtScoreConvertStrategy());
+            this.modelRunner = new ModelRunner(modelConfig, columnConfigList, this.headers,
+                    evalConfig.getDataSet().getDataDelimiter(), models, this.outputHiddenLayerIndex);
+
+            List<ModelSpec> subModels = CommonUtils.loadSubModels(modelConfig, this.columnConfigList, evalConfig,
+                    evalConfig.getDataSet().getSource(), evalConfig.getGbtConvertToProb(),
+                    evalConfig.getGbtScoreConvertStrategy());
+            if(CollectionUtils.isNotEmpty(subModels)) {
+                for(ModelSpec modelSpec: subModels) {
+                    this.modelRunner.addSubModels(modelSpec);
+                    this.subModelsCnt.put(modelSpec.getModelName(), modelSpec.getModels().size());
+                }
+            }
+
+            this.modelCnt = models.size();
+
+            // reset models in classfication case
+            if(modelConfig.isClassification()) {
+                if(modelConfig.getTrain().isOneVsAll()) {
+                    if(modelConfig.getTags().size() == 2) {
+                        // onevsall, modelcnt is 1
+                        this.modelCnt = 1;
+                    } else {
+                        this.modelCnt = modelConfig.getTags().size();
+                    }
+                } else {
+                    if(modelConfig.getTags().size() == 2) {
+                        // native binary
+                        this.modelCnt = 1;
+                    } else {
+                        // native multiple classification model cnt is bagging num
+                        this.modelCnt = (this.modelCnt >= modelConfig.getBaggingNum() ? modelConfig.getBaggingNum()
+                                : this.modelCnt);
+                    }
+                }
+                // reset models to
+                models = models.subList(0, this.modelCnt);
+                this.modelRunner = new ModelRunner(modelConfig, columnConfigList, this.headers,
+                        evalConfig.getDataSet().getDataDelimiter(), models, this.outputHiddenLayerIndex);
+            }
+            this.modelRunner.setScoreScale(Integer.parseInt(this.scale));
+        }
+
+        Map<NSColumn, String> rawDataNsMap = CommonUtils.convertDataIntoNsMap(input, this.headers, this.segFilterSize);
+        if(MapUtils.isEmpty(rawDataNsMap)) {
+            return null;
+        }
+
+        String tag = CommonUtils.trimTag(rawDataNsMap.get(new NSColumn(modelConfig.getTargetColumnName(evalConfig))));
+
+        // filter invalid tag record out
+        // disable the tag check, since there is no bad tag in eval data set
+        // and user just want to score the data, but don't run performance evaluation
+        /*
+         * if(!tagSet.contains(tag)) {
+         * if(System.currentTimeMillis() % 100 == 0) {
+         * log.warn("Invalid tag: " + tag);
+         * }
+         * if(isPigEnabled(Constants.SHIFU_GROUP_COUNTER, "INVALID_TAG")) {
+         * PigStatusReporter.getInstance().getCounter(Constants.SHIFU_GROUP_COUNTER, Constants.COUNTER_RECORDS)
+         * .increment(1);
+         * }
+         * return null;
+         * }
+         */
+
+        long startTime = System.nanoTime();
+        CaseScoreResult cs = modelRunner.computeNsData(rawDataNsMap);
+        long runInterval = (System.nanoTime() - startTime) / 1000L;
+
+        if(cs == null) {
+            if(System.currentTimeMillis() % 50 == 0) {
+                log.warn("Get null result, for input: " + input.toDelimitedString("|"));
+            }
+            return null;
+        }
+
+        Tuple tuple = TupleFactory.getInstance().newTuple();
+        tuple.append(tag);
+
+        String weight = null;
+        if(StringUtils.isNotBlank(evalConfig.getDataSet().getWeightColumnName())) {
+            weight = rawDataNsMap.get(new NSColumn(evalConfig.getDataSet().getWeightColumnName()));
+        } else {
+            weight = "1.0";
+        }
+
+        incrementTagCounters(tag, weight, runInterval);
+
+        Map<String, CaseScoreResult> subModelScores = cs.getSubModelScores();
+
+        tuple.append(weight);
+
+        if(modelConfig.isRegression()) {
+            if(CollectionUtils.isNotEmpty(cs.getScores())) {
+                appendModelScore(tuple, cs, true);
+                if(this.outputHiddenLayerIndex != 0) {
+                    appendFirstHiddenOutputScore(tuple, cs.getHiddenLayerScores(), true);
+                }
+            }
+
+            if(MapUtils.isNotEmpty(subModelScores)) {
+                Iterator<Map.Entry<String, CaseScoreResult>> iterator = subModelScores.entrySet().iterator();
+                while(iterator.hasNext()) {
+                    Map.Entry<String, CaseScoreResult> entry = iterator.next();
+                    CaseScoreResult subCs = entry.getValue();
+                    appendModelScore(tuple, subCs, false);
+                }
+            }
+        } else {
+            if(CollectionUtils.isNotEmpty(cs.getScores())) {
+                appendSimpleScore(tuple, cs);
+            }
+
+            if(MapUtils.isNotEmpty(subModelScores)) {
+                Iterator<Map.Entry<String, CaseScoreResult>> iterator = subModelScores.entrySet().iterator();
+                while(iterator.hasNext()) {
+                    Map.Entry<String, CaseScoreResult> entry = iterator.next();
+                    CaseScoreResult subCs = entry.getValue();
+                    appendSimpleScore(tuple, subCs);
+                }
+            }
+        }
+
+        // append meta data
+        List<String> metaColumns = evalConfig.getAllMetaColumns(modelConfig);
+        if(CollectionUtils.isNotEmpty(metaColumns)) {
+            for(String meta: metaColumns) {
+                tuple.append(rawDataNsMap.get(new NSColumn(meta)));
+            }
+        }
+
+        return tuple;
+    }
+
+    private void appendFirstHiddenOutputScore(Tuple tuple, SortedMap<String, Double> hiddenLayerScores, boolean b) {
+        for(Entry<String, Double> entry: hiddenLayerScores.entrySet()) {
+            tuple.append(entry.getValue());
+        }
+    }
+
+    /**
+     * Append model scores (average, max, min, median, and scores) into tuple
+     * 
+     * @param tuple
+     *            - Tuple to append
+     * @param cs
+     *            - CaseScoreResult
+     * @param toGetMaxMin
+     *            - to check max/min or not
+     */
+    private void appendModelScore(Tuple tuple, CaseScoreResult cs, boolean toGetMaxMin) {
+        tuple.append(cs.getAvgScore());
+        tuple.append(cs.getMaxScore());
+        tuple.append(cs.getMinScore());
+        tuple.append(cs.getMedianScore());
+
+        for(double score: cs.getScores()) {
+            tuple.append(score);
+        }
+
+        if(toGetMaxMin) {
+            // get maxScore and minScore for such mapper or reducer
+            if(cs.getMedianScore() > maxScore) {
+                maxScore = cs.getMedianScore();
+            }
+
+            if(cs.getMedianScore() < minScore) {
+                minScore = cs.getMedianScore();
+            }
+        }
+    }
+
+    /**
+     * Append model scores into tuple
+     * 
+     * @param tuple
+     *            - Tuple to append
+     * @param cs
+     *            - CaseScoreResult
+     */
+    private void appendSimpleScore(Tuple tuple, CaseScoreResult cs) {
+        for(int i = 0; i < cs.getScores().size(); i++) {
+            tuple.append(cs.getScores().get(i));
+        }
+    }
+
+    @Override
+    public void finish() {
+        // Since the modelRunner is initialized in execution, if there is no records for this reducer,
+        // / the modelRunner may not initialized. It will cause NullPointerException
+        if(this.modelRunner != null) {
+            this.modelRunner.close();
+        }
+
+        if(modelConfig.isClassification()) {
+            return;
+        }
+
+        // only for regression, in some cases like gbdt, it's regression score is not in [0,1], to do eval performance,
+        // max and min score should be collected to set bounds.
+        BufferedWriter writer = null;
+        Configuration jobConf = UDFContext.getUDFContext().getJobConf();
+        String scoreOutput = jobConf.get(Constants.SHIFU_EVAL_MAXMIN_SCORE_OUTPUT);
+
+        log.debug("shifu.eval.maxmin.score.output is {}, job id is {}, task id is {}, attempt id is {}" + scoreOutput
+                + " " + jobConf.get("mapreduce.job.id") + " " + jobConf.get("mapreduce.task.id") + " "
+                + jobConf.get("mapreduce.task.partition") + " " + jobConf.get("mapreduce.task.attempt.id"));
+
+        try {
+            FileSystem fileSystem = FileSystem.get(jobConf);
+            fileSystem.mkdirs(new Path(scoreOutput));
+            String taskMaxMinScoreFile = scoreOutput + File.separator + "part-"
+                    + jobConf.get("mapreduce.task.attempt.id");
+            writer = ShifuFileUtils.getWriter(taskMaxMinScoreFile, SourceType.HDFS);
+            writer.write(maxScore + "," + minScore);
+        } catch (IOException e) {
+            log.error("error in finish", e);
+        } finally {
+            if(writer != null) {
+                try {
+                    writer.close();
+                } catch (IOException ignore) {
+                }
+            }
+        }
+    }
+
+    @SuppressWarnings("deprecation")
+    private void incrementTagCounters(String tag, String weight, long runModelInterval) {
+        if(tag == null || weight == null) {
+            log.warn("tag is empty " + tag + " or weight is empty " + weight);
+            return;
+        }
+        double dWeight = 1.0;
+        if(StringUtils.isNotBlank(weight)) {
+            try {
+                dWeight = Double.parseDouble(weight);
+            } catch (Exception e) {
+                if(isPigEnabled(Constants.SHIFU_GROUP_COUNTER, "weight_exceptions")) {
+                    PigStatusReporter.getInstance().getCounter(Constants.SHIFU_GROUP_COUNTER, "weight_exceptions")
+                            .increment(1);
+                }
+                weightExceptions += 1;
+                if(weightExceptions > 5000) {
+                    throw new IllegalStateException(
+                            "Please check weight column in eval, exceptional weight count is over 5000");
+                }
+            }
+        }
+        long weightLong = (long) (dWeight * Constants.EVAL_COUNTER_WEIGHT_SCALE);
+
+        // update model run time for stats
+        if(isPigEnabled(Constants.SHIFU_GROUP_COUNTER, Constants.TOTAL_MODEL_RUNTIME)) {
+            PigStatusReporter.getInstance().getCounter(Constants.SHIFU_GROUP_COUNTER, Constants.TOTAL_MODEL_RUNTIME)
+                    .increment(runModelInterval);
+        }
+
+        if(isPigEnabled(Constants.SHIFU_GROUP_COUNTER, Constants.COUNTER_RECORDS)) {
+            PigStatusReporter.getInstance().getCounter(Constants.SHIFU_GROUP_COUNTER, Constants.COUNTER_RECORDS)
+                    .increment(1);
+        }
+
+        if(posTagSet.contains(tag)) {
+            if(isPigEnabled(Constants.SHIFU_GROUP_COUNTER, Constants.COUNTER_POSTAGS)) {
+                PigStatusReporter.getInstance().getCounter(Constants.SHIFU_GROUP_COUNTER, Constants.COUNTER_POSTAGS)
+                        .increment(1);
+            }
+            if(isPigEnabled(Constants.SHIFU_GROUP_COUNTER, Constants.COUNTER_WPOSTAGS)) {
+                PigStatusReporter.getInstance().getCounter(Constants.SHIFU_GROUP_COUNTER, Constants.COUNTER_WPOSTAGS)
+                        .increment(weightLong);
+            }
+        }
+
+        if(negTagSet.contains(tag)) {
+            if(isPigEnabled(Constants.SHIFU_GROUP_COUNTER, Constants.COUNTER_NEGTAGS)) {
+                PigStatusReporter.getInstance().getCounter(Constants.SHIFU_GROUP_COUNTER, Constants.COUNTER_NEGTAGS)
+                        .increment(1);
+            }
+            if(isPigEnabled(Constants.SHIFU_GROUP_COUNTER, Constants.COUNTER_WNEGTAGS)) {
+                PigStatusReporter.getInstance().getCounter(Constants.SHIFU_GROUP_COUNTER, Constants.COUNTER_WNEGTAGS)
+                        .increment(weightLong);
+            }
+        }
+    }
+
+    /**
+     * output the schema for evaluation score
+     */
+    public Schema outputSchema(Schema input) {
+        try {
+            Schema tupleSchema = new Schema();
+            tupleSchema.add(
+                    new FieldSchema(SCHEMA_PREFIX + modelConfig.getTargetColumnName(evalConfig), DataType.CHARARRAY));
+
+            String weightName = StringUtils.isBlank(evalConfig.getDataSet().getWeightColumnName()) ? "weight"
+                    : evalConfig.getDataSet().getWeightColumnName();
+            tupleSchema.add(new FieldSchema(SCHEMA_PREFIX + weightName, DataType.CHARARRAY));
+
+            if(modelConfig.isRegression()) {
+                if (this.modelCnt > 0) {
+                    addModelSchema(tupleSchema, this.modelCnt, "");
+                } else if (MapUtils.isEmpty(this.subModelsCnt)) {
+                    throw new IllegalStateException("No any model found!");
+                }
+
+                if(this.outputHiddenLayerIndex != 0) {
+                    for(int i = 0; i < this.modelCnt; i++) {
+                        // +1 to add bias neuron
+                        for(int j = 0; j < (hiddenNodeList.get(outputHiddenLayerIndex - 1) + 1); j++) {
+                            tupleSchema.add(new FieldSchema(
+                                    SCHEMA_PREFIX + "model_" + i + "_" + outputHiddenLayerIndex + "_" + j,
+                                    DataType.DOUBLE));
+                        }
+                    }
+                }
+
+                if(MapUtils.isNotEmpty(this.subModelsCnt)) {
+                    Iterator<Map.Entry<String, Integer>> iterator = this.subModelsCnt.entrySet().iterator();
+                    while(iterator.hasNext()) {
+                        Map.Entry<String, Integer> entry = iterator.next();
+                        String modelName = entry.getKey();
+                        Integer smCnt = entry.getValue();
+                        if(smCnt > 0) {
+                            addModelSchema(tupleSchema, smCnt, modelName);
+                        }
+                    }
+                }
+            } else {
+                if(this.modelCnt > 0) {
+                    addModelTagSchema(tupleSchema, modelCnt, "");
+                } else if (MapUtils.isEmpty(this.subModelsCnt)) {
+                    throw new IllegalStateException("No any model found!");
+                }
+
+                if(MapUtils.isNotEmpty(this.subModelsCnt)) {
+                    Iterator<Map.Entry<String, Integer>> iterator = this.subModelsCnt.entrySet().iterator();
+                    while(iterator.hasNext()) {
+                        Map.Entry<String, Integer> entry = iterator.next();
+                        String modelName = entry.getKey();
+                        Integer smCnt = entry.getValue();
+                        if(smCnt > 0) {
+                            addModelTagSchema(tupleSchema, smCnt, modelName);
+                        }
+                    }
+                }
+            }
+
+            List<String> metaColumns = evalConfig.getAllMetaColumns(modelConfig);
+            if(CollectionUtils.isNotEmpty(metaColumns)) {
+                for(String columnName: metaColumns) {
+                    tupleSchema.add(new FieldSchema(columnName, DataType.CHARARRAY));
+                }
+            }
+
+            return new Schema(new Schema.FieldSchema("EvalScore", tupleSchema, DataType.TUPLE));
+        } catch (IOException e) {
+            log.error("Error in outputSchema", e);
+            return null;
+        }
+    }
+
+    /**
+     * Add model(Regression) schema into tuple schema, if the modelCount > 0
+     * 
+     * @param tupleSchema
+     *            - schema for Tuple
+     * @param modelCount
+     *            - model count
+     * @param modelName
+     *            - model name
+     */
+    private void addModelSchema(Schema tupleSchema, Integer modelCount, String modelName) {
+        if(modelCount > 0) {
+            tupleSchema.add(new FieldSchema(SCHEMA_PREFIX + addModelNameToField(modelName, "mean"), DataType.DOUBLE));
+            tupleSchema.add(new FieldSchema(SCHEMA_PREFIX + addModelNameToField(modelName, "max"), DataType.DOUBLE));
+            tupleSchema.add(new FieldSchema(SCHEMA_PREFIX + addModelNameToField(modelName, "min"), DataType.DOUBLE));
+            tupleSchema.add(new FieldSchema(SCHEMA_PREFIX + addModelNameToField(modelName, "median"), DataType.DOUBLE));
+            for(int i = 0; i < modelCount; i++) {
+                tupleSchema.add(
+                        new FieldSchema(SCHEMA_PREFIX + addModelNameToField(modelName, "model" + i), DataType.DOUBLE));
+            }
+        }
+    }
+
+    /**
+     * Add model(Classification) schema into tuple schema, if the modelCount > 0
+     * 
+     * @param tupleSchema
+     *            - schema for Tuple
+     * @param modelCount
+     *            - model count
+     * @param modelName
+     *            - model name
+     */
+    private void addModelTagSchema(Schema tupleSchema, Integer modelCount, String modelName) {
+        if(modelConfig.isClassification() && !modelConfig.getTrain().isOneVsAll()) {
+            for(int i = 0; i < modelCount; i++) {
+                for(int j = 0; j < modelConfig.getTags().size(); j++) {
+                    tupleSchema.add(
+                            new FieldSchema(SCHEMA_PREFIX + addModelNameToField(modelName, "model_" + i + "_tag_" + j),
+                                    DataType.DOUBLE));
+                }
+            }
+        } else {
+            // one vs all
+            for(int i = 0; i < modelCount; i++) {
+                tupleSchema.add(new FieldSchema(
+                        SCHEMA_PREFIX + addModelNameToField(modelName, "model_" + i + "_tag_" + i), DataType.DOUBLE));
+            }
+        }
+    }
+
+    /**
+     * Add model name as the namespace of field
+     * 
+     * @param modelName
+     *            - model name
+     * @param field
+     *            - field name
+     * @return - tuple name with namespace
+     */
+    private String addModelNameToField(String modelName, String field) {
+        return (StringUtils.isBlank(modelName) ? field : formatPigNS(modelName) + "::" + field);
+    }
+
+    private String formatPigNS(String name) {
+        return name.replaceAll("-", "_");
+    }
+}