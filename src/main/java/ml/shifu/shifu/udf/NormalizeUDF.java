/*
 * Copyright [2012-2014] PayPal Software Foundation
 *
 * Licensed under the Apache License, Version 2.0 (the "License");
 * you may not use this file except in compliance with the License.
 * You may obtain a copy of the License at
 *
 *    http://www.apache.org/licenses/LICENSE-2.0
 *
 * Unless required by applicable law or agreed to in writing, software
 * distributed under the License is distributed on an "AS IS" BASIS,
 * WITHOUT WARRANTIES OR CONDITIONS OF ANY KIND, either express or implied.
 * See the License for the specific language governing permissions and
 * limitations under the License.
 */
package ml.shifu.shifu.udf;

import java.io.IOException;
import java.text.DecimalFormat;
import java.util.ArrayList;
import java.util.HashMap;
import java.util.List;
import java.util.Map;
import java.util.Set;

import ml.shifu.shifu.column.NSColumn;
import ml.shifu.shifu.container.WeightAmplifier;
import ml.shifu.shifu.container.obj.ColumnConfig;
import ml.shifu.shifu.container.obj.ModelNormalizeConf.NormType;
import ml.shifu.shifu.core.DataPurifier;
import ml.shifu.shifu.core.DataSampler;
import ml.shifu.shifu.core.Normalizer;
import ml.shifu.shifu.util.CommonUtils;
import ml.shifu.shifu.util.Constants;
import ml.shifu.shifu.util.Environment;

import org.apache.commons.collections.CollectionUtils;
import org.apache.commons.jexl2.Expression;
import org.apache.commons.jexl2.JexlContext;
import org.apache.commons.jexl2.JexlEngine;
import org.apache.commons.jexl2.MapContext;
import org.apache.commons.lang.StringUtils;
import org.apache.pig.data.Tuple;
import org.apache.pig.data.TupleFactory;
import org.apache.pig.impl.logicalLayer.schema.Schema;
import org.apache.pig.impl.util.UDFContext;
import org.apache.pig.impl.util.Utils;
import org.apache.pig.tools.pigstats.PigStatusReporter;

/**
 * NormalizeUDF class normalize the training data for parquet format.
 */
public class NormalizeUDF extends AbstractTrainerUDF<Tuple> {

    private static final String POSRATE = "posrate";

    private static final String SHIFU_NORM_CATEGORY_MISSING_NORM = "shifu.norm.category.missing.norm";

    private List<Set<String>> tags;

    private Double cutoff;
    private NormType normType;
    private Expression weightExpr;
    private JexlContext weightContext;
    private DecimalFormat df = new DecimalFormat("#.######");

    private List<DataPurifier> dataPurifiers;

    private boolean isForExpressions = false;

    public static enum CategoryMissingNormType {
        MEAN, POSRATE;

        public static CategoryMissingNormType of(String normType) {
            for(CategoryMissingNormType norm: CategoryMissingNormType.values()) {
                if(norm.toString().equalsIgnoreCase(normType)) {
                    return norm;
                }
            }
            return POSRATE;
        }
    }

    /**
     * For categorical feature, a map is used to save query time in execution
     */
    private Map<Integer, Map<String, Integer>> categoricalIndexMap = new HashMap<Integer, Map<String, Integer>>();

    public static enum WarnInNormalizeUDF {
        INVALID_TAG;
    };

    // if current norm for only clean and not transform categorical and numeric value
    private boolean isForClean = false;

    /**
     * In Zscore norm type, how to process category default missing value norm, by default use mean, another option is
     * POSRATE.
     */
    private CategoryMissingNormType categoryMissingNormType = CategoryMissingNormType.POSRATE;

    public NormalizeUDF(String source, String pathModelConfig, String pathColumnConfig) throws Exception {
        this(source, pathModelConfig, pathColumnConfig, "false");
        setCategoryMissingNormType();
    }

    private void setCategoryMissingNormType() {
        if(UDFContext.getUDFContext() != null && UDFContext.getUDFContext().getJobConf() != null) {
            this.categoryMissingNormType = CategoryMissingNormType.of(UDFContext.getUDFContext().getJobConf()
                    .get(SHIFU_NORM_CATEGORY_MISSING_NORM, POSRATE));
        } else {
            this.categoryMissingNormType = CategoryMissingNormType.of(Environment.getProperty(
                    SHIFU_NORM_CATEGORY_MISSING_NORM, POSRATE));
        }
        if(this.categoryMissingNormType == null) {
            this.categoryMissingNormType = CategoryMissingNormType.POSRATE;
        }
        log.info("'categoryMissingNormType' is set to: " + this.categoryMissingNormType);
    }

    public NormalizeUDF(String source, String pathModelConfig, String pathColumnConfig, String isForClean)
            throws Exception {
        super(source, pathModelConfig, pathColumnConfig);

        setCategoryMissingNormType();

        this.isForClean = "true".equalsIgnoreCase(isForClean);

        cutoff = modelConfig.getNormalizeStdDevCutOff();

        normType = modelConfig.getNormalizeType();
        log.debug("\t normType: " + normType.name());

        weightExpr = createExpression(modelConfig.getWeightColumnName());
        if(weightExpr != null) {
            weightContext = new MapContext();
        }

        this.tags = super.modelConfig.getSetTags();

        for(ColumnConfig config: columnConfigList) {
            if(config.isCategorical()) {
                Map<String, Integer> map = new HashMap<String, Integer>();
                if(config.getBinCategory() != null) {
                    for(int i = 0; i < config.getBinCategory().size(); i++) {
                        List<String> catValues = CommonUtils.flattenCatValGrp(config.getBinCategory().get(i));
                        for(String cval: catValues) {
                            map.put(cval, i);
                        }
                    }
                }
                this.categoricalIndexMap.put(config.getColumnNum(), map);
            }
        }

        String filterExpressions = "";

        if(UDFContext.getUDFContext() != null && UDFContext.getUDFContext().getJobConf() != null) {
            filterExpressions = UDFContext.getUDFContext().getJobConf().get("shifu.segment.expressions");
        } else {
            filterExpressions = Environment.getProperty("shifu.segment.expressions");
        }

        if(StringUtils.isNotBlank(filterExpressions)) {
            this.isForExpressions = true;
            String[] splits = CommonUtils.split(filterExpressions, Constants.SHIFU_STATS_FILTER_EXPRESSIONS_DELIMETER);
            this.dataPurifiers = new ArrayList<DataPurifier>(splits.length);
            for(String split: splits) {
                this.dataPurifiers.add(new DataPurifier(modelConfig, split));
            }
        }

    }

    @SuppressWarnings("deprecation")
    public Tuple exec(Tuple input) throws IOException {
        if(input == null || input.size() == 0) {
            return null;
        }
        // update total valid count, remove such counter as it is in PurifyDataUDF
        // if(isPigEnabled(Constants.SHIFU_GROUP_COUNTER, "TOTAL_VALID_COUNT")) {
        // PigStatusReporter.getInstance().getCounter(Constants.SHIFU_GROUP_COUNTER, "TOTAL_VALID_COUNT").increment(1);
        // }

        Object tag = input.get(tagColumnNum);
        if(tag == null) {
            log.warn("The tag is NULL, just skip it!!");
            if(isPigEnabled(Constants.SHIFU_GROUP_COUNTER, "INVALID_TAG")) {
                PigStatusReporter.getInstance().getCounter(Constants.SHIFU_GROUP_COUNTER, "INVALID_TAG").increment(1);
            }
            return null;
        }
        final String rawTag = CommonUtils.trimTag(tag.toString());

        // make sure all invalid tag record are filter out
        if(!super.tagSet.contains(rawTag)) {
            if(isPigEnabled(Constants.SHIFU_GROUP_COUNTER, "INVALID_TAG")) {
                PigStatusReporter.getInstance().getCounter(Constants.SHIFU_GROUP_COUNTER, "INVALID_TAG").increment(1);
            }
            return null;
        }

        // data sampling only for normalization, for data cleaning, shouldn't do data sampling
        if(!this.isForClean) {
            // do data sampling. Unselected data or data with invalid tag will be filtered out.
            boolean isNotSampled = DataSampler.isNotSampled(modelConfig.isRegression(), super.tagSet, super.posTagSet,
                    super.negTagSet, modelConfig.getNormalizeSampleRate(), modelConfig.isNormalizeSampleNegOnly(),
                    rawTag);
            if(isNotSampled) {
                return null;
            }
        }

        // append tuple with tag, normalized value.
        Tuple tuple = TupleFactory.getInstance().newTuple();
        final NormType normType = modelConfig.getNormalizeType();

        if(!this.isForExpressions) {
            for(int i = 0; i < input.size(); i++) {
                ColumnConfig config = columnConfigList.get(i);
                String val = (input.get(i) == null) ? "" : input.get(i).toString().trim();
                // load variables for weight calculating.
                if(weightExpr != null) {
                    weightContext.set(new NSColumn(config.getColumnName()).getSimpleName(), val);
                }

                // check tag type.
                if(tagColumnNum == i) {
                    if(modelConfig.isRegression()) {
                        int type = 0;
                        if(super.posTagSet.contains(rawTag)) {
                            type = 1;
                        } else if(super.negTagSet.contains(rawTag)) {
                            type = 0;
                        } else {
                            log.error("Invalid data! The target value is not listed - " + rawTag);
                            warn("Invalid data! The target value is not listed - " + rawTag,
                                    WarnInNormalizeUDF.INVALID_TAG);
                            return null;
                        }
                        tuple.append(type);
                    } else {
                        int index = -1;
                        for(int j = 0; j < tags.size(); j++) {
                            Set<String> tagSet = tags.get(j);
                            if(tagSet.contains(rawTag)) {
                                index = j;
                                break;
                            }
                        }
                        if(index == -1) {
                            log.error("Invalid data! The target value is not listed - " + rawTag);
                            return null;
                        }
                        tuple.append(index);
                    }
                    continue;
                }

                if(this.isForClean) {
                    // for RF/GBT model, only clean data, not real do norm data
                    if(config.isCategorical()) {
                        Map<String, Integer> map = this.categoricalIndexMap.get(config.getColumnNum());
                        // map should not be null, no need check if map is null, if val not in binCategory, set it to ""
                        tuple.append(((map.get(val) == null || map.get(val) == -1)) ? "" : val);
                    } else {
                        Double normVal = 0d;
                        try {
                            normVal = Double.parseDouble(val);
                        } catch (Exception e) {
                            log.debug("Not decimal format " + val + ", using default!");
                            normVal = Normalizer.defaultMissingValue(config);
                        }
                        tuple.append(df.format(normVal));
                    }
                } else {
                    // append normalize data. exclude data clean, for data cleaning, no need check good or bad candidate
                    if(CommonUtils.isGoodCandidate(config, super.hasCandidates, modelConfig.isRegression())) {
                        // for multiple classification, binPosRate means rate of such category over all counts, reuse
                        // binPosRate for normalize
                        List<Double> normVals = Normalizer.normalize(config, val, cutoff, normType,
                                this.categoryMissingNormType);
<<<<<<< HEAD
                        for ( Double normVal : normVals ) {
                            tuple.append(df.format(normVal));
                        }
                        // if(this.isForExpressions) {
                        // for(int j = 0; j < dataPurifiers.size(); j++) {
                        // ColumnConfig extConfig = columnConfigList.get(input.size() * j + i);
                        // Double extNormVal = Normalizer.normalize(extConfig, val, cutoff, normType,
                        // this.categoryMissingNormType);
                        // tuple.append(df.format(extNormVal));
                        // }
                        // }
=======
                        tuple.append(df.format(normVal));
>>>>>>> ddc0f77f
                    } else {
                        tuple.append(config.isMeta() ? val : null);
                    }
                }
            }
        } else {
            int rawSize = input.size();
            for(int i = 0; i < this.columnConfigList.size(); i++) {
                ColumnConfig config = this.columnConfigList.get(i);
                int newIndex = i >= rawSize ? i % rawSize : i;
                String val = (input.get(newIndex) == null) ? "" : input.get(newIndex).toString().trim();
                if(config.isTarget()) {
                    int type = 0;
                    if(super.posTagSet.contains(rawTag)) {
                        type = 1;
                    } else if(super.negTagSet.contains(rawTag)) {
                        type = 0;
                    } else {
                        log.error("Invalid data! The target value is not listed - " + rawTag);
                        warn("Invalid data! The target value is not listed - " + rawTag, WarnInNormalizeUDF.INVALID_TAG);
                        return null;
                    }
                    tuple.append(type);
                } else if(CommonUtils.isGoodCandidate(config, super.hasCandidates, modelConfig.isRegression())) {
                    List<Double> normVals = Normalizer.normalize(config, val, cutoff, normType, this.categoryMissingNormType);
                    for ( Double normVal : normVals ) {
                        tuple.append(df.format(normVal));
                    }
                } else {
                    tuple.append(config.isMeta() ? val : null);
                }
            }
        }

        // append tuple with weight.
        double weight = evaluateWeight(weightExpr, weightContext);
        tuple.append(weight);

        return tuple;
    }

    /**
     * Evaluate weight expression based on the variables context.
     * 
     * @param expr
     *            - weight evaluation expression
     * @param jc
     *            - A JexlContext containing variables for weight expression.
     * @return The result of this evaluation
     */
    public double evaluateWeight(Expression expr, JexlContext jc) {
        double weight = 1.0d;
        if(expr != null) {
            Object result = expr.evaluate(jc);
            if(result instanceof Integer) {
                weight = ((Integer) result).doubleValue();
            } else if(result instanceof Double) {
                weight = ((Double) result).doubleValue();
            } else if(result instanceof String) {
                try {
                    weight = Double.parseDouble((String) result);
                } catch (NumberFormatException e) {
                    // Not a number, use default
                    if(System.currentTimeMillis() % 100 == 0) {
                        log.warn("Weight column type is String and value cannot be parsed with " + result
                                + ", use default 1.0d");
                    }
                    weight = 1.0d;
                }
            }
        }
        return weight;
    }

    public Schema outputSchema(Schema input) {
        try {
            StringBuilder schemaStr = new StringBuilder();
            schemaStr.append("Normalized:Tuple(");
            for(ColumnConfig config: columnConfigList) {
                if(config.isMeta()) {
                    schemaStr.append(config.getColumnName() + ":chararray" + ",");
                } else if(!config.isMeta() && config.isNumerical()) {
                    schemaStr.append(config.getColumnName() + ":float" + ",");
                } else if(config.isTarget()) {
                    schemaStr.append(config.getColumnName() + ":int" + ",");
                } else {
                    if(config.isCategorical() && this.isForClean) {
                        // clean data for DT algorithms, only store index, short is ok while Pig only have int type
                        schemaStr.append(config.getColumnName() + ":chararray" + ",");
                    } else {
                        // for others, set to float, no matter LR/NN categorical or filter out feature with null
                        if ( modelConfig.getNormalizeType().equals(NormType.ZSCALE_ONEHOT) ) {
                            if ( CommonUtils.isGoodCandidate(config, super.hasCandidates) ) {
                                for (int i = 0; i < config.getBinCategory().size(); i++) {
                                    schemaStr.append(config.getColumnName() + "_" + i + ":float" + ",");
                                }
                            }
                            schemaStr.append(config.getColumnName() + "_missing" + ":float" + ",");
                        } else {
                            schemaStr.append(config.getColumnName() + ":float" + ",");
                        }
                    }
                }
            }
            schemaStr.append("weight:float)");
            return Utils.getSchemaFromString(schemaStr.toString());
        } catch (Exception e) {
            log.error("error in outputSchema", e);
            return null;
        }
    }

    /*
     * Create expressions for multi weight settings
     */
    protected Map<Expression, Double> createExpressionMap(List<WeightAmplifier> weightExprList) {
        Map<Expression, Double> ewMap = new HashMap<Expression, Double>();

        if(CollectionUtils.isNotEmpty(weightExprList)) {
            JexlEngine jexl = new JexlEngine();

            for(WeightAmplifier we: weightExprList) {
                ewMap.put(jexl.createExpression(we.getTargetExpression()), we.getTargetWeight());
            }
        }

        return ewMap;
    }

    /*
     * Create the expression for weight setting
     */
    private Expression createExpression(String weightAmplifier) {
        if(StringUtils.isNotBlank(weightAmplifier)) {
            JexlEngine jexl = new JexlEngine();
            return jexl.createExpression(weightAmplifier);
        }
        return null;
    }
}<|MERGE_RESOLUTION|>--- conflicted
+++ resolved
@@ -280,7 +280,6 @@
                         // binPosRate for normalize
                         List<Double> normVals = Normalizer.normalize(config, val, cutoff, normType,
                                 this.categoryMissingNormType);
-<<<<<<< HEAD
                         for ( Double normVal : normVals ) {
                             tuple.append(df.format(normVal));
                         }
@@ -292,9 +291,6 @@
                         // tuple.append(df.format(extNormVal));
                         // }
                         // }
-=======
-                        tuple.append(df.format(normVal));
->>>>>>> ddc0f77f
                     } else {
                         tuple.append(config.isMeta() ? val : null);
                     }
