/**
 * Copyright [2012-2013] eBay Software Foundation
 *
 * Licensed under the Apache License, Version 2.0 (the "License");
 * you may not use this file except in compliance with the License.
 * You may obtain a copy of the License at
 *
 *    http://www.apache.org/licenses/LICENSE-2.0
 *
 * Unless required by applicable law or agreed to in writing, software
 * distributed under the License is distributed on an "AS IS" BASIS,
 * WITHOUT WARRANTIES OR CONDITIONS OF ANY KIND, either express or implied.
 * See the License for the specific language governing permissions and
 * limitations under the License.
 */
package ml.shifu.shifu.udf;

import java.io.IOException;
import java.text.DecimalFormat;
import java.util.HashMap;
import java.util.List;
import java.util.Map;
<<<<<<< HEAD
import java.util.Random;

import com.google.inject.Guice;
import com.google.inject.Injector;
import ml.shifu.shifu.di.module.NormalizationModule;
import ml.shifu.shifu.di.service.NormalizationService;
=======

import ml.shifu.shifu.container.WeightAmplifier;
import ml.shifu.shifu.container.obj.ColumnConfig;
import ml.shifu.shifu.core.DataSampler;
import ml.shifu.shifu.core.Normalizer;

>>>>>>> 5cf16db1
import org.apache.commons.collections.CollectionUtils;
import org.apache.commons.jexl2.Expression;
import org.apache.commons.jexl2.JexlContext;
import org.apache.commons.jexl2.JexlEngine;
import org.apache.commons.jexl2.MapContext;
import org.apache.commons.lang.StringUtils;
import org.apache.pig.data.Tuple;
import org.apache.pig.data.TupleFactory;
import org.apache.pig.impl.logicalLayer.schema.Schema;
import org.apache.pig.impl.util.Utils;

<<<<<<< HEAD
import ml.shifu.shifu.container.WeightAmplifier;
import ml.shifu.shifu.container.obj.ColumnConfig;
=======
>>>>>>> 5cf16db1
/**
 *
 * NormalizeUDF class normalize the training data
 *
 *
 */
public class NormalizeUDF extends AbstractTrainerUDF<Tuple> {

    private List<String> negTags;
    private List<String> posTags;
    private Expression weightExpr;
<<<<<<< HEAD
    private NormalizationService normalizationService;
    private Random random = new Random(System.currentTimeMillis());
=======
>>>>>>> 5cf16db1

    public NormalizeUDF(String source, String pathModelConfig, String pathColumnConfig) throws Exception {
        super(source, pathModelConfig, pathColumnConfig);

        log.debug("Initializing NormalizeUDF ... ");

        negTags = modelConfig.getNegTags();
        log.debug("\t Negative Tags: " + negTags);
        posTags = modelConfig.getPosTags();
        log.debug("\t Positive Tags: " + posTags);

        weightExpr = createExpression(modelConfig.getWeightColumnName());
        log.debug("NormalizeUDF Initialized");

        Injector injector = Guice.createInjector(new NormalizationModule(modelConfig.getNormalize().getNormalizer()));
        normalizationService = injector.getInstance(NormalizationService.class);
    }

    public Tuple exec(Tuple input) throws IOException {
        if (input == null || input.size() == 0) {
            return null;
        }

        int size = input.size();

        JexlContext jc = new MapContext();
        DecimalFormat df = new DecimalFormat("#.######");

        Tuple tuple = TupleFactory.getInstance().newTuple();

        String tag = input.get(tagColumnNum).toString();
        if (!(posTags.contains(tag) || negTags.contains(tag))) {
            log.warn("Invalid target column value - " + tag);
            return null;
        }

<<<<<<< HEAD
        Double rate = modelConfig.getNormalizeSampleRate();
        if ( modelConfig.isNormalizeSampleNegOnly() ) {
            if (negTags.contains(tag) && random.nextDouble() > rate) {
                return null;
            }
        } else {
            if (random.nextDouble() > rate) {
                return null;
            }
        }

        if ( negTags.contains(tag) ) {
=======
        boolean isNotSampled = DataSampler.isNotSampled(
                modelConfig.getPosTags(), 
                modelConfig.getNegTags(),
                modelConfig.getNormalizeSampleRate(), 
                modelConfig.isNormalizeSampleNegOnly(), tag);
        if ( isNotSampled ) {
            return null;
        }
        
        if (negTags.contains(tag)) {
>>>>>>> 5cf16db1
            tuple.append(0);
        } else {
            tuple.append(1);
        }

        //Double cutoff = modelConfig.getNormalizeStdDevCutOff();
        /*
		for (int i = 0; i < size; i++) {
			ColumnConfig config = columnConfigList.get(i);
			if ( weightExpr != null ) {
				jc.set(config.getColumnName(), ((input.get(i) == null) ? "" : input.get(i).toString()));
			}
			
			if (config.isFinalSelect()) {
				String val = ((input.get(i) == null) ? "" : input.get(i).toString());

                Double z = Normalizer.normalize(modelConfig.getNormalize(), config, val);

				tuple.append(df.format(z));
			}
		}
		*/

        List<Double> normalized = normalizationService.normalize(columnConfigList, input.getAll());

        if (normalized  == null) {
            return null;
        }

        for (Double value : normalized) {
            tuple.append(df.format(value));
        }

        double weight = 1.0d;
        if ( weightExpr != null ) {
            Object result = weightExpr.evaluate(jc);
            if ( result instanceof Integer ) {
                weight = ((Integer)result).doubleValue();
            } else if ( result instanceof Double ) {
                weight = ((Double)result).doubleValue();
            }
        }
        tuple.append(weight);

        return tuple;
    }

    public Schema outputSchema(Schema input) {
        try {
            StringBuilder schemaStr = new StringBuilder();

            schemaStr.append("Normalized:Tuple(" +columnConfigList.get(tagColumnNum).getColumnName() + ":int");
            for (ColumnConfig config : columnConfigList) {
                if (config.isFinalSelect()) {
                    if (config.isNumerical()) {
                        schemaStr.append(", " + config.getColumnName() + ":float");
                    } else {
                        schemaStr.append(", " + config.getColumnName() + ":chararray");
                    }
                }
            }
            schemaStr.append(", weight:float)");

            return Utils.getSchemaFromString(schemaStr.toString());
        } catch (Exception e) {
            e.printStackTrace();
            return null;
        }
    }

    /**
     * Create expressions for multi weight settings
     * @param weightExprList
     * @return weight expression map
     */
    protected Map<Expression, Double> createExpressionMap(List<WeightAmplifier> weightExprList) {
        Map<Expression, Double> ewMap = new HashMap<Expression, Double>();

        if ( CollectionUtils.isNotEmpty(weightExprList) ) {
            JexlEngine jexl = new JexlEngine();

            for (WeightAmplifier we : weightExprList) {
                ewMap.put(jexl.createExpression(we.getTargetExpression()), Double.valueOf(we.getTargetWeight()));
            }
        }

        return ewMap;
    }

    /**
     * Create the expression for weight setting
     * @param weightAmplifier
     * @return expression for weight amplifier
     */
    private Expression createExpression(String weightAmplifier) {
        if ( StringUtils.isNotBlank(weightAmplifier) ) {
            JexlEngine jexl = new JexlEngine();
            return jexl.createExpression(weightAmplifier);
        }
        return null;
    }
}<|MERGE_RESOLUTION|>--- conflicted
+++ resolved
@@ -20,21 +20,14 @@
 import java.util.HashMap;
 import java.util.List;
 import java.util.Map;
-<<<<<<< HEAD
 import java.util.Random;
 
 import com.google.inject.Guice;
 import com.google.inject.Injector;
 import ml.shifu.shifu.di.module.NormalizationModule;
 import ml.shifu.shifu.di.service.NormalizationService;
-=======
-
-import ml.shifu.shifu.container.WeightAmplifier;
-import ml.shifu.shifu.container.obj.ColumnConfig;
-import ml.shifu.shifu.core.DataSampler;
-import ml.shifu.shifu.core.Normalizer;
-
->>>>>>> 5cf16db1
+
+
 import org.apache.commons.collections.CollectionUtils;
 import org.apache.commons.jexl2.Expression;
 import org.apache.commons.jexl2.JexlContext;
@@ -46,11 +39,8 @@
 import org.apache.pig.impl.logicalLayer.schema.Schema;
 import org.apache.pig.impl.util.Utils;
 
-<<<<<<< HEAD
 import ml.shifu.shifu.container.WeightAmplifier;
 import ml.shifu.shifu.container.obj.ColumnConfig;
-=======
->>>>>>> 5cf16db1
 /**
  *
  * NormalizeUDF class normalize the training data
@@ -62,11 +52,6 @@
     private List<String> negTags;
     private List<String> posTags;
     private Expression weightExpr;
-<<<<<<< HEAD
-    private NormalizationService normalizationService;
-    private Random random = new Random(System.currentTimeMillis());
-=======
->>>>>>> 5cf16db1
 
     public NormalizeUDF(String source, String pathModelConfig, String pathColumnConfig) throws Exception {
         super(source, pathModelConfig, pathColumnConfig);
@@ -103,20 +88,6 @@
             return null;
         }
 
-<<<<<<< HEAD
-        Double rate = modelConfig.getNormalizeSampleRate();
-        if ( modelConfig.isNormalizeSampleNegOnly() ) {
-            if (negTags.contains(tag) && random.nextDouble() > rate) {
-                return null;
-            }
-        } else {
-            if (random.nextDouble() > rate) {
-                return null;
-            }
-        }
-
-        if ( negTags.contains(tag) ) {
-=======
         boolean isNotSampled = DataSampler.isNotSampled(
                 modelConfig.getPosTags(), 
                 modelConfig.getNegTags(),
@@ -127,7 +98,6 @@
         }
         
         if (negTags.contains(tag)) {
->>>>>>> 5cf16db1
             tuple.append(0);
         } else {
             tuple.append(1);
