--- conflicted
+++ resolved
@@ -15,52 +15,30 @@
  */
 package ml.shifu.shifu.udf;
 
-import java.io.BufferedReader;
-import java.io.File;
-import java.io.FileNotFoundException;
-import java.io.IOException;
-import java.io.InputStream;
-import java.io.InputStreamReader;
-import java.util.HashMap;
-import java.util.HashSet;
-import java.util.Iterator;
-import java.util.List;
-import java.util.Map;
-import java.util.Set;
-
 import ml.shifu.shifu.container.obj.ColumnConfig;
 import ml.shifu.shifu.container.obj.RawSourceData.SourceType;
 import ml.shifu.shifu.core.binning.AbstractBinning;
 import ml.shifu.shifu.core.binning.DynamicBinning;
 import ml.shifu.shifu.core.binning.obj.NumBinInfo;
-import ml.shifu.shifu.fs.ShifuFileUtils;
-<<<<<<< HEAD
 import ml.shifu.shifu.util.HdfsPartFile;
-=======
-import ml.shifu.shifu.util.HDFSUtils;
-
->>>>>>> 1e076bf5
 import org.apache.commons.collections.CollectionUtils;
-import org.apache.commons.io.Charsets;
-import org.apache.commons.io.IOUtils;
 import org.apache.commons.lang.StringUtils;
 import org.apache.hadoop.conf.Configuration;
-import org.apache.hadoop.fs.FileStatus;
-import org.apache.hadoop.fs.FileSystem;
-import org.apache.hadoop.fs.Path;
-import org.apache.hadoop.io.compress.CompressionCodec;
-import org.apache.hadoop.io.compress.CompressionCodecFactory;
 import org.apache.pig.data.DataBag;
 import org.apache.pig.data.Tuple;
 import org.apache.pig.data.TupleFactory;
 import org.apache.pig.impl.util.UDFContext;
+
+import java.io.File;
+import java.io.IOException;
+import java.util.*;
 
 /**
  * Created by zhanhu on 7/6/16.
  */
 public class DynamicBinningUDF extends AbstractTrainerUDF<Tuple> {
 
-    private String[] smallBinsMap;
+    private HashMap<Integer, String> smallBinsMap;
 
     private String smallBinsPath;
 
@@ -74,25 +52,12 @@
     public Tuple exec(Tuple input) throws IOException {
         // move initialization from constructor to be here because of Pig UDF will be called in client which will cause
         // OOM in there
-        if(smallBinsMap == null) {
-<<<<<<< HEAD
-            smallBinsMap = new String[super.columnConfigList.size()];
-            HdfsPartFile smallBinFile = new HdfsPartFile(smallBinsPath, SourceType.HDFS);
-            String smallBin = null;
-            while ((smallBin = smallBinFile.readLine()) != null) {
-                String[] fields = StringUtils.split(smallBin, '\u0007');
-                if(fields.length == 2) {
-                    smallBinsMap[Integer.parseInt(fields[0])] = fields[1];
-                }
-            }
-            smallBinFile.close();
-=======
+        if (smallBinsMap == null) {
             smallBinsMap = new HashMap<Integer, String>();
             initSmallBinMap();
->>>>>>> 1e076bf5
         }
 
-        if(input == null || input.size() != 1) {
+        if (input == null || input.size() != 1) {
             return null;
         }
 
@@ -105,22 +70,21 @@
 
         DataBag columnDataBag = (DataBag) input.get(0);
         Iterator<Tuple> iterator = columnDataBag.iterator();
-        while(iterator.hasNext()) {
+        while (iterator.hasNext()) {
             Tuple tuple = iterator.next();
-            if(columnId == null) {
+            if (columnId == null) {
                 columnId = (Integer) tuple.get(0);
 
                 // for filter expansions
-                if(columnId >= super.columnConfigList.size()) {
+                if (columnId >= super.columnConfigList.size()) {
                     int newColumnId = columnId % super.columnConfigList.size();
                     columnConfig = super.columnConfigList.get(newColumnId);
                 } else {
                     columnConfig = super.columnConfigList.get(columnId);
                 }
 
-                String smallBins = smallBinsMap[columnId];
-                smallBinsMap[columnId] = null; // release memory, since it won't be used anymore
-                if(columnConfig.isCategorical()) {
+                String smallBins = smallBinsMap.get(columnId);
+                if (columnConfig.isCategorical()) {
                     binsData = smallBins;
                     break;
                 } else {
@@ -131,7 +95,7 @@
             String val = (String) tuple.get(1);
             Boolean isPositiveInst = (Boolean) tuple.get(2);
 
-            if(missingValSet.contains(val)) {
+            if (missingValSet.contains(val)) {
                 continue;
             }
 
@@ -145,14 +109,14 @@
             }
 
             NumBinInfo numBinInfo = binaryLocate(binInfoList, d);
-            if(numBinInfo != null) {
+            if (numBinInfo != null) {
                 numBinInfo.incInstCnt(isPositiveInst);
             }
         }
 
-        if(binsData == null && CollectionUtils.isNotEmpty(binInfoList)) {
+        if (binsData == null && CollectionUtils.isNotEmpty(binInfoList)) {
             int maxNumBin = modelConfig.getStats().getMaxNumBin();
-            if(maxNumBin <= 0) {
+            if (maxNumBin <= 0) {
                 maxNumBin = 1024;
             }
             DynamicBinning dynamicBinning = new DynamicBinning(binInfoList, maxNumBin);
@@ -168,96 +132,44 @@
         return output;
     }
 
-    private void initSmallBinMap() throws IOException, FileNotFoundException {
+    private void initSmallBinMap() throws IOException {
         long start = System.currentTimeMillis();
         Configuration jobConf = UDFContext.getUDFContext().getJobConf();
-        String partFile = smallBinsPath + File.separator + "part-*-*" + jobConf.get("mapreduce.task.partition") + "*";
-
-        FileStatus[] fileStatus = ShifuFileUtils.getFilePartStatus(partFile, SourceType.HDFS);
-        if(fileStatus.length < 1) {
-            throw new FileNotFoundException("small bin part file not found");
-        }
-        Path smallBinPartFilePath = fileStatus[0].getPath();
-
-        FileSystem fs = ShifuFileUtils.getFileSystemBySourceType(SourceType.HDFS);
-        CompressionCodecFactory compressionFactory = new CompressionCodecFactory(jobConf);
-        BufferedReader reader = null;
-
+        int partNum = Integer.parseInt(jobConf.get("mapreduce.task.partition"));
+        String partition = String.format("%05d", partNum);
+        HdfsPartFile partFile = new HdfsPartFile(
+                smallBinsPath + File.separator + "part-*-*" + partition + "*",
+                SourceType.HDFS);
         try {
-            CompressionCodec codec = compressionFactory.getCodec(smallBinPartFilePath);
-            InputStream is = null;
-            if(codec != null) {
-                is = codec.createInputStream(fs.open(smallBinPartFilePath));
-            } else {
-                is = fs.open(smallBinPartFilePath);
-            }
-
-            reader = new BufferedReader(new InputStreamReader(is, Charsets.toCharset("UTF-8")));
-            String line = reader.readLine();
-            while(line != null) {
+            String line = null;
+            int cnt = 0;
+            while ((line = partFile.readLine()) != null) {
                 String[] fields = StringUtils.split(line, '\u0007');
-                if(fields.length == 2) {
+                if (fields.length == 2) {
                     smallBinsMap.put(Integer.parseInt(fields[0]), fields[1]);
                 }
-                line = reader.readLine();
+                cnt ++;
             }
+            log.info(cnt + " lines are loaded in " + (System.currentTimeMillis() - start) + " milli-seconds.");
+        } catch (IOException e){
+            throw new IOException("Fail to load small bin map.", e);
         } finally {
-            IOUtils.closeQuietly(reader);
+            partFile.close();
         }
-        log.info("smallBinPartFilePath is " + smallBinPartFilePath + " initialized in"
-                + (System.currentTimeMillis() - start) + "ms.");
-    }
-
-    @SuppressWarnings("unused")
-    private String readByColumnId(String smallBinsPath, Integer columnId) throws IOException {
-        long start = System.currentTimeMillis();
-        FileSystem fs = ShifuFileUtils.getFileSystemBySourceType(SourceType.HDFS);
-        FileStatus[] fileStatsArr = ShifuFileUtils.getFilePartStatus(smallBinsPath, SourceType.HDFS);
-
-        CompressionCodecFactory compressionFactory = new CompressionCodecFactory(HDFSUtils.getConf());
-        for(FileStatus fileStatus: fileStatsArr) {
-            BufferedReader reader = null;
-            try {
-                CompressionCodec codec = compressionFactory.getCodec(fileStatus.getPath());
-                InputStream is = null;
-                if(codec != null) {
-                    is = codec.createInputStream(fs.open(fileStatus.getPath()));
-                } else {
-                    is = fs.open(fileStatus.getPath());
-                }
-                reader = new BufferedReader(new InputStreamReader(is, Charsets.toCharset("UTF-8")));
-                String line = reader.readLine();
-                while(line != null) {
-                    String[] fields = StringUtils.split(line, '\u0007');
-                    if(fields.length == 2) {
-                        if(columnId == Integer.parseInt(fields[0])) {
-                            log.info("Read small bins with columnId " + columnId + " in time "
-                                    + (System.currentTimeMillis() - start) + "ms.");
-                            return fields[1];
-                        }
-                    }
-                    line = reader.readLine();
-                }
-            } finally {
-                IOUtils.closeQuietly(reader);
-            }
-        }
-
-        throw new RuntimeException("No such column in small bins output, please check small bin pig job");
     }
 
     public NumBinInfo binaryLocate(List<NumBinInfo> binInfoList, Double d) {
         int left = 0;
         int right = binInfoList.size() - 1;
 
-        while(left <= right) {
+        while (left <= right) {
             int middle = (left + right) / 2;
             NumBinInfo binInfo = binInfoList.get(middle);
-            if(d >= binInfo.getLeftThreshold() && d < binInfo.getRightThreshold()) {
+            if (d >= binInfo.getLeftThreshold() && d < binInfo.getRightThreshold()) {
                 return binInfo;
-            } else if(d >= binInfo.getRightThreshold()) {
+            } else if (d >= binInfo.getRightThreshold()) {
                 left = middle + 1;
-            } else if(d < binInfo.getLeftThreshold()) {
+            } else if (d < binInfo.getLeftThreshold()) {
                 right = middle - 1;
             } else {
                 return null;
