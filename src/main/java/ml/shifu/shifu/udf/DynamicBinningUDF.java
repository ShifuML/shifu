--- conflicted
+++ resolved
@@ -135,28 +135,11 @@
     private void initSmallBinMap() throws IOException {
         long start = System.currentTimeMillis();
         Configuration jobConf = UDFContext.getUDFContext().getJobConf();
-<<<<<<< HEAD
-        // only load nesscary part files
-        // this assumes dynamic binning and small bin job has the same reducers, not good but works
-        String partFile = smallBinsPath + File.separator + "part-*-*" + jobConf.get("mapreduce.task.partition") + "*";
-
-        FileStatus[] fileStatus = ShifuFileUtils.getFilePartStatus(partFile, SourceType.HDFS);
-        if(fileStatus.length < 1) {
-            throw new FileNotFoundException("small bin part file not found");
-        }
-        Path smallBinPartFilePath = fileStatus[0].getPath();
-
-        FileSystem fs = ShifuFileUtils.getFileSystemBySourceType(SourceType.HDFS);
-        CompressionCodecFactory compressionFactory = new CompressionCodecFactory(jobConf);
-        BufferedReader reader = null;
-
-=======
         int partNum = Integer.parseInt(jobConf.get("mapreduce.task.partition"));
         String partition = String.format("%05d", partNum);
         HdfsPartFile partFile = new HdfsPartFile(
                 smallBinsPath + File.separator + "part-*-*" + partition + "*",
                 SourceType.HDFS);
->>>>>>> fc2942b0
         try {
             String line = null;
             int cnt = 0;
