/**
 * Copyright [2012-2014] eBay Software Foundation
 *
 * Licensed under the Apache License, Version 2.0 (the "License");
 * you may not use this file except in compliance with the License.
 * You may obtain a copy of the License at
 *
 *    http://www.apache.org/licenses/LICENSE-2.0
 *
 * Unless required by applicable law or agreed to in writing, software
 * distributed under the License is distributed on an "AS IS" BASIS,
 * WITHOUT WARRANTIES OR CONDITIONS OF ANY KIND, either express or implied.
 * See the License for the specific language governing permissions and
 * limitations under the License.
 */
package ml.shifu.shifu.util;

import com.google.common.base.Function;
import com.google.common.base.Splitter;
import com.google.common.collect.Collections2;
import com.google.common.collect.Lists;
import ml.shifu.shifu.container.obj.ColumnConfig;
import ml.shifu.shifu.container.obj.ColumnConfig.ColumnFlag;
import ml.shifu.shifu.container.obj.ColumnConfig.ColumnType;
import ml.shifu.shifu.container.obj.EvalConfig;
import ml.shifu.shifu.container.obj.ModelConfig;
import ml.shifu.shifu.container.obj.ModelTrainConf.ALGORITHM;
import ml.shifu.shifu.container.obj.RawSourceData.SourceType;
import ml.shifu.shifu.core.Normalizer;
import ml.shifu.shifu.exception.ShifuErrorCode;
import ml.shifu.shifu.exception.ShifuException;
import ml.shifu.shifu.fs.PathFinder;
import ml.shifu.shifu.fs.ShifuFileUtils;
import org.apache.commons.collections.CollectionUtils;
import org.apache.commons.collections.Predicate;
import org.apache.commons.io.IOUtils;
import org.apache.commons.lang.ArrayUtils;
import org.apache.commons.lang.StringUtils;
import org.apache.hadoop.fs.*;
import org.apache.hadoop.fs.FileSystem;
import org.apache.pig.backend.executionengine.ExecException;
import org.apache.pig.data.Tuple;
import org.encog.ml.BasicML;
import org.encog.ml.data.MLDataPair;
import org.encog.ml.data.basic.BasicMLData;
import org.encog.ml.data.basic.BasicMLDataPair;
import org.encog.persist.EncogDirectoryPersistence;
import org.slf4j.Logger;
import org.slf4j.LoggerFactory;

import java.io.*;
import java.util.*;
import java.util.Map.Entry;

/**
 * {@link CommonUtils} is used to for almost all kinds of utility function in
 * this framework.
 */
public final class CommonUtils {

<<<<<<< HEAD
	/**
	 * Avoid using new for our utility class.
	 */
	private CommonUtils() {
	}

	private static final Logger log = LoggerFactory
			.getLogger(CommonUtils.class);

	/**
	 * Sync up all local configuration files to HDFS.
	 *
	 * @throws IOException
	 *             If any exception on HDFS IO or local IO.
	 * @throws NullPointerException
	 *             If parameter {@code modelConfig} is null
	 */
	public static boolean copyConfFromLocalToHDFS(ModelConfig modelConfig)
			throws IOException {
		FileSystem hdfs = HDFSUtils.getFS();
		FileSystem localFs = HDFSUtils.getLocalFS();

		PathFinder pathFinder = new PathFinder(modelConfig);

		Path pathModelSet = new Path(
				pathFinder.getModelSetPath(SourceType.HDFS));
		// don't check whether pathModelSet is exists, should be remove by user.
		hdfs.mkdirs(pathModelSet);

		// Copy ModelConfig
		Path srcModelConfig = new Path(
				pathFinder.getModelConfigPath(SourceType.LOCAL));
		Path dstModelConfig = new Path(
				pathFinder.getModelSetPath(SourceType.HDFS));
		hdfs.copyFromLocalFile(srcModelConfig, dstModelConfig);

		// Copy ColumnConfig
		Path srcColumnConfig = new Path(
				pathFinder.getColumnConfigPath(SourceType.LOCAL));
		Path dstColumnConfig = new Path(
				pathFinder.getColumnConfigPath(SourceType.HDFS));
		hdfs.copyFromLocalFile(srcColumnConfig, dstColumnConfig);

		// copy others
		Path srcVersion = new Path(pathFinder.getModelVersion(SourceType.LOCAL));
		if (localFs.exists(srcVersion)) {
			Path dstVersion = new Path(
					pathFinder.getModelVersion(SourceType.HDFS));
			hdfs.delete(dstVersion, true);
			hdfs.copyFromLocalFile(srcVersion, pathModelSet);
		}

		// Copy Models
		Path srcModels = new Path(pathFinder.getModelsPath(SourceType.LOCAL));
		if (localFs.exists(srcModels)) {
			Path dstModels = new Path(pathFinder.getModelsPath(SourceType.HDFS));
			hdfs.delete(dstModels, true);
			hdfs.copyFromLocalFile(srcModels, pathModelSet);
		}

		// Copy EvalSets
		Path evalsPath = new Path(pathFinder.getEvalsPath(SourceType.LOCAL));
		if (localFs.exists(evalsPath)) {
			for (FileStatus evalset : localFs.listStatus(evalsPath)) {
				EvalConfig evalConfig = modelConfig.getEvalConfigByName(evalset
						.getPath().getName());
				if (evalConfig != null) {
					copyEvalDataFromLocalToHDFS(modelConfig,
							evalConfig.getName());
				}
			}
		}

		return true;
	}

	/**
	 * Sync-up the evalulation data into HDFS
	 *
	 * @param modelConfig
	 * @param evalName
	 * @throws IOException
	 */
	public static void copyEvalDataFromLocalToHDFS(ModelConfig modelConfig,
			String evalName) throws IOException {
		EvalConfig evalConfig = modelConfig.getEvalConfigByName(evalName);
		if (evalConfig != null) {
			FileSystem hdfs = HDFSUtils.getFS();
			FileSystem localFs = HDFSUtils.getLocalFS();
			PathFinder pathFinder = new PathFinder(modelConfig);

			Path evalDir = new Path(pathFinder.getEvalSetPath(evalConfig,
					SourceType.LOCAL));
			Path dst = new Path(pathFinder.getEvalSetPath(evalConfig,
					SourceType.HDFS));
			if (localFs.exists(evalDir) // local evaluation folder exists
					&& localFs.getFileStatus(evalDir).isDir() // is directory
					&& !hdfs.exists(dst)) {
				hdfs.copyFromLocalFile(evalDir, dst);
			}

			if (StringUtils.isNotBlank(evalConfig.getScoreMetaColumnNameFile())) {
				hdfs.copyFromLocalFile(
						new Path(evalConfig.getScoreMetaColumnNameFile()),
						new Path(pathFinder.getEvalSetPath(evalConfig)));
			}
		}
	}

	/**
	 * Load ModelConfig from local json ModelConfig.json file.
	 */
	public static ModelConfig loadModelConfig() throws IOException {
		return loadModelConfig(Constants.LOCAL_MODEL_CONFIG_JSON,
				SourceType.LOCAL);
	}

	/**
	 * Load model configuration from the path and the source type.
	 *
	 * @throws IOException
	 *             if any IO exception in parsing json.
	 * @throws IllegalArgumentException
	 *             if {@code path} is null or empty, if sourceType is null.
	 */
	public static ModelConfig loadModelConfig(String path, SourceType sourceType)
			throws IOException {
		return loadJSON(path, sourceType, ModelConfig.class);
	}

	private static void checkPathAndMode(String path, SourceType sourceType) {
		if (StringUtils.isEmpty(path) || sourceType == null) {
			throw new IllegalArgumentException(
					String.format(
							"path should not be null or empty, sourceType should not be null, path:%s, sourceType:%s",
							path, sourceType));
		}
	}

	/**
	 * Load reason code map and change it to column->resonCode map.
	 *
	 * @throws IOException
	 *             if any IO exception in parsing json.
	 * @throws IllegalArgumentException
	 *             if {@code path} is null or empty, if sourceType is null.
	 */
	public static Map<String, String> loadAndFlattenReasonCodeMap(String path,
			SourceType sourceType) throws IOException {
		@SuppressWarnings("unchecked")
		Map<String, List<String>> rawMap = loadJSON(path, sourceType, Map.class);

		Map<String, String> reasonCodeMap = new HashMap<String, String>();

		for (Map.Entry<String, List<String>> entry : rawMap.entrySet()) {
			for (String str : entry.getValue()) {
				reasonCodeMap.put(getRelativePigHeaderColumnName(str),
						entry.getKey());
			}
		}
		return reasonCodeMap;
	}

	/**
	 * Load JSON instance
	 *
	 * @throws IOException
	 *             if any IO exception in parsing json.
	 * @throws IllegalArgumentException
	 *             if {@code path} is null or empty, if sourceType is null.
	 */
	public static <T> T loadJSON(String path, SourceType sourceType,
			Class<T> clazz) throws IOException {
		checkPathAndMode(path, sourceType);
		log.debug("loading {} with sourceType {}", path, sourceType);
		BufferedReader reader = null;
		try {
			reader = ShifuFileUtils.getReader(path, sourceType);
			return JSONUtils.readValue(reader, clazz);
		} finally {
			IOUtils.closeQuietly(reader);
		}
	}

	/**
	 * Load column configuration list.
	 *
	 * @throws IOException
	 *             if any IO exception in parsing json.
	 */
	public static List<ColumnConfig> loadColumnConfigList() throws IOException {
		return loadColumnConfigList(Constants.LOCAL_COLUMN_CONFIG_JSON,
				SourceType.LOCAL);
	}

	/**
	 * Load column configuration list.
	 *
	 * @throws IOException
	 *             if any IO exception in parsing json.
	 * @throws IllegalArgumentException
	 *             if {@code path} is null or empty, if sourceType is null.
	 */
	public static List<ColumnConfig> loadColumnConfigList(String path,
			SourceType sourceType) throws IOException {
		return Arrays.asList(loadJSON(path, sourceType, ColumnConfig[].class));
	}

	/**
	 * Return final selected column collection.
	 */
	public static Collection<ColumnConfig> getFinalSelectColumnConfigList(
			Collection<ColumnConfig> columnConfigList) {
		return Collections2.filter(columnConfigList,
				new com.google.common.base.Predicate<ColumnConfig>() {
					@Override
					public boolean apply(ColumnConfig input) {
						return input.isFinalSelect();
					}
				});
	}

	/**
	 * Return header column list from header file.
	 *
	 * @throws IOException
	 *             if any IO exception in reading file.
	 * @throws IllegalArgumentException
	 *             if sourceType is null, if pathHeader is null or empty, if
	 *             delimiter is null or empty.
	 * @throws RuntimeException
	 *             if first line of pathHeader is null or empty.
	 */
	public static String[] getHeaders(String pathHeader, String delimiter,
			SourceType sourceType) throws IOException {
		if (StringUtils.isEmpty(pathHeader) || StringUtils.isEmpty(delimiter)
				|| sourceType == null) {
			throw new IllegalArgumentException(
					String.format(
							"Null or empty parameters srcDataPath:%s, dstDataPath:%s, sourceType:%s",
							pathHeader, delimiter, sourceType));
		}
		BufferedReader reader = null;
		String pigHeaderStr = null;

		try {
			reader = ShifuFileUtils.getReader(pathHeader, sourceType);
			pigHeaderStr = reader.readLine();
			if (StringUtils.isEmpty(pigHeaderStr)) {
				throw new RuntimeException(
						String.format(
								"Cannot reade header info from the first line of file: %s",
								pathHeader));
			}
		} catch (Exception e) {
			log.error(
					"Error in getReader, this must be catched in this method to make sure the next reader can be returned.",
					e);
			throw new ShifuException(ShifuErrorCode.ERROR_HEADER_NOT_FOUND);
		} finally {
			IOUtils.closeQuietly(reader);
		}

		List<String> headerList = new ArrayList<String>();
		for (String str : Splitter.on(delimiter).split(pigHeaderStr)) {
			headerList.add(getRelativePigHeaderColumnName(str));
		}
		return headerList.toArray(new String[0]);
	}

	/**
	 * Get relative column name from pig header. For example, one column is
	 * a::b, return b. If b, return b.
	 *
	 * @throws NullPointerException
	 *             if parameter raw is null.
	 */
	public static String getRelativePigHeaderColumnName(String raw) {
		int position = raw.lastIndexOf(Constants.PIG_COLUMN_SEPARATOR);
		return position >= 0 ? raw.substring(position
				+ Constants.PIG_COLUMN_SEPARATOR.length()) : raw;
	}

	/**
	 * Given a column value, return bin list index. Return 0 for Category
	 * because of index 0 is started from NEGATIVE_INFINITY.
	 *
	 * @throws IllegalArgumentException
	 *             if input is null or empty.
	 * @throws NumberFormatException
	 *             if columnVal does not contain a parsable number.
	 */
	public static int getBinNum(ColumnConfig columnConfig, String columnVal) {
		if (StringUtils.isEmpty(columnVal) || columnConfig == null) {
			throw new IllegalArgumentException(
					String.format(
							"columnVal should not be null or empty, columnConfig should not be null, columnVal:%s, columnConfig:%s",
							columnVal, columnConfig));
		}

		if (columnConfig.isCategorical()) {
			List<String> binCategories = columnConfig.getBinCategory();
			for (int i = 0; i < binCategories.size(); i++) {
				if (binCategories.get(i).equals(columnVal)) {
					return i;
				}
			}
			return 0;
		} else {
			return getNumericBinNum(columnConfig.getBinBoundary(),
					Double.valueOf(columnVal));
		}
	}

	/**
	 * Return the real bin number for one value. As the first bin value is
	 * NEGATIVE_INFINITY, invalid index is 0, not -1.
	 *
	 * @param binBoundary
	 *            bin boundary list which should be sorted.
	 * @throws IllegalArgumentException
	 *             if binBoundary is null or empty.
	 */
	private static int getNumericBinNum(List<Double> binBoundary, double value) {
		if (CollectionUtils.isEmpty(binBoundary)) {
			throw new IllegalArgumentException(
					"binBoundary should not be null or empty.");
		}

		int n = binBoundary.size() - 1;
		while (n > 0 && value < binBoundary.get(n)) {
			n--;
		}
		return n;
	}

	/**
	 * Common split function to ignore special character like '|'. It's better
	 * to return a list while many calls in our framework using string[].
	 *
	 * @throws IllegalArgumentException
	 *             {@code raw} and {@code delimiter} is null or empty.
	 */
	public static String[] split(String raw, String delimiter) {
		return splitAndReturnList(raw, delimiter).toArray(new String[0]);
	}

	/**
	 * Common split function to ignore special character like '|'.
	 *
	 * @throws IllegalArgumentException
	 *             {@code raw} and {@code delimiter} is null or empty.
	 */
	public static List<String> splitAndReturnList(String raw, String delimiter) {
		if (StringUtils.isEmpty(raw) || StringUtils.isEmpty(delimiter)) {
			throw new IllegalArgumentException(
					String.format(
							"raw and delimeter should not be null or empty, raw:%s, delimeter:%s",
							raw, delimiter));
		}
		List<String> headerList = new ArrayList<String>();
		for (String str : Splitter.on(delimiter).split(raw)) {
			headerList.add(str);
		}
		return headerList;
	}

	/**
	 * Get target column.
	 *
	 * @throws IllegalArgumentException
	 *             if columnConfigList is null or empty.
	 * @throws IllegalStateException
	 *             if no target column can be found.
	 */
	public static Integer getTargetColumnNum(List<ColumnConfig> columnConfigList) {
		if (CollectionUtils.isEmpty(columnConfigList)) {
			throw new IllegalArgumentException(
					"columnConfigList should not be null or empty.");
		}
		// I need cast operation because of common-collections dosen't support
		// generic.
		ColumnConfig cc = (ColumnConfig) CollectionUtils.find(columnConfigList,
				new Predicate() {
					@Override
					public boolean evaluate(Object object) {
						return ((ColumnConfig) object).isTarget();
					}
				});
		if (cc == null) {
			throw new IllegalStateException(
					"No target column can be found, please check your column configurations");
		}
		return cc.getColumnNum();
	}

	/**
	 * Load basic models from files.
	 *
	 * @throws IOException
	 *             if any IO exception in reading model file.
	 * @throws IllegalArgumentException
	 *             if {@code modelConfig} is, if invalid model algorithm .
	 * @throws IllegalStateException
	 *             if not HDFS or LOCAL source type or algorithm not supported.
	 */
	public static List<BasicML> loadBasicModels(ModelConfig modelConfig,
			EvalConfig evalConfig) throws IOException {
		if (modelConfig == null
				|| (!Constants.NN.equalsIgnoreCase(modelConfig.getAlgorithm())
						&& !Constants.SVM.equalsIgnoreCase(modelConfig
								.getAlgorithm()) && !Constants.LR
							.equalsIgnoreCase(modelConfig.getAlgorithm()))) {
			throw new IllegalArgumentException(
					modelConfig == null ? "modelConfig is null."
							: String.format(" invalid model algorithm %s.",
									modelConfig.getAlgorithm()));
		}

		return loadBasicModels(modelConfig, evalConfig, modelConfig
				.getDataSet().getSource());
	}

	/**
	 * Load basic models from files.
	 *
	 * @throws IOException
	 *             if any IO exception in reading model file.
	 * @throws IllegalArgumentException
	 *             if {@code modelConfig} is, if invalid model algorithm .
	 * @throws IllegalStateException
	 *             if not HDFS or LOCAL source type or algorithm not supported.
	 */
	public static List<BasicML> loadBasicModels(ModelConfig modelConfig,
			EvalConfig evalConfig, SourceType sourceType) throws IOException {
		FileSystem fs = ShifuFileUtils.getFileSystemBySourceType(sourceType);

		List<FileStatus> listStatus = findModels(modelConfig, evalConfig,
				sourceType);
		if (CollectionUtils.isEmpty(listStatus)) {
			throw new ShifuException(ShifuErrorCode.ERROR_MODEL_FILE_NOT_FOUND);
		}

		// to avoid the *unix and windows file list order
		Collections.sort(listStatus, new Comparator<FileStatus>() {
			@Override
			public int compare(FileStatus f1, FileStatus f2) {
				return f1.getPath().getName()
						.compareToIgnoreCase(f2.getPath().getName());
			}

		});

		List<BasicML> models = new ArrayList<BasicML>(listStatus.size());
		for (FileStatus f : listStatus) {
			FSDataInputStream stream = null;
			try {
				stream = fs.open(f.getPath());
				models.add(BasicML.class.cast(EncogDirectoryPersistence
						.loadObject(stream)));
			} catch (RuntimeException e) {
				String msg = "the expecting model file is: " + f.getPath();
				throw new ShifuException(
						ShifuErrorCode.ERROR_FAIL_TO_LOAD_MODEL_FILE, e, msg);
			} finally {
				IOUtils.closeQuietly(stream);
			}
		}
		return models;
	}

	/**
	 * Find the model files for some @ModelConfig. There is a little tricky
	 * about this function. If @EvalConfig is specified, try to load the models
	 * according setting in @EvalConfig, or if @EvalConfig is null or ModelsPath
	 * is blank, Shifu will try to load models under `models` directory
	 *
	 * @param modelConfig
	 *            - @ModelConfig, need this, since the model file may exist in
	 *            HDFS
	 * @param evalConfig
	 *            - @EvalConfig, maybe null
	 * @param sourceType
	 *            - Where is file system
	 * @return - @FileStatus array for all found models
	 * @throws IOException
	 */
	public static List<FileStatus> findModels(ModelConfig modelConfig,
			EvalConfig evalConfig, SourceType sourceType) throws IOException {
		FileSystem fs = ShifuFileUtils.getFileSystemBySourceType(sourceType);
		PathFinder pathFinder = new PathFinder(modelConfig);

		// If the algorithm in ModelConfig is NN, we only load NN models
		// the same as SVM, LR
		String modelSuffix = "." + modelConfig.getAlgorithm().toLowerCase();

		List<FileStatus> fileList = new ArrayList<FileStatus>();
		if (null == evalConfig
				|| StringUtils.isBlank(evalConfig.getModelsPath())) {
			Path path = new Path(pathFinder.getModelsPath(sourceType));
			fileList.addAll(Arrays.asList(fs.listStatus(path,
					new FileSuffixPathFilter(modelSuffix))));
		} else {
			String modelsPath = evalConfig.getModelsPath();
			FileStatus[] expandedPaths = fs.globStatus(new Path(modelsPath));
			if (ArrayUtils.isNotEmpty(expandedPaths)) {
				for (FileStatus epath : expandedPaths) {
					fileList.addAll(Arrays.asList(fs.listStatus(
							epath.getPath(), new FileSuffixPathFilter(
									modelSuffix))));
				}
			}
		}

		return fileList;
	}

	public static class FileSuffixPathFilter implements PathFilter {
		private String fileSuffix;

		public FileSuffixPathFilter(String fileSuffix) {
			this.fileSuffix = fileSuffix;
		}

		@Override
		public boolean accept(Path path) {
			return path.getName().endsWith(fileSuffix);
		}
	}

	/**
	 * Load neural network models from specified file path
	 *
	 * @param modelsPath
	 *            - a file or directory that contains .nn files
	 * @return - a list of @BasicML
	 * @throws IOException
	 *             - throw exception when loading model files
	 */
	public static List<BasicML> loadBasicModels(final String modelsPath,
			final ALGORITHM alg) throws IOException {
		if (modelsPath == null || alg == null || ALGORITHM.DT.equals(alg)) {
			throw new IllegalArgumentException(
					"The model path shouldn't be null");
		}

		File modelsPathDir = new File(modelsPath);
		File[] modelFiles = modelsPathDir.listFiles(new FilenameFilter() {
			@Override
			public boolean accept(File dir, String name) {
				return name.endsWith("." + alg.name().toLowerCase());
			}
		});

		List<BasicML> models = new ArrayList<BasicML>(modelFiles.length);
		for (File nnf : modelFiles) {
			InputStream is = null;
			try {
				is = new FileInputStream(nnf);
				models.add(BasicML.class.cast(EncogDirectoryPersistence
						.loadObject(is)));
			} finally {
				IOUtils.closeQuietly(is);
			}
		}

		return models;
	}

	/**
	 * Return one HashMap Object contains keys in the first parameter, values in
	 * the second parameter. Before calling this method, you should be aware
	 * that headers should be unique.
	 *
	 * @throws IllegalArgumentException
	 *             if lengths of two arrays are not the same.
	 * @throws NullPointerException
	 *             if header or data is null.
	 */
	public static Map<String, String> getRawDataMap(String[] header,
			String[] data) {
		if (header.length != data.length) {
			throw new IllegalArgumentException(String.format(
					"Header/Data mismatch: Header length %s, Data length %s",
					header.length, data.length));
		}

		Map<String, String> rawDataMap = new HashMap<String, String>(
				header.length);
		for (int i = 0; i < header.length; i++) {
			rawDataMap.put(header[i], data[i]);
		}
		return rawDataMap;
	}

	/**
	 * Return all parameters for pig execution.
	 *
	 * @throws IllegalArgumentException
	 *             if modelConfig is null.
	 */
	public static Map<String, String> getPigParamMap(ModelConfig modelConfig,
			SourceType sourceType) throws IOException {
		if (modelConfig == null) {
			throw new IllegalArgumentException(
					"modelConfig should not be null.");
		}
		PathFinder pathFinder = new PathFinder(modelConfig);

		Map<String, String> pigParamMap = new HashMap<String, String>();
		pigParamMap.put(Constants.NUM_PARALLEL,
				Environment.getInt(Environment.HADOOP_NUM_PARALLEL, 400)
						.toString());
		pigParamMap.put(Constants.PATH_JAR, pathFinder.getJarPath());
		pigParamMap.put(Constants.PATH_RAW_DATA,
				modelConfig.getDataSetRawPath());

		pigParamMap.put(Constants.PATH_NORMALIZED_DATA,
				pathFinder.getNormalizedDataPath(sourceType));
		pigParamMap.put(Constants.PATH_PRE_TRAINING_STATS,
				pathFinder.getPreTrainingStatsPath(sourceType));
		pigParamMap.put(Constants.WITH_SCORE, Boolean.FALSE.toString());
		pigParamMap.put(Constants.STATS_SAMPLE_RATE, modelConfig
				.getBinningSampleRate().toString());
		pigParamMap.put(Constants.PATH_MODEL_CONFIG,
				pathFinder.getModelConfigPath(sourceType));
		pigParamMap.put(Constants.PATH_COLUMN_CONFIG,
				pathFinder.getColumnConfigPath(sourceType));
		pigParamMap.put(Constants.PATH_SELECTED_RAW_DATA,
				pathFinder.getSelectedRawDataPath(sourceType));
		pigParamMap.put(Constants.PATH_BIN_AVG_SCORE,
				pathFinder.getBinAvgScorePath(sourceType));
		pigParamMap.put(Constants.PATH_TRAIN_SCORE,
				pathFinder.getTrainScoresPath(sourceType));

		pigParamMap.put(Constants.SOURCE_TYPE, sourceType.toString());
		pigParamMap.put(Constants.JOB_QUEUE, Environment.getProperty(
				Environment.HADOOP_JOB_QUEUE, Constants.DEFAULT_JOB_QUEUE));
		return pigParamMap;
	}

	/**
	 * Change list str to List object with double type.
	 *
	 * @throws IllegalArgumentException
	 *             if str is not a valid list str: [1,2].
	 */
	public static List<Double> stringToDoubleList(String str) {
		List<String> list = checkAndReturnSplitCollections(str);

		return Lists.transform(list, new Function<String, Double>() {
			@Override
			public Double apply(String input) {
				return Double.valueOf(input.trim());
			}
		});
	}

	private static List<String> checkAndReturnSplitCollections(String str) {
		checkListStr(str);
		return Arrays.asList(str.trim().substring(1, str.length() - 1)
				.split(Constants.COMMA));
	}

	private static void checkListStr(String str) {
		if (StringUtils.isEmpty(str)) {
			throw new IllegalArgumentException(
					"str should not be null or empty");
		}
		if (!str.startsWith("[") || !str.endsWith("]")) {
			throw new IllegalArgumentException(
					"Invalid list string format, should be like '[1,2,3]'");
		}
	}

	/**
	 * Change list str to List object with integer type.
	 *
	 * @throws IllegalArgumentException
	 *             if str is not a valid list str.
	 */
	public static List<Integer> stringToIntegerList(String str) {
		List<String> list = checkAndReturnSplitCollections(str);
		return Lists.transform(list, new Function<String, Integer>() {
			@Override
			public Integer apply(String input) {
				return Integer.valueOf(input.trim());
			}
		});
	}

	/**
	 * Change list str to List object with string type.
	 *
	 * @throws IllegalArgumentException
	 *             if str is not a valid list str.
	 */
	public static List<String> stringToStringList(String str) {
		List<String> list = checkAndReturnSplitCollections(str);
		return Lists.transform(list, new Function<String, String>() {
			@Override
			public String apply(String input) {
				return input.trim();
			}
		});
	}

	/**
	 * Return map entries sorted by value.
	 */
	public static <K, V extends Comparable<V>> List<Map.Entry<K, V>> getEntriesSortedByValues(
			Map<K, V> map) {
		List<Map.Entry<K, V>> entries = new LinkedList<Map.Entry<K, V>>(
				map.entrySet());

		Collections.sort(entries, new Comparator<Map.Entry<K, V>>() {
			@Override
			public int compare(Entry<K, V> o1, Entry<K, V> o2) {
				return o1.getValue().compareTo(o2.getValue());
			}
		});

		return entries;
	}

	/**
	 * Assemble map data to Encog standard input format with default cut off
	 * value.
	 *
	 * @throws NullPointerException
	 *             if input is null
	 * @throws NumberFormatException
	 *             if column value is not number format.
	 */
	public static MLDataPair assembleDataPair(
			List<ColumnConfig> columnConfigList,
			Map<String, ? extends Object> rawDataMap) {
		return assembleDataPair(columnConfigList, rawDataMap,
				Constants.DEFAULT_CUT_OFF);
	}

	/**
	 * Assemble map data to Encog standard input format.
	 *
	 * @throws NullPointerException
	 *             if input is null
	 * @throws NumberFormatException
	 *             if column value is not number format.
	 */
	public static MLDataPair assembleDataPair(
			List<ColumnConfig> columnConfigList,
			Map<String, ? extends Object> rawDataMap, double cutoff) {
		// if the tag is provided, ideal will be updated; otherwise it defaults
		// to -1
		double[] ideal = { Constants.DEFAULT_IDEAL_VALUE };

		List<Double> inputList = new ArrayList<Double>();
		for (ColumnConfig config : columnConfigList) {
			String key = config.getColumnName();
			if (config.isFinalSelect() && !rawDataMap.containsKey(key)) {
				throw new IllegalStateException(String.format(
						"Variable Missing in Test Data: %s", key));
			}

			if (config.isTarget()) {
				// TODO - should we have this? maybe not
				// ideal[0] = Double.valueOf(rawDataMap.get(key).toString());
				continue;
			} else if (config.isFinalSelect()) {
				inputList.add(Normalizer.normalize(config, rawDataMap.get(key)
						.toString(), cutoff));
			}
		}

		// god, Double [] cannot be casted to double[], toArray doesn't work
		int size = inputList.size();
		double[] input = new double[size];
		for (int i = 0; i < size; i++) {
			input[i] = inputList.get(i);
		}

		return new BasicMLDataPair(new BasicMLData(input), new BasicMLData(
				ideal));
	}

	/**
	 * Expanding score by expandingFactor
	 */
	public static long getExpandingScore(double d, int expandingFactor) {
		return Math.round(d * expandingFactor);
	}

	/**
	 * Return column name string with 'derived_' started
	 *
	 * @throws NullPointerException
	 *             if modelConfig is null or columnConfigList is null.
	 */
	public static List<String> getDerivedColumnNames(
			List<ColumnConfig> columnConfigList) {
		List<String> derivedColumnNames = new ArrayList<String>();

		for (ColumnConfig config : columnConfigList) {
			if (config.getColumnName().startsWith(Constants.DERIVED)) {
				derivedColumnNames.add(config.getColumnName());
			}
		}
		return derivedColumnNames;
	}

	/**
	 * Get the file separator regex
	 *
	 * @return "/" - if the OS is Linux "\\\\" - if the OS is Windows
	 */
	public static String getPathSeparatorRegx() {
		if (File.separator.equals(Constants.SLASH)) {
			return File.separator;
		} else {
			return Constants.BACK_SLASH + File.separator;
		}
	}

	/**
	 * Update target, listMeta, listForceSelect, listForceRemove
	 *
	 * @throws IOException
	 * @throws IllegalArgumentException
	 *             if modelConfig is null or columnConfigList is null.
	 */
	public static void updateColumnConfigFlags(ModelConfig modelConfig,
			List<ColumnConfig> columnConfigList) throws IOException {
		String targetColumnName = CommonUtils
				.getRelativePigHeaderColumnName(modelConfig
						.getTargetColumnName());

		Set<String> setCategorialColumns = new HashSet<String>();
		if (CollectionUtils.isNotEmpty(modelConfig.getCategoricalColumnNames())) {
			for (String column : modelConfig.getCategoricalColumnNames()) {
				setCategorialColumns.add(CommonUtils
						.getRelativePigHeaderColumnName(column));
			}
		}

		Set<String> setMeta = new HashSet<String>();
		if (CollectionUtils.isNotEmpty(modelConfig.getMetaColumnNames())) {
			for (String meta : modelConfig.getMetaColumnNames()) {
				setMeta.add(CommonUtils.getRelativePigHeaderColumnName(meta));
			}
		}

		Set<String> setForceRemove = new HashSet<String>();
		if (Boolean.TRUE.equals(modelConfig.getVarSelect().getForceEnable())
				&& CollectionUtils.isNotEmpty(modelConfig.getListForceRemove())) {
			// if we need to update force remove, only and if one the force is
			// enabled
			for (String forceRemoveName : modelConfig.getListForceRemove()) {
				setForceRemove.add(CommonUtils
						.getRelativePigHeaderColumnName(forceRemoveName));
			}
		}

		Set<String> setForceSelect = new HashSet<String>(512);
		if (Boolean.TRUE.equals(modelConfig.getVarSelect().getForceEnable())
				&& CollectionUtils.isNotEmpty(modelConfig.getListForceSelect())) {
			// if we need to update force select, only and if one the force is
			// enabled
			for (String forceSelectName : modelConfig.getListForceSelect()) {
				setForceSelect.add(CommonUtils
						.getRelativePigHeaderColumnName(forceSelectName));
			}
		}

		for (ColumnConfig config : columnConfigList) {
			config.setColumnFlag(null);
			config.setColumnType(ColumnType.N);

			String varName = config.getColumnName();

			if (targetColumnName.equals(varName)) {
				config.setColumnFlag(ColumnFlag.Target);
				config.setColumnType(null);
			}

			if (setMeta.contains(varName)) {
				config.setColumnFlag(ColumnFlag.Meta);
				config.setColumnType(null);
			}

			if (setForceRemove.contains(varName)) {
				config.setColumnFlag(ColumnFlag.ForceRemove);
			}

			if (setForceSelect.contains(varName)) {
				config.setColumnFlag(ColumnFlag.ForceSelect);
			}

			if (setCategorialColumns.contains(varName)) {
				config.setColumnType(ColumnType.C);
			}
		}
	}

	/**
	 * To check whether there is targetColumn in columns or not
	 *
	 * @return true - if the columns contains targetColumn, or false
	 */
	public static boolean isColumnExists(String[] columns, String targetColunm) {
		if (ArrayUtils.isEmpty(columns) || StringUtils.isBlank(targetColunm)) {
			return false;
		}

		for (int i = 0; i < columns.length; i++) {
			if (columns[i] != null && columns[i].equalsIgnoreCase(targetColunm)) {
				return true;
			}
		}

		return false;
	}

	/**
	 * Returns the element if it is in both collections. - return null if any
	 * collection is null or empty - return null if no element exists in both
	 * collections
	 *
	 * @param leftCol
	 *            - left collection
	 * @param rightCol
	 *            - right collection
	 * @return First element that are found in both collections null if no
	 *         elements in both collection or any collection is null or empty
	 */
	public static <T> T containsAny(Collection<T> leftCol,
			Collection<T> rightCol) {
		if (CollectionUtils.isEmpty(leftCol)
				|| CollectionUtils.isEmpty(rightCol)) {
			return null;
		}

		Iterator<T> iterator = leftCol.iterator();
		while (iterator.hasNext()) {
			T element = iterator.next();
			if (rightCol.contains(element)) {
				return element;
			}
		}

		return null;
	}

	/**
	 * Escape the delimiter for Pig.... Since the Pig doesn't support invisible
	 * character
	 *
	 * @param delimiter
	 *            - the original delimiter
	 * @return the delimiter after escape
	 */
	public static String escapePigString(String delimiter) {
		StringBuffer buf = new StringBuffer();

		for (int i = 0; i < delimiter.length(); i++) {
			char c = delimiter.charAt(i);
			switch (c) {
			case '\t':
				buf.append("\\\\t");
				break;
			default:
				buf.append(c);
				break;
			}
		}

		return buf.toString();
	}

	/**
	 * @param columnConfFile
	 * @param delimiter
	 * @return
	 * @throws IOException
	 */
	public static List<String> readConfFileIntoList(String columnConfFile,
			SourceType sourceType, String delimiter) throws IOException {
		List<String> columnNameList = new ArrayList<String>();

		if (StringUtils.isBlank(columnConfFile)
				|| !ShifuFileUtils.isFileExists(columnConfFile, sourceType)) {
			return columnNameList;
		}

		List<String> strList = null;
		Reader reader = ShifuFileUtils.getReader(columnConfFile, sourceType);
		try {
			strList = IOUtils.readLines(reader);
		} finally {
			IOUtils.closeQuietly(reader);
		}

		if (CollectionUtils.isNotEmpty(strList)) {
			for (String line : strList) {
				if (line.trim().equals("") || line.trim().startsWith("#")) {
					continue;
				}

				for (String str : Splitter.on(delimiter).split(line)) {
					String column = CommonUtils
							.getRelativePigHeaderColumnName(str);
					if (StringUtils.isNotBlank(column)) {
						columnNameList.add(column.trim());
					}
				}
			}
		}

		return columnNameList;
	}

	/**
	 * Generate seat info for selected column in @columnConfigList
	 *
	 * @param columnConfigList
	 * @return
	 */
	public static Map<String, Integer> generateColumnSeatMap(
			List<ColumnConfig> columnConfigList) {
		List<ColumnConfig> selectedColumnList = new ArrayList<ColumnConfig>();
		for (ColumnConfig columnConfig : columnConfigList) {
			if (columnConfig.isFinalSelect()) {
				selectedColumnList.add(columnConfig);
			}
		}
		Collections.sort(selectedColumnList, new Comparator<ColumnConfig>() {
			@Override
			public int compare(ColumnConfig from, ColumnConfig to) {
				return from.getColumnName().compareTo(to.getColumnName());
			}

		});

		Map<String, Integer> columnSeatMap = new HashMap<String, Integer>();
		for (int i = 0; i < selectedColumnList.size(); i++) {
			columnSeatMap.put(selectedColumnList.get(i).getColumnName(), i);
		}

		return columnSeatMap;
	}

	/**
	 * Find the @ColumnConfig according the column name
	 *
	 * @param columnConfigList
	 * @param columnName
	 * @return
	 */
	public static ColumnConfig findColumnConfigByName(
			List<ColumnConfig> columnConfigList, String columnName) {
		for (ColumnConfig columnConfig : columnConfigList) {
			if (columnConfig.getColumnName().equalsIgnoreCase(columnName)) {
				return columnConfig;
			}
		}
		return null;
	}

	/**
	 * Convert data into <key, value> map. The @inputData is String of a record,
	 * which is delimited by @delimiter If fields in @inputData is not equal @header
	 * size, return null
	 *
	 * @param inputData
	 *            - String of a record
	 * @param delimiter
	 *            - the delimiter of the input data
	 * @param header
	 *            - the column names for all the input data
	 * @return <key, value> map for the record
	 */
	public static Map<String, String> convertDataIntoMap(String inputData,
			String delimiter, String[] header) {
		String[] input = CommonUtils.split(inputData, delimiter);
		if (input == null || input.length == 0 || input.length != header.length) {
			log.error("the wrong input data, {}", inputData);
			return null;
		}

		Map<String, String> rawDataMap = new HashMap<String, String>(
				input.length);
		for (int i = 0; i < header.length; i++) {
			if (input[i] == null) {
				rawDataMap.put(header[i], "");
			} else {
				rawDataMap.put(header[i], input[i]);
			}
		}

		return rawDataMap;
	}

	/**
	 * Convert tuple record into <key, value> map. The @tuple is Tuple for a
	 * record If @tuple size is not equal @header size, return null
	 *
	 * @param tuple
	 *            - Tuple of a record
	 * @param header
	 *            - the column names for all the input data
	 * @return <key, value> map for the record
	 * @throws ExecException
	 *             - throw exception when operating tuple
	 */
	public static Map<String, String> convertDataIntoMap(Tuple tuple,
			String[] header) throws ExecException {
		if (tuple == null || tuple.size() == 0 || tuple.size() != header.length) {
			log.error("Invalid input, the tuple.size is = " + tuple.size()
					+ ", header.length = " + header.length);
			return null;
		}

		Map<String, String> rawDataMap = new HashMap<String, String>(
				tuple.size());
		for (int i = 0; i < header.length; i++) {
			if (tuple.get(i) == null) {
				rawDataMap.put(header[i], "");
			} else {
				rawDataMap.put(header[i], tuple.get(i).toString());
			}
		}

		return rawDataMap;
	}

	private static double round(double d) {
		return Math.round(d * 100000.0) / 100000.0;
	}

	public static double gcd(double a, double b) {
		if (round(a) == 0.0) {
			throw new IllegalArgumentException(
					"the number is smaller than the allowed precision");
		}
		if (round(b) == 0.0) {
			throw new IllegalArgumentException(
					"the number is smaller than the allowed precision");
		}
		while (round(b) != 0.0) {
			double t = b;
			b = a % b;
			a = t;
		}
		return round(a);
	}
=======
    /**
     * Avoid using new for our utility class.
     */
    private CommonUtils() {
    }

    private static final Logger log = LoggerFactory.getLogger(CommonUtils.class);

    /**
     * Sync up all local configuration files to HDFS.
     *
     * @throws IOException          If any exception on HDFS IO or local IO.
     * @throws NullPointerException If parameter {@code modelConfig} is null
     */
    public static boolean copyConfFromLocalToHDFS(ModelConfig modelConfig) throws IOException {
        FileSystem hdfs = HDFSUtils.getFS();
        FileSystem localFs = HDFSUtils.getLocalFS();

        PathFinder pathFinder = new PathFinder(modelConfig);

        Path pathModelSet = new Path(pathFinder.getModelSetPath(SourceType.HDFS));
        // don't check whether pathModelSet is exists, should be remove by user.
        hdfs.mkdirs(pathModelSet);

        // Copy ModelConfig
        Path srcModelConfig = new Path(pathFinder.getModelConfigPath(SourceType.LOCAL));
        Path dstModelConfig = new Path(pathFinder.getModelSetPath(SourceType.HDFS));
        hdfs.copyFromLocalFile(srcModelConfig, dstModelConfig);

        // Copy ColumnConfig
        Path srcColumnConfig = new Path(pathFinder.getColumnConfigPath(SourceType.LOCAL));
        Path dstColumnConfig = new Path(pathFinder.getColumnConfigPath(SourceType.HDFS));
        hdfs.copyFromLocalFile(srcColumnConfig, dstColumnConfig);

        // copy others
        Path srcVersion = new Path(pathFinder.getModelVersion(SourceType.LOCAL));
        if (localFs.exists(srcVersion)) {
            Path dstVersion = new Path(pathFinder.getModelVersion(SourceType.HDFS));
            hdfs.delete(dstVersion, true);
            hdfs.copyFromLocalFile(srcVersion, pathModelSet);
        }

        // Copy Models
        Path srcModels = new Path(pathFinder.getModelsPath(SourceType.LOCAL));
        if (localFs.exists(srcModels)) {
            Path dstModels = new Path(pathFinder.getModelsPath(SourceType.HDFS));
            hdfs.delete(dstModels, true);
            hdfs.copyFromLocalFile(srcModels, pathModelSet);
        }

        // Copy EvalSets
        Path evalsPath = new Path(pathFinder.getEvalsPath(SourceType.LOCAL));
        if (localFs.exists(evalsPath)) {
            for (FileStatus evalset : localFs.listStatus(evalsPath)) {
                EvalConfig evalConfig = modelConfig.getEvalConfigByName(evalset.getPath().getName());
                if (evalConfig != null) {
                    copyEvalDataFromLocalToHDFS(modelConfig, evalConfig.getName());
                }
            }
        }

        return true;
    }

    /**
     * Sync-up the evalulation data into HDFS
     *
     * @param modelConfig
     * @param evalName
     * @throws IOException
     */
    public static void copyEvalDataFromLocalToHDFS(ModelConfig modelConfig, String evalName) throws IOException {
        EvalConfig evalConfig = modelConfig.getEvalConfigByName(evalName);
        if (evalConfig != null) {
            FileSystem hdfs = HDFSUtils.getFS();
            FileSystem localFs = HDFSUtils.getLocalFS();
            PathFinder pathFinder = new PathFinder(modelConfig);

            Path evalDir = new Path(pathFinder.getEvalSetPath(evalConfig, SourceType.LOCAL));
            Path dst = new Path(pathFinder.getEvalSetPath(evalConfig, SourceType.HDFS));
            if (localFs.exists(evalDir) // local evaluation folder exists
                    && localFs.getFileStatus(evalDir).isDir()  // is directory
                    && !hdfs.exists(dst)) {
                hdfs.copyFromLocalFile(evalDir, dst);
            }

            if (StringUtils.isNotBlank(evalConfig.getScoreMetaColumnNameFile())) {
                hdfs.copyFromLocalFile(new Path(evalConfig.getScoreMetaColumnNameFile()),
                        new Path(pathFinder.getEvalSetPath(evalConfig)));
            }
        }
    }

    /**
     * Load ModelConfig from local json ModelConfig.json file.
     */
    public static ModelConfig loadModelConfig() throws IOException {
        return loadModelConfig(Constants.LOCAL_MODEL_CONFIG_JSON, SourceType.LOCAL);
    }

    /**
     * Load model configuration from the path and the source type.
     *
     * @throws IOException              if any IO exception in parsing json.
     * @throws IllegalArgumentException if {@code path} is null or empty, if sourceType is null.
     */
    public static ModelConfig loadModelConfig(String path, SourceType sourceType) throws IOException {
        return loadJSON(path, sourceType, ModelConfig.class);
    }

    private static void checkPathAndMode(String path, SourceType sourceType) {
        if (StringUtils.isEmpty(path) || sourceType == null) {
            throw new IllegalArgumentException(String.format(
                    "path should not be null or empty, sourceType should not be null, path:%s, sourceType:%s", path,
                    sourceType));
        }
    }

    /**
     * Load reason code map and change it to column->resonCode map.
     *
     * @throws IOException              if any IO exception in parsing json.
     * @throws IllegalArgumentException if {@code path} is null or empty, if sourceType is null.
     */
    public static Map<String, String> loadAndFlattenReasonCodeMap(String path, SourceType sourceType)
            throws IOException {
        @SuppressWarnings("unchecked")
        Map<String, List<String>> rawMap = loadJSON(path, sourceType, Map.class);

        Map<String, String> reasonCodeMap = new HashMap<String, String>();

        for (Map.Entry<String, List<String>> entry : rawMap.entrySet()) {
            for (String str : entry.getValue()) {
                reasonCodeMap.put(getRelativePigHeaderColumnName(str), entry.getKey());
            }
        }
        return reasonCodeMap;
    }

    /**
     * Load JSON instance
     *
     * @throws IOException              if any IO exception in parsing json.
     * @throws IllegalArgumentException if {@code path} is null or empty, if sourceType is null.
     */
    public static <T> T loadJSON(String path, SourceType sourceType, Class<T> clazz) throws IOException {
        checkPathAndMode(path, sourceType);
        log.debug("loading {} with sourceType {}", path, sourceType);
        BufferedReader reader = null;
        try {
            reader = ShifuFileUtils.getReader(path, sourceType);
            return JSONUtils.readValue(reader, clazz);
        } finally {
            IOUtils.closeQuietly(reader);
        }
    }

    /**
     * Load column configuration list.
     *
     * @throws IOException if any IO exception in parsing json.
     */
    public static List<ColumnConfig> loadColumnConfigList() throws IOException {
        return loadColumnConfigList(Constants.LOCAL_COLUMN_CONFIG_JSON, SourceType.LOCAL);
    }

    /**
     * Load column configuration list.
     *
     * @throws IOException              if any IO exception in parsing json.
     * @throws IllegalArgumentException if {@code path} is null or empty, if sourceType is null.
     */
    public static List<ColumnConfig> loadColumnConfigList(String path, SourceType sourceType) throws IOException {
        return Arrays.asList(loadJSON(path, sourceType, ColumnConfig[].class));
    }

    /**
     * Return final selected column collection.
     */
    public static Collection<ColumnConfig> getFinalSelectColumnConfigList(Collection<ColumnConfig> columnConfigList) {
        return Collections2.filter(columnConfigList, new com.google.common.base.Predicate<ColumnConfig>() {
            @Override
            public boolean apply(ColumnConfig input) {
                return input.isFinalSelect();
            }
        });
    }

    /**
     * Return header column list from header file.
     *
     * @throws IOException              if any IO exception in reading file.
     * @throws IllegalArgumentException if sourceType is null, if pathHeader is null or empty, if delimiter is null or empty.
     * @throws RuntimeException         if first line of pathHeader is null or empty.
     */
    public static String[] getHeaders(String pathHeader, String delimiter, SourceType sourceType) throws IOException {
        if (StringUtils.isEmpty(pathHeader) || StringUtils.isEmpty(delimiter) || sourceType == null) {
            throw new IllegalArgumentException(String.format(
                    "Null or empty parameters srcDataPath:%s, dstDataPath:%s, sourceType:%s", pathHeader, delimiter,
                    sourceType));
        }
        BufferedReader reader = null;
        String pigHeaderStr = null;

        try {
            reader = ShifuFileUtils.getReader(pathHeader, sourceType);
            pigHeaderStr = reader.readLine();
            if (StringUtils.isEmpty(pigHeaderStr)) {
                throw new RuntimeException(String.format("Cannot reade header info from the first line of file: %s",
                        pathHeader));
            }
        } catch (Exception e) {
            log.error(
                    "Error in getReader, this must be catched in this method to make sure the next reader can be returned.",
                    e);
            throw new ShifuException(ShifuErrorCode.ERROR_HEADER_NOT_FOUND);
        } finally {
            IOUtils.closeQuietly(reader);
        }

        List<String> headerList = new ArrayList<String>();
        for (String str : Splitter.on(delimiter).split(pigHeaderStr)) {
            headerList.add(getRelativePigHeaderColumnName(str));
        }
        return headerList.toArray(new String[0]);
    }

    /**
     * Get relative column name from pig header. For example, one column is a::b, return b. If b, return b.
     *
     * @throws NullPointerException if parameter raw is null.
     */
    public static String getRelativePigHeaderColumnName(String raw) {
        int position = raw.lastIndexOf(Constants.PIG_COLUMN_SEPARATOR);
        return position >= 0 ? raw.substring(position + Constants.PIG_COLUMN_SEPARATOR.length()) : raw;
    }

    /**
     * Given a column value, return bin list index. Return 0 for Category because of index 0 is started from
     * NEGATIVE_INFINITY.
     *
     * @throws IllegalArgumentException if input is null or empty.
     * @throws NumberFormatException    if columnVal does not contain a parsable number.
     */
    public static int getBinNum(ColumnConfig columnConfig, String columnVal) {
        if (StringUtils.isEmpty(columnVal) || columnConfig == null) {
            throw new IllegalArgumentException(
                    String.format(
                            "columnVal should not be null or empty, columnConfig should not be null, columnVal:%s, columnConfig:%s",
                            columnVal, columnConfig)
            );
        }

        if (columnConfig.isCategorical()) {
            List<String> binCategories = columnConfig.getBinCategory();
            for (int i = 0; i < binCategories.size(); i++) {
                if (binCategories.get(i).equals(columnVal)) {
                    return i;
                }
            }
            return 0;
        } else {
            return getNumericBinNum(columnConfig.getBinBoundary(), Double.valueOf(columnVal));
        }
    }

    /**
     * Return the real bin number for one value. As the first bin value is NEGATIVE_INFINITY, invalid index is 0, not
     * -1.
     *
     * @param binBoundary bin boundary list which should be sorted.
     * @throws IllegalArgumentException if binBoundary is null or empty.
     */
    private static int getNumericBinNum(List<Double> binBoundary, double value) {
        if (CollectionUtils.isEmpty(binBoundary)) {
            throw new IllegalArgumentException("binBoundary should not be null or empty.");
        }

        int n = binBoundary.size() - 1;
        //update: if it's equal to boundary, it belong to this bin
        while (n > 0 && value <= binBoundary.get(n)) {
            n--;
        }
        return n;
    }

    /**
     * Common split function to ignore special character like '|'. It's better to return a list while many calls in our
     * framework using string[].
     *
     * @throws IllegalArgumentException {@code raw} and {@code delimiter} is null or empty.
     */
    public static String[] split(String raw, String delimiter) {
        return splitAndReturnList(raw, delimiter).toArray(new String[0]);
    }

    /**
     * Common split function to ignore special character like '|'.
     *
     * @throws IllegalArgumentException {@code raw} and {@code delimiter} is null or empty.
     */
    public static List<String> splitAndReturnList(String raw, String delimiter) {
        if (StringUtils.isEmpty(raw) || StringUtils.isEmpty(delimiter)) {
            throw new IllegalArgumentException(String.format(
                    "raw and delimeter should not be null or empty, raw:%s, delimeter:%s", raw, delimiter));
        }
        List<String> headerList = new ArrayList<String>();
        for (String str : Splitter.on(delimiter).split(raw)) {
            headerList.add(str);
        }
        return headerList;
    }

    /**
     * Get target column.
     *
     * @throws IllegalArgumentException if columnConfigList is null or empty.
     * @throws IllegalStateException    if no target column can be found.
     */
    public static Integer getTargetColumnNum(List<ColumnConfig> columnConfigList) {
        if (CollectionUtils.isEmpty(columnConfigList)) {
            throw new IllegalArgumentException("columnConfigList should not be null or empty.");
        }
        // I need cast operation because of common-collections dosen't support generic.
        ColumnConfig cc = (ColumnConfig) CollectionUtils.find(columnConfigList, new Predicate() {
            @Override
            public boolean evaluate(Object object) {
                return ((ColumnConfig) object).isTarget();
            }
        });
        if (cc == null) {
            throw new IllegalStateException("No target column can be found, please check your column configurations");
        }
        return cc.getColumnNum();
    }

    /**
     * Load basic models from files.
     *
     * @throws IOException              if any IO exception in reading model file.
     * @throws IllegalArgumentException if {@code modelConfig} is, if invalid model algorithm .
     * @throws IllegalStateException    if not HDFS or LOCAL source type or algorithm not supported.
     */
    public static List<BasicML> loadBasicModels(ModelConfig modelConfig, EvalConfig evalConfig) throws IOException {
        if (modelConfig == null || (!Constants.NN.equalsIgnoreCase(modelConfig.getAlgorithm())
                && !Constants.SVM.equalsIgnoreCase(modelConfig.getAlgorithm())
                && !Constants.LR.equalsIgnoreCase(modelConfig.getAlgorithm()))) {
            throw new IllegalArgumentException(modelConfig == null ? "modelConfig is null." : String.format(
                    " invalid model algorithm %s.", modelConfig.getAlgorithm()));
        }

        return loadBasicModels(modelConfig, evalConfig, modelConfig.getDataSet().getSource());
    }

    /**
     * Load basic models from files.
     *
     * @throws IOException              if any IO exception in reading model file.
     * @throws IllegalArgumentException if {@code modelConfig} is, if invalid model algorithm .
     * @throws IllegalStateException    if not HDFS or LOCAL source type or algorithm not supported.
     */
    public static List<BasicML> loadBasicModels(ModelConfig modelConfig, EvalConfig evalConfig, SourceType sourceType) throws IOException {
        FileSystem fs = ShifuFileUtils.getFileSystemBySourceType(sourceType);

        List<FileStatus> listStatus = findModels(modelConfig, evalConfig, sourceType);
        if (CollectionUtils.isEmpty(listStatus)) {
            throw new ShifuException(ShifuErrorCode.ERROR_MODEL_FILE_NOT_FOUND);
        }

        // to avoid the *unix and windows file list order
        Collections.sort(listStatus, new Comparator<FileStatus>() {
            @Override
            public int compare(FileStatus f1, FileStatus f2) {
                return f1.getPath().getName().compareToIgnoreCase(f2.getPath().getName());
            }

        });

        List<BasicML> models = new ArrayList<BasicML>(listStatus.size());
        for (FileStatus f : listStatus) {
            FSDataInputStream stream = null;
            try {
                stream = fs.open(f.getPath());
                models.add(BasicML.class.cast(EncogDirectoryPersistence.loadObject(stream)));
            } catch (RuntimeException e) {
                String msg = "the expecting model file is: " + f.getPath();
                throw new ShifuException(ShifuErrorCode.ERROR_FAIL_TO_LOAD_MODEL_FILE, e, msg);
            } finally {
                IOUtils.closeQuietly(stream);
            }
        }
        return models;
    }

    /**
     * Find the model files for some @ModelConfig. There is a little tricky about this function.
     * If @EvalConfig is specified, try to load the models according setting in @EvalConfig,
     * or if @EvalConfig is null or ModelsPath is blank, Shifu will try to load models under `models`
     * directory
     *
     * @param modelConfig - @ModelConfig, need this, since the model file may exist in HDFS
     * @param evalConfig  - @EvalConfig, maybe null
     * @param sourceType  - Where is file system
     * @return - @FileStatus array for all found models
     * @throws IOException
     */
    public static List<FileStatus> findModels(ModelConfig modelConfig, EvalConfig evalConfig,
                                              SourceType sourceType) throws IOException {
        FileSystem fs = ShifuFileUtils.getFileSystemBySourceType(sourceType);
        PathFinder pathFinder = new PathFinder(modelConfig);

        // If the algorithm in ModelConfig is NN, we only load NN models
        // the same as SVM, LR
        String modelSuffix = "." + modelConfig.getAlgorithm().toLowerCase();

        List<FileStatus> fileList = new ArrayList<FileStatus>();
        if (null == evalConfig || StringUtils.isBlank(evalConfig.getModelsPath())) {
            Path path = new Path(pathFinder.getModelsPath(sourceType));
            fileList.addAll(Arrays.asList(fs.listStatus(path,
                    new FileSuffixPathFilter(modelSuffix))));
        } else {
            String modelsPath = evalConfig.getModelsPath();
            FileStatus[] expandedPaths = fs.globStatus(new Path(modelsPath));
            if (ArrayUtils.isNotEmpty(expandedPaths)) {
                for (FileStatus epath : expandedPaths) {
                    fileList.addAll(Arrays.asList(fs.listStatus(epath.getPath(),
                            new FileSuffixPathFilter(modelSuffix))));
                }
            }
        }

        return fileList;
    }

    public static class FileSuffixPathFilter implements PathFilter {
        private String fileSuffix;

        public FileSuffixPathFilter(String fileSuffix) {
            this.fileSuffix = fileSuffix;
        }

        @Override
        public boolean accept(Path path) {
            return path.getName().endsWith(fileSuffix);
        }
    }

    /**
     * Load neural network models from specified file path
     *
     * @param modelsPath - a file or directory that contains .nn files
     * @return - a list of @BasicML
     * @throws IOException - throw exception when loading model files
     */
    public static List<BasicML> loadBasicModels(final String modelsPath, final ALGORITHM alg) throws IOException {
        if (modelsPath == null || alg == null || ALGORITHM.DT.equals(alg)) {
            throw new IllegalArgumentException("The model path shouldn't be null");
        }

        File modelsPathDir = new File(modelsPath);
        File[] modelFiles = modelsPathDir.listFiles(new FilenameFilter() {
            @Override
            public boolean accept(File dir, String name) {
                return name.endsWith("." + alg.name().toLowerCase());
            }
        });

        List<BasicML> models = new ArrayList<BasicML>(modelFiles.length);
        for (File nnf : modelFiles) {
            InputStream is = null;
            try {
                is = new FileInputStream(nnf);
                models.add(BasicML.class.cast(EncogDirectoryPersistence.loadObject(is)));
            } finally {
                IOUtils.closeQuietly(is);
            }
        }

        return models;
    }

    /**
     * Return one HashMap Object contains keys in the first parameter, values in the second parameter. Before calling
     * this method, you should be aware that headers should be unique.
     *
     * @throws IllegalArgumentException if lengths of two arrays are not the same.
     * @throws NullPointerException     if header or data is null.
     */
    public static Map<String, String> getRawDataMap(String[] header, String[] data) {
        if (header.length != data.length) {
            throw new IllegalArgumentException(String.format("Header/Data mismatch: Header length %s, Data length %s",
                    header.length, data.length));
        }

        Map<String, String> rawDataMap = new HashMap<String, String>(header.length);
        for (int i = 0; i < header.length; i++) {
            rawDataMap.put(header[i], data[i]);
        }
        return rawDataMap;
    }

    /**
     * Return all parameters for pig execution.
     *
     * @throws IllegalArgumentException if modelConfig is null.
     */
    public static Map<String, String> getPigParamMap(ModelConfig modelConfig, SourceType sourceType) throws IOException {
        if (modelConfig == null) {
            throw new IllegalArgumentException("modelConfig should not be null.");
        }
        PathFinder pathFinder = new PathFinder(modelConfig);

        Map<String, String> pigParamMap = new HashMap<String, String>();
        pigParamMap.put(Constants.NUM_PARALLEL, Environment.getInt(Environment.HADOOP_NUM_PARALLEL, 400).toString());
        pigParamMap.put(Constants.PATH_JAR, pathFinder.getJarPath());
        pigParamMap.put(Constants.PATH_RAW_DATA, modelConfig.getDataSetRawPath());

        pigParamMap.put(Constants.PATH_NORMALIZED_DATA, pathFinder.getNormalizedDataPath(sourceType));
        pigParamMap.put(Constants.PATH_PRE_TRAINING_STATS, pathFinder.getPreTrainingStatsPath(sourceType));
        pigParamMap.put(Constants.WITH_SCORE, Boolean.FALSE.toString());
        pigParamMap.put(Constants.STATS_SAMPLE_RATE, modelConfig.getBinningSampleRate().toString());
        pigParamMap.put(Constants.PATH_MODEL_CONFIG, pathFinder.getModelConfigPath(sourceType));
        pigParamMap.put(Constants.PATH_COLUMN_CONFIG, pathFinder.getColumnConfigPath(sourceType));
        pigParamMap.put(Constants.PATH_SELECTED_RAW_DATA, pathFinder.getSelectedRawDataPath(sourceType));
        pigParamMap.put(Constants.PATH_BIN_AVG_SCORE, pathFinder.getBinAvgScorePath(sourceType));
        pigParamMap.put(Constants.PATH_TRAIN_SCORE, pathFinder.getTrainScoresPath(sourceType));

        pigParamMap.put(Constants.SOURCE_TYPE, sourceType.toString());
        pigParamMap.put(Constants.JOB_QUEUE,
                Environment.getProperty(Environment.HADOOP_JOB_QUEUE, Constants.DEFAULT_JOB_QUEUE));
        return pigParamMap;
    }

    /**
     * Change list str to List object with double type.
     *
     * @throws IllegalArgumentException if str is not a valid list str: [1,2].
     */
    public static List<Double> stringToDoubleList(String str) {
        List<String> list = checkAndReturnSplitCollections(str);

        return Lists.transform(list, new Function<String, Double>() {
            @Override
            public Double apply(String input) {
                return Double.valueOf(input.trim());
            }
        });
    }

    private static List<String> checkAndReturnSplitCollections(String str) {
        checkListStr(str);
        return Arrays.asList(str.trim().substring(1, str.length() - 1).split(Constants.COMMA));
    }

    private static List<String> checkAndReturnSplitCollections(String str, char separator) {
        checkListStr(str);
        return Arrays.asList(StringUtils.split(str.trim().substring(1, str.length() - 1), separator));
    }
    
    private static void checkListStr(String str) {
        if (StringUtils.isEmpty(str)) {
            throw new IllegalArgumentException("str should not be null or empty");
        }
        if (!str.startsWith("[") || !str.endsWith("]")) {
            throw new IllegalArgumentException("Invalid list string format, should be like '[1,2,3]'");
        }
    }

    /**
     * Change list str to List object with integer type.
     *
     * @throws IllegalArgumentException if str is not a valid list str.
     */
    public static List<Integer> stringToIntegerList(String str) {
        List<String> list = checkAndReturnSplitCollections(str);
        return Lists.transform(list, new Function<String, Integer>() {
            @Override
            public Integer apply(String input) {
                return Integer.valueOf(input.trim());
            }
        });
    }

    /**
     * Change list str to List object with string type.
     *
     * @throws IllegalArgumentException if str is not a valid list str.
     */
    public static List<String> stringToStringList(String str) {
        List<String> list = checkAndReturnSplitCollections(str);
        return Lists.transform(list, new Function<String, String>() {
            @Override
            public String apply(String input) {
                return input.trim();
            }
        });
    }

    /**
     * Change list str to List object with string type.
     * 
     * @throws IllegalArgumentException if str is not a valid list str.
     */
    public static List<String> stringToStringList(String str, char separator) {
        List<String> list = checkAndReturnSplitCollections(str, separator);
        return Lists.transform(list, new Function<String, String>() {
            @Override
            public String apply(String input) {
                return input.trim();
            }
        });
    }
    
    /**
     * Return map entries sorted by value.
     */
    public static <K, V extends Comparable<V>> List<Map.Entry<K, V>> getEntriesSortedByValues(Map<K, V> map) {
        List<Map.Entry<K, V>> entries = new LinkedList<Map.Entry<K, V>>(map.entrySet());

        Collections.sort(entries, new Comparator<Map.Entry<K, V>>() {
            @Override
            public int compare(Entry<K, V> o1, Entry<K, V> o2) {
                return o1.getValue().compareTo(o2.getValue());
            }
        });

        return entries;
    }

    /**
     * Assemble map data to Encog standard input format with default cut off value.
     *
     * @throws NullPointerException  if input is null
     * @throws NumberFormatException if column value is not number format.
     */
    public static MLDataPair assembleDataPair(List<ColumnConfig> columnConfigList,
                                              Map<String, ? extends Object> rawDataMap) {
        return assembleDataPair(columnConfigList, rawDataMap, Constants.DEFAULT_CUT_OFF);
    }

    /**
     * Assemble map data to Encog standard input format.
     *
     * @throws NullPointerException  if input is null
     * @throws NumberFormatException if column value is not number format.
     */
    public static MLDataPair assembleDataPair(List<ColumnConfig> columnConfigList,
                                              Map<String, ? extends Object> rawDataMap, double cutoff) {
        // if the tag is provided, ideal will be updated; otherwise it defaults to -1
        double[] ideal = {Constants.DEFAULT_IDEAL_VALUE};

        List<Double> inputList = new ArrayList<Double>();
        for (ColumnConfig config : columnConfigList) {
            String key = config.getColumnName();
            if (config.isFinalSelect() && !rawDataMap.containsKey(key)) {
                throw new IllegalStateException(String.format("Variable Missing in Test Data: %s", key));
            }

            if (config.isTarget()) {
                // TODO - should we have this? maybe not
                // ideal[0] = Double.valueOf(rawDataMap.get(key).toString());
                continue;
            } else if (config.isFinalSelect()) {
                inputList.add(Normalizer.normalize(config, rawDataMap.get(key).toString(), cutoff));
            }
        }

        // god, Double [] cannot be casted to double[], toArray doesn't work
        int size = inputList.size();
        double[] input = new double[size];
        for (int i = 0; i < size; i++) {
            input[i] = inputList.get(i);
        }

        return new BasicMLDataPair(new BasicMLData(input), new BasicMLData(ideal));
    }

    /**
     * Expanding score by expandingFactor
     */
    public static long getExpandingScore(double d, int expandingFactor) {
        return Math.round(d * expandingFactor);
    }

    /**
     * Return column name string with 'derived_' started
     *
     * @throws NullPointerException if modelConfig is null or columnConfigList is null.
     */
    public static List<String> getDerivedColumnNames(List<ColumnConfig> columnConfigList) {
        List<String> derivedColumnNames = new ArrayList<String>();

        for (ColumnConfig config : columnConfigList) {
            if (config.getColumnName().startsWith(Constants.DERIVED)) {
                derivedColumnNames.add(config.getColumnName());
            }
        }
        return derivedColumnNames;
    }

    /**
     * Get the file separator regex
     *
     * @return "/" - if the OS is Linux
     * "\\\\" - if the OS is Windows
     */
    public static String getPathSeparatorRegx() {
        if (File.separator.equals(Constants.SLASH)) {
            return File.separator;
        } else {
            return Constants.BACK_SLASH + File.separator;
        }
    }

    /**
     * Update target, listMeta, listForceSelect, listForceRemove
     *
     * @throws IOException
     * @throws IllegalArgumentException if modelConfig is null or columnConfigList is null.
     */
    public static void updateColumnConfigFlags(ModelConfig modelConfig, List<ColumnConfig> columnConfigList)
            throws IOException {
        String targetColumnName = CommonUtils.getRelativePigHeaderColumnName(modelConfig.getTargetColumnName());

        Set<String> setCategorialColumns = new HashSet<String>();
        if (CollectionUtils.isNotEmpty(modelConfig.getCategoricalColumnNames())) {
            for (String column : modelConfig.getCategoricalColumnNames()) {
                setCategorialColumns.add(CommonUtils.getRelativePigHeaderColumnName(column));
            }
        }

        Set<String> setMeta = new HashSet<String>();
        if (CollectionUtils.isNotEmpty(modelConfig.getMetaColumnNames())) {
            for (String meta : modelConfig.getMetaColumnNames()) {
                setMeta.add(CommonUtils.getRelativePigHeaderColumnName(meta));
            }
        }

        Set<String> setForceRemove = new HashSet<String>();
        if (Boolean.TRUE.equals(modelConfig.getVarSelect().getForceEnable())
                && CollectionUtils.isNotEmpty(modelConfig.getListForceRemove())) {
            // if we need to update force remove, only and if one the force is enabled
            for (String forceRemoveName : modelConfig.getListForceRemove()) {
                setForceRemove.add(CommonUtils.getRelativePigHeaderColumnName(forceRemoveName));
            }
        }

        Set<String> setForceSelect = new HashSet<String>(512);
        if (Boolean.TRUE.equals(modelConfig.getVarSelect().getForceEnable())
                && CollectionUtils.isNotEmpty(modelConfig.getListForceSelect())) {
            // if we need to update force select, only and if one the force is enabled
            for (String forceSelectName : modelConfig.getListForceSelect()) {
                setForceSelect.add(CommonUtils.getRelativePigHeaderColumnName(forceSelectName));
            }
        }

        for (ColumnConfig config : columnConfigList) {
            config.setColumnFlag(null);
            config.setColumnType(ColumnType.N);

            String varName = config.getColumnName();

            if (targetColumnName.equals(varName)) {
                config.setColumnFlag(ColumnFlag.Target);
                config.setColumnType(null);
            }

            if (setMeta.contains(varName)) {
                config.setColumnFlag(ColumnFlag.Meta);
                config.setColumnType(null);
            }

            if (setForceRemove.contains(varName)) {
                config.setColumnFlag(ColumnFlag.ForceRemove);
            }

            if (setForceSelect.contains(varName)) {
                config.setColumnFlag(ColumnFlag.ForceSelect);
            }

            if (setCategorialColumns.contains(varName)) {
                config.setColumnType(ColumnType.C);
            }
        }
    }

    /**
     * To check whether there is targetColumn in columns or not
     *
     * @return true - if the columns contains targetColumn, or false
     */
    public static boolean isColumnExists(String[] columns, String targetColunm) {
        if (ArrayUtils.isEmpty(columns) || StringUtils.isBlank(targetColunm)) {
            return false;
        }

        for (int i = 0; i < columns.length; i++) {
            if (columns[i] != null && columns[i].equalsIgnoreCase(targetColunm)) {
                return true;
            }
        }

        return false;
    }

    /**
     * Returns the element if it is in both collections.
     * - return null if any collection is null or empty
     * - return null if no element exists in both collections
     *
     * @param leftCol  - left collection
     * @param rightCol - right collection
     * @return First element that are found in both collections
     * null if no elements in both collection or any collection is null or empty
     */
    public static <T> T containsAny(Collection<T> leftCol, Collection<T> rightCol) {
        if (CollectionUtils.isEmpty(leftCol) || CollectionUtils.isEmpty(rightCol)) {
            return null;
        }

        Iterator<T> iterator = leftCol.iterator();
        while (iterator.hasNext()) {
            T element = iterator.next();
            if (rightCol.contains(element)) {
                return element;
            }
        }

        return null;
    }

    /**
     * Escape the delimiter for Pig.... Since the Pig doesn't support invisible character
     *
     * @param delimiter - the original delimiter
     * @return the delimiter after escape
     */
    public static String escapePigString(String delimiter) {
        StringBuffer buf = new StringBuffer();

        for (int i = 0; i < delimiter.length(); i++) {
            char c = delimiter.charAt(i);
            switch (c) {
                case '\t':
                    buf.append("\\\\t");
                    break;
                default:
                    buf.append(c);
                    break;
            }
        }

        return buf.toString();
    }

    /**
     * @param columnConfFile
     * @param delimiter
     * @return
     * @throws IOException
     */
    public static List<String> readConfFileIntoList(String columnConfFile, SourceType sourceType, String delimiter)
            throws IOException {
        List<String> columnNameList = new ArrayList<String>();

        if (StringUtils.isBlank(columnConfFile) || !ShifuFileUtils.isFileExists(columnConfFile, sourceType)) {
            return columnNameList;
        }

        List<String> strList = null;
        Reader reader = ShifuFileUtils.getReader(columnConfFile, sourceType);
        try {
            strList = IOUtils.readLines(reader);
        } finally {
            IOUtils.closeQuietly(reader);
        }

        if (CollectionUtils.isNotEmpty(strList)) {
            for (String line : strList) {
                if (line.trim().equals("") || line.trim().startsWith("#")) {
                    continue;
                }

                for (String str : Splitter.on(delimiter).split(line)) {
                    String column = CommonUtils.getRelativePigHeaderColumnName(str);
                    if (StringUtils.isNotBlank(column)) {
                        columnNameList.add(column.trim());
                    }
                }
            }
        }

        return columnNameList;
    }

    /**
     * Generate seat info for selected column in @columnConfigList
     *
     * @param columnConfigList
     * @return
     */
    public static Map<String, Integer> generateColumnSeatMap(List<ColumnConfig> columnConfigList) {
        List<ColumnConfig> selectedColumnList = new ArrayList<ColumnConfig>();
        for (ColumnConfig columnConfig : columnConfigList) {
            if (columnConfig.isFinalSelect()) {
                selectedColumnList.add(columnConfig);
            }
        }
        Collections.sort(selectedColumnList, new Comparator<ColumnConfig>() {
            @Override
            public int compare(ColumnConfig from, ColumnConfig to) {
                return from.getColumnName().compareTo(to.getColumnName());
            }

        });

        Map<String, Integer> columnSeatMap = new HashMap<String, Integer>();
        for (int i = 0; i < selectedColumnList.size(); i++) {
            columnSeatMap.put(selectedColumnList.get(i).getColumnName(), i);
        }

        return columnSeatMap;
    }

    /**
     * Find the @ColumnConfig according the column name
     *
     * @param columnConfigList
     * @param columnName
     * @return
     */
    public static ColumnConfig findColumnConfigByName(List<ColumnConfig> columnConfigList, String columnName) {
        for (ColumnConfig columnConfig : columnConfigList) {
            if (columnConfig.getColumnName().equalsIgnoreCase(columnName)) {
                return columnConfig;
            }
        }
        return null;
    }

    /**
     * Convert data into <key, value> map. The @inputData is String of a record, which is delimited by @delimiter
     * If fields in @inputData is not equal @header size, return null
     *
     * @param inputData - String of a record
     * @param delimiter - the delimiter of the input data
     * @param header    - the column names for all the input data
     * @return <key, value> map for the record
     */
    public static Map<String, String> convertDataIntoMap(String inputData, String delimiter, String[] header) {
        String[] input = CommonUtils.split(inputData, delimiter);
        if (input == null || input.length == 0 || input.length != header.length) {
            log.error("the wrong input data, {}", inputData);
            return null;
        }

        Map<String, String> rawDataMap = new HashMap<String, String>(input.length);
        for (int i = 0; i < header.length; i++) {
            if (input[i] == null) {
                rawDataMap.put(header[i], "");
            } else {
                rawDataMap.put(header[i], input[i]);
            }
        }

        return rawDataMap;
    }

    /**
     * Convert tuple record into <key, value> map. The @tuple is Tuple for a record
     * If @tuple size is not equal @header size, return null
     *
     * @param tuple  - Tuple of a record
     * @param header - the column names for all the input data
     * @return <key, value> map for the record
     * @throws ExecException - throw exception when operating tuple
     */
    public static Map<String, String> convertDataIntoMap(Tuple tuple, String[] header) throws ExecException {
        if (tuple == null || tuple.size() == 0 || tuple.size() != header.length) {
            log.error("Invalid input, the tuple.size is = " + tuple.size() + ", header.length = " + header.length);
            return null;
        }

        Map<String, String> rawDataMap = new HashMap<String, String>(tuple.size());
        for (int i = 0; i < header.length; i++) {
            if (tuple.get(i) == null) {
                rawDataMap.put(header[i], "");
            } else {
                rawDataMap.put(header[i], tuple.get(i).toString());
            }
        }

        return rawDataMap;
    }
>>>>>>> 83d62640
}<|MERGE_RESOLUTION|>--- conflicted
+++ resolved
@@ -53,1167 +53,10 @@
 import java.util.Map.Entry;
 
 /**
- * {@link CommonUtils} is used to for almost all kinds of utility function in
- * this framework.
+ * {@link CommonUtils} is used to for almost all kinds of utility function in this framework.
  */
 public final class CommonUtils {
 
-<<<<<<< HEAD
-	/**
-	 * Avoid using new for our utility class.
-	 */
-	private CommonUtils() {
-	}
-
-	private static final Logger log = LoggerFactory
-			.getLogger(CommonUtils.class);
-
-	/**
-	 * Sync up all local configuration files to HDFS.
-	 *
-	 * @throws IOException
-	 *             If any exception on HDFS IO or local IO.
-	 * @throws NullPointerException
-	 *             If parameter {@code modelConfig} is null
-	 */
-	public static boolean copyConfFromLocalToHDFS(ModelConfig modelConfig)
-			throws IOException {
-		FileSystem hdfs = HDFSUtils.getFS();
-		FileSystem localFs = HDFSUtils.getLocalFS();
-
-		PathFinder pathFinder = new PathFinder(modelConfig);
-
-		Path pathModelSet = new Path(
-				pathFinder.getModelSetPath(SourceType.HDFS));
-		// don't check whether pathModelSet is exists, should be remove by user.
-		hdfs.mkdirs(pathModelSet);
-
-		// Copy ModelConfig
-		Path srcModelConfig = new Path(
-				pathFinder.getModelConfigPath(SourceType.LOCAL));
-		Path dstModelConfig = new Path(
-				pathFinder.getModelSetPath(SourceType.HDFS));
-		hdfs.copyFromLocalFile(srcModelConfig, dstModelConfig);
-
-		// Copy ColumnConfig
-		Path srcColumnConfig = new Path(
-				pathFinder.getColumnConfigPath(SourceType.LOCAL));
-		Path dstColumnConfig = new Path(
-				pathFinder.getColumnConfigPath(SourceType.HDFS));
-		hdfs.copyFromLocalFile(srcColumnConfig, dstColumnConfig);
-
-		// copy others
-		Path srcVersion = new Path(pathFinder.getModelVersion(SourceType.LOCAL));
-		if (localFs.exists(srcVersion)) {
-			Path dstVersion = new Path(
-					pathFinder.getModelVersion(SourceType.HDFS));
-			hdfs.delete(dstVersion, true);
-			hdfs.copyFromLocalFile(srcVersion, pathModelSet);
-		}
-
-		// Copy Models
-		Path srcModels = new Path(pathFinder.getModelsPath(SourceType.LOCAL));
-		if (localFs.exists(srcModels)) {
-			Path dstModels = new Path(pathFinder.getModelsPath(SourceType.HDFS));
-			hdfs.delete(dstModels, true);
-			hdfs.copyFromLocalFile(srcModels, pathModelSet);
-		}
-
-		// Copy EvalSets
-		Path evalsPath = new Path(pathFinder.getEvalsPath(SourceType.LOCAL));
-		if (localFs.exists(evalsPath)) {
-			for (FileStatus evalset : localFs.listStatus(evalsPath)) {
-				EvalConfig evalConfig = modelConfig.getEvalConfigByName(evalset
-						.getPath().getName());
-				if (evalConfig != null) {
-					copyEvalDataFromLocalToHDFS(modelConfig,
-							evalConfig.getName());
-				}
-			}
-		}
-
-		return true;
-	}
-
-	/**
-	 * Sync-up the evalulation data into HDFS
-	 *
-	 * @param modelConfig
-	 * @param evalName
-	 * @throws IOException
-	 */
-	public static void copyEvalDataFromLocalToHDFS(ModelConfig modelConfig,
-			String evalName) throws IOException {
-		EvalConfig evalConfig = modelConfig.getEvalConfigByName(evalName);
-		if (evalConfig != null) {
-			FileSystem hdfs = HDFSUtils.getFS();
-			FileSystem localFs = HDFSUtils.getLocalFS();
-			PathFinder pathFinder = new PathFinder(modelConfig);
-
-			Path evalDir = new Path(pathFinder.getEvalSetPath(evalConfig,
-					SourceType.LOCAL));
-			Path dst = new Path(pathFinder.getEvalSetPath(evalConfig,
-					SourceType.HDFS));
-			if (localFs.exists(evalDir) // local evaluation folder exists
-					&& localFs.getFileStatus(evalDir).isDir() // is directory
-					&& !hdfs.exists(dst)) {
-				hdfs.copyFromLocalFile(evalDir, dst);
-			}
-
-			if (StringUtils.isNotBlank(evalConfig.getScoreMetaColumnNameFile())) {
-				hdfs.copyFromLocalFile(
-						new Path(evalConfig.getScoreMetaColumnNameFile()),
-						new Path(pathFinder.getEvalSetPath(evalConfig)));
-			}
-		}
-	}
-
-	/**
-	 * Load ModelConfig from local json ModelConfig.json file.
-	 */
-	public static ModelConfig loadModelConfig() throws IOException {
-		return loadModelConfig(Constants.LOCAL_MODEL_CONFIG_JSON,
-				SourceType.LOCAL);
-	}
-
-	/**
-	 * Load model configuration from the path and the source type.
-	 *
-	 * @throws IOException
-	 *             if any IO exception in parsing json.
-	 * @throws IllegalArgumentException
-	 *             if {@code path} is null or empty, if sourceType is null.
-	 */
-	public static ModelConfig loadModelConfig(String path, SourceType sourceType)
-			throws IOException {
-		return loadJSON(path, sourceType, ModelConfig.class);
-	}
-
-	private static void checkPathAndMode(String path, SourceType sourceType) {
-		if (StringUtils.isEmpty(path) || sourceType == null) {
-			throw new IllegalArgumentException(
-					String.format(
-							"path should not be null or empty, sourceType should not be null, path:%s, sourceType:%s",
-							path, sourceType));
-		}
-	}
-
-	/**
-	 * Load reason code map and change it to column->resonCode map.
-	 *
-	 * @throws IOException
-	 *             if any IO exception in parsing json.
-	 * @throws IllegalArgumentException
-	 *             if {@code path} is null or empty, if sourceType is null.
-	 */
-	public static Map<String, String> loadAndFlattenReasonCodeMap(String path,
-			SourceType sourceType) throws IOException {
-		@SuppressWarnings("unchecked")
-		Map<String, List<String>> rawMap = loadJSON(path, sourceType, Map.class);
-
-		Map<String, String> reasonCodeMap = new HashMap<String, String>();
-
-		for (Map.Entry<String, List<String>> entry : rawMap.entrySet()) {
-			for (String str : entry.getValue()) {
-				reasonCodeMap.put(getRelativePigHeaderColumnName(str),
-						entry.getKey());
-			}
-		}
-		return reasonCodeMap;
-	}
-
-	/**
-	 * Load JSON instance
-	 *
-	 * @throws IOException
-	 *             if any IO exception in parsing json.
-	 * @throws IllegalArgumentException
-	 *             if {@code path} is null or empty, if sourceType is null.
-	 */
-	public static <T> T loadJSON(String path, SourceType sourceType,
-			Class<T> clazz) throws IOException {
-		checkPathAndMode(path, sourceType);
-		log.debug("loading {} with sourceType {}", path, sourceType);
-		BufferedReader reader = null;
-		try {
-			reader = ShifuFileUtils.getReader(path, sourceType);
-			return JSONUtils.readValue(reader, clazz);
-		} finally {
-			IOUtils.closeQuietly(reader);
-		}
-	}
-
-	/**
-	 * Load column configuration list.
-	 *
-	 * @throws IOException
-	 *             if any IO exception in parsing json.
-	 */
-	public static List<ColumnConfig> loadColumnConfigList() throws IOException {
-		return loadColumnConfigList(Constants.LOCAL_COLUMN_CONFIG_JSON,
-				SourceType.LOCAL);
-	}
-
-	/**
-	 * Load column configuration list.
-	 *
-	 * @throws IOException
-	 *             if any IO exception in parsing json.
-	 * @throws IllegalArgumentException
-	 *             if {@code path} is null or empty, if sourceType is null.
-	 */
-	public static List<ColumnConfig> loadColumnConfigList(String path,
-			SourceType sourceType) throws IOException {
-		return Arrays.asList(loadJSON(path, sourceType, ColumnConfig[].class));
-	}
-
-	/**
-	 * Return final selected column collection.
-	 */
-	public static Collection<ColumnConfig> getFinalSelectColumnConfigList(
-			Collection<ColumnConfig> columnConfigList) {
-		return Collections2.filter(columnConfigList,
-				new com.google.common.base.Predicate<ColumnConfig>() {
-					@Override
-					public boolean apply(ColumnConfig input) {
-						return input.isFinalSelect();
-					}
-				});
-	}
-
-	/**
-	 * Return header column list from header file.
-	 *
-	 * @throws IOException
-	 *             if any IO exception in reading file.
-	 * @throws IllegalArgumentException
-	 *             if sourceType is null, if pathHeader is null or empty, if
-	 *             delimiter is null or empty.
-	 * @throws RuntimeException
-	 *             if first line of pathHeader is null or empty.
-	 */
-	public static String[] getHeaders(String pathHeader, String delimiter,
-			SourceType sourceType) throws IOException {
-		if (StringUtils.isEmpty(pathHeader) || StringUtils.isEmpty(delimiter)
-				|| sourceType == null) {
-			throw new IllegalArgumentException(
-					String.format(
-							"Null or empty parameters srcDataPath:%s, dstDataPath:%s, sourceType:%s",
-							pathHeader, delimiter, sourceType));
-		}
-		BufferedReader reader = null;
-		String pigHeaderStr = null;
-
-		try {
-			reader = ShifuFileUtils.getReader(pathHeader, sourceType);
-			pigHeaderStr = reader.readLine();
-			if (StringUtils.isEmpty(pigHeaderStr)) {
-				throw new RuntimeException(
-						String.format(
-								"Cannot reade header info from the first line of file: %s",
-								pathHeader));
-			}
-		} catch (Exception e) {
-			log.error(
-					"Error in getReader, this must be catched in this method to make sure the next reader can be returned.",
-					e);
-			throw new ShifuException(ShifuErrorCode.ERROR_HEADER_NOT_FOUND);
-		} finally {
-			IOUtils.closeQuietly(reader);
-		}
-
-		List<String> headerList = new ArrayList<String>();
-		for (String str : Splitter.on(delimiter).split(pigHeaderStr)) {
-			headerList.add(getRelativePigHeaderColumnName(str));
-		}
-		return headerList.toArray(new String[0]);
-	}
-
-	/**
-	 * Get relative column name from pig header. For example, one column is
-	 * a::b, return b. If b, return b.
-	 *
-	 * @throws NullPointerException
-	 *             if parameter raw is null.
-	 */
-	public static String getRelativePigHeaderColumnName(String raw) {
-		int position = raw.lastIndexOf(Constants.PIG_COLUMN_SEPARATOR);
-		return position >= 0 ? raw.substring(position
-				+ Constants.PIG_COLUMN_SEPARATOR.length()) : raw;
-	}
-
-	/**
-	 * Given a column value, return bin list index. Return 0 for Category
-	 * because of index 0 is started from NEGATIVE_INFINITY.
-	 *
-	 * @throws IllegalArgumentException
-	 *             if input is null or empty.
-	 * @throws NumberFormatException
-	 *             if columnVal does not contain a parsable number.
-	 */
-	public static int getBinNum(ColumnConfig columnConfig, String columnVal) {
-		if (StringUtils.isEmpty(columnVal) || columnConfig == null) {
-			throw new IllegalArgumentException(
-					String.format(
-							"columnVal should not be null or empty, columnConfig should not be null, columnVal:%s, columnConfig:%s",
-							columnVal, columnConfig));
-		}
-
-		if (columnConfig.isCategorical()) {
-			List<String> binCategories = columnConfig.getBinCategory();
-			for (int i = 0; i < binCategories.size(); i++) {
-				if (binCategories.get(i).equals(columnVal)) {
-					return i;
-				}
-			}
-			return 0;
-		} else {
-			return getNumericBinNum(columnConfig.getBinBoundary(),
-					Double.valueOf(columnVal));
-		}
-	}
-
-	/**
-	 * Return the real bin number for one value. As the first bin value is
-	 * NEGATIVE_INFINITY, invalid index is 0, not -1.
-	 *
-	 * @param binBoundary
-	 *            bin boundary list which should be sorted.
-	 * @throws IllegalArgumentException
-	 *             if binBoundary is null or empty.
-	 */
-	private static int getNumericBinNum(List<Double> binBoundary, double value) {
-		if (CollectionUtils.isEmpty(binBoundary)) {
-			throw new IllegalArgumentException(
-					"binBoundary should not be null or empty.");
-		}
-
-		int n = binBoundary.size() - 1;
-		while (n > 0 && value < binBoundary.get(n)) {
-			n--;
-		}
-		return n;
-	}
-
-	/**
-	 * Common split function to ignore special character like '|'. It's better
-	 * to return a list while many calls in our framework using string[].
-	 *
-	 * @throws IllegalArgumentException
-	 *             {@code raw} and {@code delimiter} is null or empty.
-	 */
-	public static String[] split(String raw, String delimiter) {
-		return splitAndReturnList(raw, delimiter).toArray(new String[0]);
-	}
-
-	/**
-	 * Common split function to ignore special character like '|'.
-	 *
-	 * @throws IllegalArgumentException
-	 *             {@code raw} and {@code delimiter} is null or empty.
-	 */
-	public static List<String> splitAndReturnList(String raw, String delimiter) {
-		if (StringUtils.isEmpty(raw) || StringUtils.isEmpty(delimiter)) {
-			throw new IllegalArgumentException(
-					String.format(
-							"raw and delimeter should not be null or empty, raw:%s, delimeter:%s",
-							raw, delimiter));
-		}
-		List<String> headerList = new ArrayList<String>();
-		for (String str : Splitter.on(delimiter).split(raw)) {
-			headerList.add(str);
-		}
-		return headerList;
-	}
-
-	/**
-	 * Get target column.
-	 *
-	 * @throws IllegalArgumentException
-	 *             if columnConfigList is null or empty.
-	 * @throws IllegalStateException
-	 *             if no target column can be found.
-	 */
-	public static Integer getTargetColumnNum(List<ColumnConfig> columnConfigList) {
-		if (CollectionUtils.isEmpty(columnConfigList)) {
-			throw new IllegalArgumentException(
-					"columnConfigList should not be null or empty.");
-		}
-		// I need cast operation because of common-collections dosen't support
-		// generic.
-		ColumnConfig cc = (ColumnConfig) CollectionUtils.find(columnConfigList,
-				new Predicate() {
-					@Override
-					public boolean evaluate(Object object) {
-						return ((ColumnConfig) object).isTarget();
-					}
-				});
-		if (cc == null) {
-			throw new IllegalStateException(
-					"No target column can be found, please check your column configurations");
-		}
-		return cc.getColumnNum();
-	}
-
-	/**
-	 * Load basic models from files.
-	 *
-	 * @throws IOException
-	 *             if any IO exception in reading model file.
-	 * @throws IllegalArgumentException
-	 *             if {@code modelConfig} is, if invalid model algorithm .
-	 * @throws IllegalStateException
-	 *             if not HDFS or LOCAL source type or algorithm not supported.
-	 */
-	public static List<BasicML> loadBasicModels(ModelConfig modelConfig,
-			EvalConfig evalConfig) throws IOException {
-		if (modelConfig == null
-				|| (!Constants.NN.equalsIgnoreCase(modelConfig.getAlgorithm())
-						&& !Constants.SVM.equalsIgnoreCase(modelConfig
-								.getAlgorithm()) && !Constants.LR
-							.equalsIgnoreCase(modelConfig.getAlgorithm()))) {
-			throw new IllegalArgumentException(
-					modelConfig == null ? "modelConfig is null."
-							: String.format(" invalid model algorithm %s.",
-									modelConfig.getAlgorithm()));
-		}
-
-		return loadBasicModels(modelConfig, evalConfig, modelConfig
-				.getDataSet().getSource());
-	}
-
-	/**
-	 * Load basic models from files.
-	 *
-	 * @throws IOException
-	 *             if any IO exception in reading model file.
-	 * @throws IllegalArgumentException
-	 *             if {@code modelConfig} is, if invalid model algorithm .
-	 * @throws IllegalStateException
-	 *             if not HDFS or LOCAL source type or algorithm not supported.
-	 */
-	public static List<BasicML> loadBasicModels(ModelConfig modelConfig,
-			EvalConfig evalConfig, SourceType sourceType) throws IOException {
-		FileSystem fs = ShifuFileUtils.getFileSystemBySourceType(sourceType);
-
-		List<FileStatus> listStatus = findModels(modelConfig, evalConfig,
-				sourceType);
-		if (CollectionUtils.isEmpty(listStatus)) {
-			throw new ShifuException(ShifuErrorCode.ERROR_MODEL_FILE_NOT_FOUND);
-		}
-
-		// to avoid the *unix and windows file list order
-		Collections.sort(listStatus, new Comparator<FileStatus>() {
-			@Override
-			public int compare(FileStatus f1, FileStatus f2) {
-				return f1.getPath().getName()
-						.compareToIgnoreCase(f2.getPath().getName());
-			}
-
-		});
-
-		List<BasicML> models = new ArrayList<BasicML>(listStatus.size());
-		for (FileStatus f : listStatus) {
-			FSDataInputStream stream = null;
-			try {
-				stream = fs.open(f.getPath());
-				models.add(BasicML.class.cast(EncogDirectoryPersistence
-						.loadObject(stream)));
-			} catch (RuntimeException e) {
-				String msg = "the expecting model file is: " + f.getPath();
-				throw new ShifuException(
-						ShifuErrorCode.ERROR_FAIL_TO_LOAD_MODEL_FILE, e, msg);
-			} finally {
-				IOUtils.closeQuietly(stream);
-			}
-		}
-		return models;
-	}
-
-	/**
-	 * Find the model files for some @ModelConfig. There is a little tricky
-	 * about this function. If @EvalConfig is specified, try to load the models
-	 * according setting in @EvalConfig, or if @EvalConfig is null or ModelsPath
-	 * is blank, Shifu will try to load models under `models` directory
-	 *
-	 * @param modelConfig
-	 *            - @ModelConfig, need this, since the model file may exist in
-	 *            HDFS
-	 * @param evalConfig
-	 *            - @EvalConfig, maybe null
-	 * @param sourceType
-	 *            - Where is file system
-	 * @return - @FileStatus array for all found models
-	 * @throws IOException
-	 */
-	public static List<FileStatus> findModels(ModelConfig modelConfig,
-			EvalConfig evalConfig, SourceType sourceType) throws IOException {
-		FileSystem fs = ShifuFileUtils.getFileSystemBySourceType(sourceType);
-		PathFinder pathFinder = new PathFinder(modelConfig);
-
-		// If the algorithm in ModelConfig is NN, we only load NN models
-		// the same as SVM, LR
-		String modelSuffix = "." + modelConfig.getAlgorithm().toLowerCase();
-
-		List<FileStatus> fileList = new ArrayList<FileStatus>();
-		if (null == evalConfig
-				|| StringUtils.isBlank(evalConfig.getModelsPath())) {
-			Path path = new Path(pathFinder.getModelsPath(sourceType));
-			fileList.addAll(Arrays.asList(fs.listStatus(path,
-					new FileSuffixPathFilter(modelSuffix))));
-		} else {
-			String modelsPath = evalConfig.getModelsPath();
-			FileStatus[] expandedPaths = fs.globStatus(new Path(modelsPath));
-			if (ArrayUtils.isNotEmpty(expandedPaths)) {
-				for (FileStatus epath : expandedPaths) {
-					fileList.addAll(Arrays.asList(fs.listStatus(
-							epath.getPath(), new FileSuffixPathFilter(
-									modelSuffix))));
-				}
-			}
-		}
-
-		return fileList;
-	}
-
-	public static class FileSuffixPathFilter implements PathFilter {
-		private String fileSuffix;
-
-		public FileSuffixPathFilter(String fileSuffix) {
-			this.fileSuffix = fileSuffix;
-		}
-
-		@Override
-		public boolean accept(Path path) {
-			return path.getName().endsWith(fileSuffix);
-		}
-	}
-
-	/**
-	 * Load neural network models from specified file path
-	 *
-	 * @param modelsPath
-	 *            - a file or directory that contains .nn files
-	 * @return - a list of @BasicML
-	 * @throws IOException
-	 *             - throw exception when loading model files
-	 */
-	public static List<BasicML> loadBasicModels(final String modelsPath,
-			final ALGORITHM alg) throws IOException {
-		if (modelsPath == null || alg == null || ALGORITHM.DT.equals(alg)) {
-			throw new IllegalArgumentException(
-					"The model path shouldn't be null");
-		}
-
-		File modelsPathDir = new File(modelsPath);
-		File[] modelFiles = modelsPathDir.listFiles(new FilenameFilter() {
-			@Override
-			public boolean accept(File dir, String name) {
-				return name.endsWith("." + alg.name().toLowerCase());
-			}
-		});
-
-		List<BasicML> models = new ArrayList<BasicML>(modelFiles.length);
-		for (File nnf : modelFiles) {
-			InputStream is = null;
-			try {
-				is = new FileInputStream(nnf);
-				models.add(BasicML.class.cast(EncogDirectoryPersistence
-						.loadObject(is)));
-			} finally {
-				IOUtils.closeQuietly(is);
-			}
-		}
-
-		return models;
-	}
-
-	/**
-	 * Return one HashMap Object contains keys in the first parameter, values in
-	 * the second parameter. Before calling this method, you should be aware
-	 * that headers should be unique.
-	 *
-	 * @throws IllegalArgumentException
-	 *             if lengths of two arrays are not the same.
-	 * @throws NullPointerException
-	 *             if header or data is null.
-	 */
-	public static Map<String, String> getRawDataMap(String[] header,
-			String[] data) {
-		if (header.length != data.length) {
-			throw new IllegalArgumentException(String.format(
-					"Header/Data mismatch: Header length %s, Data length %s",
-					header.length, data.length));
-		}
-
-		Map<String, String> rawDataMap = new HashMap<String, String>(
-				header.length);
-		for (int i = 0; i < header.length; i++) {
-			rawDataMap.put(header[i], data[i]);
-		}
-		return rawDataMap;
-	}
-
-	/**
-	 * Return all parameters for pig execution.
-	 *
-	 * @throws IllegalArgumentException
-	 *             if modelConfig is null.
-	 */
-	public static Map<String, String> getPigParamMap(ModelConfig modelConfig,
-			SourceType sourceType) throws IOException {
-		if (modelConfig == null) {
-			throw new IllegalArgumentException(
-					"modelConfig should not be null.");
-		}
-		PathFinder pathFinder = new PathFinder(modelConfig);
-
-		Map<String, String> pigParamMap = new HashMap<String, String>();
-		pigParamMap.put(Constants.NUM_PARALLEL,
-				Environment.getInt(Environment.HADOOP_NUM_PARALLEL, 400)
-						.toString());
-		pigParamMap.put(Constants.PATH_JAR, pathFinder.getJarPath());
-		pigParamMap.put(Constants.PATH_RAW_DATA,
-				modelConfig.getDataSetRawPath());
-
-		pigParamMap.put(Constants.PATH_NORMALIZED_DATA,
-				pathFinder.getNormalizedDataPath(sourceType));
-		pigParamMap.put(Constants.PATH_PRE_TRAINING_STATS,
-				pathFinder.getPreTrainingStatsPath(sourceType));
-		pigParamMap.put(Constants.WITH_SCORE, Boolean.FALSE.toString());
-		pigParamMap.put(Constants.STATS_SAMPLE_RATE, modelConfig
-				.getBinningSampleRate().toString());
-		pigParamMap.put(Constants.PATH_MODEL_CONFIG,
-				pathFinder.getModelConfigPath(sourceType));
-		pigParamMap.put(Constants.PATH_COLUMN_CONFIG,
-				pathFinder.getColumnConfigPath(sourceType));
-		pigParamMap.put(Constants.PATH_SELECTED_RAW_DATA,
-				pathFinder.getSelectedRawDataPath(sourceType));
-		pigParamMap.put(Constants.PATH_BIN_AVG_SCORE,
-				pathFinder.getBinAvgScorePath(sourceType));
-		pigParamMap.put(Constants.PATH_TRAIN_SCORE,
-				pathFinder.getTrainScoresPath(sourceType));
-
-		pigParamMap.put(Constants.SOURCE_TYPE, sourceType.toString());
-		pigParamMap.put(Constants.JOB_QUEUE, Environment.getProperty(
-				Environment.HADOOP_JOB_QUEUE, Constants.DEFAULT_JOB_QUEUE));
-		return pigParamMap;
-	}
-
-	/**
-	 * Change list str to List object with double type.
-	 *
-	 * @throws IllegalArgumentException
-	 *             if str is not a valid list str: [1,2].
-	 */
-	public static List<Double> stringToDoubleList(String str) {
-		List<String> list = checkAndReturnSplitCollections(str);
-
-		return Lists.transform(list, new Function<String, Double>() {
-			@Override
-			public Double apply(String input) {
-				return Double.valueOf(input.trim());
-			}
-		});
-	}
-
-	private static List<String> checkAndReturnSplitCollections(String str) {
-		checkListStr(str);
-		return Arrays.asList(str.trim().substring(1, str.length() - 1)
-				.split(Constants.COMMA));
-	}
-
-	private static void checkListStr(String str) {
-		if (StringUtils.isEmpty(str)) {
-			throw new IllegalArgumentException(
-					"str should not be null or empty");
-		}
-		if (!str.startsWith("[") || !str.endsWith("]")) {
-			throw new IllegalArgumentException(
-					"Invalid list string format, should be like '[1,2,3]'");
-		}
-	}
-
-	/**
-	 * Change list str to List object with integer type.
-	 *
-	 * @throws IllegalArgumentException
-	 *             if str is not a valid list str.
-	 */
-	public static List<Integer> stringToIntegerList(String str) {
-		List<String> list = checkAndReturnSplitCollections(str);
-		return Lists.transform(list, new Function<String, Integer>() {
-			@Override
-			public Integer apply(String input) {
-				return Integer.valueOf(input.trim());
-			}
-		});
-	}
-
-	/**
-	 * Change list str to List object with string type.
-	 *
-	 * @throws IllegalArgumentException
-	 *             if str is not a valid list str.
-	 */
-	public static List<String> stringToStringList(String str) {
-		List<String> list = checkAndReturnSplitCollections(str);
-		return Lists.transform(list, new Function<String, String>() {
-			@Override
-			public String apply(String input) {
-				return input.trim();
-			}
-		});
-	}
-
-	/**
-	 * Return map entries sorted by value.
-	 */
-	public static <K, V extends Comparable<V>> List<Map.Entry<K, V>> getEntriesSortedByValues(
-			Map<K, V> map) {
-		List<Map.Entry<K, V>> entries = new LinkedList<Map.Entry<K, V>>(
-				map.entrySet());
-
-		Collections.sort(entries, new Comparator<Map.Entry<K, V>>() {
-			@Override
-			public int compare(Entry<K, V> o1, Entry<K, V> o2) {
-				return o1.getValue().compareTo(o2.getValue());
-			}
-		});
-
-		return entries;
-	}
-
-	/**
-	 * Assemble map data to Encog standard input format with default cut off
-	 * value.
-	 *
-	 * @throws NullPointerException
-	 *             if input is null
-	 * @throws NumberFormatException
-	 *             if column value is not number format.
-	 */
-	public static MLDataPair assembleDataPair(
-			List<ColumnConfig> columnConfigList,
-			Map<String, ? extends Object> rawDataMap) {
-		return assembleDataPair(columnConfigList, rawDataMap,
-				Constants.DEFAULT_CUT_OFF);
-	}
-
-	/**
-	 * Assemble map data to Encog standard input format.
-	 *
-	 * @throws NullPointerException
-	 *             if input is null
-	 * @throws NumberFormatException
-	 *             if column value is not number format.
-	 */
-	public static MLDataPair assembleDataPair(
-			List<ColumnConfig> columnConfigList,
-			Map<String, ? extends Object> rawDataMap, double cutoff) {
-		// if the tag is provided, ideal will be updated; otherwise it defaults
-		// to -1
-		double[] ideal = { Constants.DEFAULT_IDEAL_VALUE };
-
-		List<Double> inputList = new ArrayList<Double>();
-		for (ColumnConfig config : columnConfigList) {
-			String key = config.getColumnName();
-			if (config.isFinalSelect() && !rawDataMap.containsKey(key)) {
-				throw new IllegalStateException(String.format(
-						"Variable Missing in Test Data: %s", key));
-			}
-
-			if (config.isTarget()) {
-				// TODO - should we have this? maybe not
-				// ideal[0] = Double.valueOf(rawDataMap.get(key).toString());
-				continue;
-			} else if (config.isFinalSelect()) {
-				inputList.add(Normalizer.normalize(config, rawDataMap.get(key)
-						.toString(), cutoff));
-			}
-		}
-
-		// god, Double [] cannot be casted to double[], toArray doesn't work
-		int size = inputList.size();
-		double[] input = new double[size];
-		for (int i = 0; i < size; i++) {
-			input[i] = inputList.get(i);
-		}
-
-		return new BasicMLDataPair(new BasicMLData(input), new BasicMLData(
-				ideal));
-	}
-
-	/**
-	 * Expanding score by expandingFactor
-	 */
-	public static long getExpandingScore(double d, int expandingFactor) {
-		return Math.round(d * expandingFactor);
-	}
-
-	/**
-	 * Return column name string with 'derived_' started
-	 *
-	 * @throws NullPointerException
-	 *             if modelConfig is null or columnConfigList is null.
-	 */
-	public static List<String> getDerivedColumnNames(
-			List<ColumnConfig> columnConfigList) {
-		List<String> derivedColumnNames = new ArrayList<String>();
-
-		for (ColumnConfig config : columnConfigList) {
-			if (config.getColumnName().startsWith(Constants.DERIVED)) {
-				derivedColumnNames.add(config.getColumnName());
-			}
-		}
-		return derivedColumnNames;
-	}
-
-	/**
-	 * Get the file separator regex
-	 *
-	 * @return "/" - if the OS is Linux "\\\\" - if the OS is Windows
-	 */
-	public static String getPathSeparatorRegx() {
-		if (File.separator.equals(Constants.SLASH)) {
-			return File.separator;
-		} else {
-			return Constants.BACK_SLASH + File.separator;
-		}
-	}
-
-	/**
-	 * Update target, listMeta, listForceSelect, listForceRemove
-	 *
-	 * @throws IOException
-	 * @throws IllegalArgumentException
-	 *             if modelConfig is null or columnConfigList is null.
-	 */
-	public static void updateColumnConfigFlags(ModelConfig modelConfig,
-			List<ColumnConfig> columnConfigList) throws IOException {
-		String targetColumnName = CommonUtils
-				.getRelativePigHeaderColumnName(modelConfig
-						.getTargetColumnName());
-
-		Set<String> setCategorialColumns = new HashSet<String>();
-		if (CollectionUtils.isNotEmpty(modelConfig.getCategoricalColumnNames())) {
-			for (String column : modelConfig.getCategoricalColumnNames()) {
-				setCategorialColumns.add(CommonUtils
-						.getRelativePigHeaderColumnName(column));
-			}
-		}
-
-		Set<String> setMeta = new HashSet<String>();
-		if (CollectionUtils.isNotEmpty(modelConfig.getMetaColumnNames())) {
-			for (String meta : modelConfig.getMetaColumnNames()) {
-				setMeta.add(CommonUtils.getRelativePigHeaderColumnName(meta));
-			}
-		}
-
-		Set<String> setForceRemove = new HashSet<String>();
-		if (Boolean.TRUE.equals(modelConfig.getVarSelect().getForceEnable())
-				&& CollectionUtils.isNotEmpty(modelConfig.getListForceRemove())) {
-			// if we need to update force remove, only and if one the force is
-			// enabled
-			for (String forceRemoveName : modelConfig.getListForceRemove()) {
-				setForceRemove.add(CommonUtils
-						.getRelativePigHeaderColumnName(forceRemoveName));
-			}
-		}
-
-		Set<String> setForceSelect = new HashSet<String>(512);
-		if (Boolean.TRUE.equals(modelConfig.getVarSelect().getForceEnable())
-				&& CollectionUtils.isNotEmpty(modelConfig.getListForceSelect())) {
-			// if we need to update force select, only and if one the force is
-			// enabled
-			for (String forceSelectName : modelConfig.getListForceSelect()) {
-				setForceSelect.add(CommonUtils
-						.getRelativePigHeaderColumnName(forceSelectName));
-			}
-		}
-
-		for (ColumnConfig config : columnConfigList) {
-			config.setColumnFlag(null);
-			config.setColumnType(ColumnType.N);
-
-			String varName = config.getColumnName();
-
-			if (targetColumnName.equals(varName)) {
-				config.setColumnFlag(ColumnFlag.Target);
-				config.setColumnType(null);
-			}
-
-			if (setMeta.contains(varName)) {
-				config.setColumnFlag(ColumnFlag.Meta);
-				config.setColumnType(null);
-			}
-
-			if (setForceRemove.contains(varName)) {
-				config.setColumnFlag(ColumnFlag.ForceRemove);
-			}
-
-			if (setForceSelect.contains(varName)) {
-				config.setColumnFlag(ColumnFlag.ForceSelect);
-			}
-
-			if (setCategorialColumns.contains(varName)) {
-				config.setColumnType(ColumnType.C);
-			}
-		}
-	}
-
-	/**
-	 * To check whether there is targetColumn in columns or not
-	 *
-	 * @return true - if the columns contains targetColumn, or false
-	 */
-	public static boolean isColumnExists(String[] columns, String targetColunm) {
-		if (ArrayUtils.isEmpty(columns) || StringUtils.isBlank(targetColunm)) {
-			return false;
-		}
-
-		for (int i = 0; i < columns.length; i++) {
-			if (columns[i] != null && columns[i].equalsIgnoreCase(targetColunm)) {
-				return true;
-			}
-		}
-
-		return false;
-	}
-
-	/**
-	 * Returns the element if it is in both collections. - return null if any
-	 * collection is null or empty - return null if no element exists in both
-	 * collections
-	 *
-	 * @param leftCol
-	 *            - left collection
-	 * @param rightCol
-	 *            - right collection
-	 * @return First element that are found in both collections null if no
-	 *         elements in both collection or any collection is null or empty
-	 */
-	public static <T> T containsAny(Collection<T> leftCol,
-			Collection<T> rightCol) {
-		if (CollectionUtils.isEmpty(leftCol)
-				|| CollectionUtils.isEmpty(rightCol)) {
-			return null;
-		}
-
-		Iterator<T> iterator = leftCol.iterator();
-		while (iterator.hasNext()) {
-			T element = iterator.next();
-			if (rightCol.contains(element)) {
-				return element;
-			}
-		}
-
-		return null;
-	}
-
-	/**
-	 * Escape the delimiter for Pig.... Since the Pig doesn't support invisible
-	 * character
-	 *
-	 * @param delimiter
-	 *            - the original delimiter
-	 * @return the delimiter after escape
-	 */
-	public static String escapePigString(String delimiter) {
-		StringBuffer buf = new StringBuffer();
-
-		for (int i = 0; i < delimiter.length(); i++) {
-			char c = delimiter.charAt(i);
-			switch (c) {
-			case '\t':
-				buf.append("\\\\t");
-				break;
-			default:
-				buf.append(c);
-				break;
-			}
-		}
-
-		return buf.toString();
-	}
-
-	/**
-	 * @param columnConfFile
-	 * @param delimiter
-	 * @return
-	 * @throws IOException
-	 */
-	public static List<String> readConfFileIntoList(String columnConfFile,
-			SourceType sourceType, String delimiter) throws IOException {
-		List<String> columnNameList = new ArrayList<String>();
-
-		if (StringUtils.isBlank(columnConfFile)
-				|| !ShifuFileUtils.isFileExists(columnConfFile, sourceType)) {
-			return columnNameList;
-		}
-
-		List<String> strList = null;
-		Reader reader = ShifuFileUtils.getReader(columnConfFile, sourceType);
-		try {
-			strList = IOUtils.readLines(reader);
-		} finally {
-			IOUtils.closeQuietly(reader);
-		}
-
-		if (CollectionUtils.isNotEmpty(strList)) {
-			for (String line : strList) {
-				if (line.trim().equals("") || line.trim().startsWith("#")) {
-					continue;
-				}
-
-				for (String str : Splitter.on(delimiter).split(line)) {
-					String column = CommonUtils
-							.getRelativePigHeaderColumnName(str);
-					if (StringUtils.isNotBlank(column)) {
-						columnNameList.add(column.trim());
-					}
-				}
-			}
-		}
-
-		return columnNameList;
-	}
-
-	/**
-	 * Generate seat info for selected column in @columnConfigList
-	 *
-	 * @param columnConfigList
-	 * @return
-	 */
-	public static Map<String, Integer> generateColumnSeatMap(
-			List<ColumnConfig> columnConfigList) {
-		List<ColumnConfig> selectedColumnList = new ArrayList<ColumnConfig>();
-		for (ColumnConfig columnConfig : columnConfigList) {
-			if (columnConfig.isFinalSelect()) {
-				selectedColumnList.add(columnConfig);
-			}
-		}
-		Collections.sort(selectedColumnList, new Comparator<ColumnConfig>() {
-			@Override
-			public int compare(ColumnConfig from, ColumnConfig to) {
-				return from.getColumnName().compareTo(to.getColumnName());
-			}
-
-		});
-
-		Map<String, Integer> columnSeatMap = new HashMap<String, Integer>();
-		for (int i = 0; i < selectedColumnList.size(); i++) {
-			columnSeatMap.put(selectedColumnList.get(i).getColumnName(), i);
-		}
-
-		return columnSeatMap;
-	}
-
-	/**
-	 * Find the @ColumnConfig according the column name
-	 *
-	 * @param columnConfigList
-	 * @param columnName
-	 * @return
-	 */
-	public static ColumnConfig findColumnConfigByName(
-			List<ColumnConfig> columnConfigList, String columnName) {
-		for (ColumnConfig columnConfig : columnConfigList) {
-			if (columnConfig.getColumnName().equalsIgnoreCase(columnName)) {
-				return columnConfig;
-			}
-		}
-		return null;
-	}
-
-	/**
-	 * Convert data into <key, value> map. The @inputData is String of a record,
-	 * which is delimited by @delimiter If fields in @inputData is not equal @header
-	 * size, return null
-	 *
-	 * @param inputData
-	 *            - String of a record
-	 * @param delimiter
-	 *            - the delimiter of the input data
-	 * @param header
-	 *            - the column names for all the input data
-	 * @return <key, value> map for the record
-	 */
-	public static Map<String, String> convertDataIntoMap(String inputData,
-			String delimiter, String[] header) {
-		String[] input = CommonUtils.split(inputData, delimiter);
-		if (input == null || input.length == 0 || input.length != header.length) {
-			log.error("the wrong input data, {}", inputData);
-			return null;
-		}
-
-		Map<String, String> rawDataMap = new HashMap<String, String>(
-				input.length);
-		for (int i = 0; i < header.length; i++) {
-			if (input[i] == null) {
-				rawDataMap.put(header[i], "");
-			} else {
-				rawDataMap.put(header[i], input[i]);
-			}
-		}
-
-		return rawDataMap;
-	}
-
-	/**
-	 * Convert tuple record into <key, value> map. The @tuple is Tuple for a
-	 * record If @tuple size is not equal @header size, return null
-	 *
-	 * @param tuple
-	 *            - Tuple of a record
-	 * @param header
-	 *            - the column names for all the input data
-	 * @return <key, value> map for the record
-	 * @throws ExecException
-	 *             - throw exception when operating tuple
-	 */
-	public static Map<String, String> convertDataIntoMap(Tuple tuple,
-			String[] header) throws ExecException {
-		if (tuple == null || tuple.size() == 0 || tuple.size() != header.length) {
-			log.error("Invalid input, the tuple.size is = " + tuple.size()
-					+ ", header.length = " + header.length);
-			return null;
-		}
-
-		Map<String, String> rawDataMap = new HashMap<String, String>(
-				tuple.size());
-		for (int i = 0; i < header.length; i++) {
-			if (tuple.get(i) == null) {
-				rawDataMap.put(header[i], "");
-			} else {
-				rawDataMap.put(header[i], tuple.get(i).toString());
-			}
-		}
-
-		return rawDataMap;
-	}
-
-	private static double round(double d) {
-		return Math.round(d * 100000.0) / 100000.0;
-	}
-
-	public static double gcd(double a, double b) {
-		if (round(a) == 0.0) {
-			throw new IllegalArgumentException(
-					"the number is smaller than the allowed precision");
-		}
-		if (round(b) == 0.0) {
-			throw new IllegalArgumentException(
-					"the number is smaller than the allowed precision");
-		}
-		while (round(b) != 0.0) {
-			double t = b;
-			b = a % b;
-			a = t;
-		}
-		return round(a);
-	}
-=======
     /**
      * Avoid using new for our utility class.
      */
@@ -1493,8 +336,7 @@
         }
 
         int n = binBoundary.size() - 1;
-        //update: if it's equal to boundary, it belong to this bin
-        while (n > 0 && value <= binBoundary.get(n)) {
+        while (n > 0 && value < binBoundary.get(n)) {
             n--;
         }
         return n;
@@ -2208,5 +1050,4 @@
 
         return rawDataMap;
     }
->>>>>>> 83d62640
 }