/*
 * Copyright [2012-2014] PayPal Software Foundation
 *
 * Licensed under the Apache License, Version 2.0 (the "License");
 * you may not use this file except in compliance with the License.
 * You may obtain a copy of the License at
 *
 *    http://www.apache.org/licenses/LICENSE-2.0
 *
 * Unless required by applicable law or agreed to in writing, software
 * distributed under the License is distributed on an "AS IS" BASIS,
 * WITHOUT WARRANTIES OR CONDITIONS OF ANY KIND, either express or implied.
 * See the License for the specific language governing permissions and
 * limitations under the License.
 */
package ml.shifu.shifu.util;

import java.io.BufferedInputStream;
import java.io.BufferedReader;
import java.io.BufferedWriter;
import java.io.DataInputStream;
import java.io.File;
import java.io.FileInputStream;
import java.io.FilenameFilter;
import java.io.IOException;
import java.io.InputStream;
import java.io.InputStreamReader;
import java.io.Reader;
import java.util.ArrayList;
import java.util.Arrays;
import java.util.Collection;
import java.util.Collections;
import java.util.Comparator;
import java.util.HashMap;
import java.util.HashSet;
import java.util.Iterator;
import java.util.LinkedList;
import java.util.List;
import java.util.Map;
import java.util.Map.Entry;
import java.util.Set;
import java.util.TreeMap;
import java.util.zip.GZIPInputStream;

import ml.shifu.shifu.column.NSColumn;
import ml.shifu.shifu.column.NSColumnUtils;
import ml.shifu.shifu.container.obj.ColumnConfig;
import ml.shifu.shifu.container.obj.ColumnConfig.ColumnFlag;
import ml.shifu.shifu.container.obj.ColumnType;
import ml.shifu.shifu.container.obj.EvalConfig;
import ml.shifu.shifu.container.obj.ModelConfig;
import ml.shifu.shifu.container.obj.ModelTrainConf.ALGORITHM;
import ml.shifu.shifu.container.obj.RawSourceData.SourceType;
import ml.shifu.shifu.core.LR;
import ml.shifu.shifu.core.NNModel;
import ml.shifu.shifu.core.Normalizer;
import ml.shifu.shifu.core.TreeModel;
import ml.shifu.shifu.core.dtrain.CommonConstants;
import ml.shifu.shifu.core.dtrain.dataset.BasicFloatNetwork;
import ml.shifu.shifu.core.dtrain.dataset.PersistBasicFloatNetwork;
import ml.shifu.shifu.core.dtrain.gs.GridSearch;
import ml.shifu.shifu.core.dtrain.lr.LogisticRegressionContants;
import ml.shifu.shifu.core.model.ModelSpec;
import ml.shifu.shifu.exception.ShifuErrorCode;
import ml.shifu.shifu.exception.ShifuException;
import ml.shifu.shifu.fs.PathFinder;
import ml.shifu.shifu.fs.ShifuFileUtils;

import org.apache.commons.collections.CollectionUtils;
import org.apache.commons.collections.Predicate;
import org.apache.commons.io.IOUtils;
import org.apache.commons.lang.ArrayUtils;
import org.apache.commons.lang.StringUtils;
import org.apache.commons.lang.math.NumberUtils;
import org.apache.commons.lang3.tuple.MutablePair;
import org.apache.hadoop.fs.FSDataInputStream;
import org.apache.hadoop.fs.FileStatus;
import org.apache.hadoop.fs.FileSystem;
import org.apache.hadoop.fs.LocatedFileStatus;
import org.apache.hadoop.fs.Path;
import org.apache.hadoop.fs.PathFilter;
import org.apache.hadoop.fs.RemoteIterator;
import org.apache.pig.backend.executionengine.ExecException;
import org.apache.pig.data.Tuple;
import org.encog.ml.BasicML;
import org.encog.ml.data.MLDataPair;
import org.encog.ml.data.basic.BasicMLData;
import org.encog.ml.data.basic.BasicMLDataPair;
import org.encog.neural.networks.BasicNetwork;
import org.encog.persist.EncogDirectoryPersistence;
import org.encog.persist.PersistorRegistry;
import org.slf4j.Logger;
import org.slf4j.LoggerFactory;

import com.google.common.base.Function;
import com.google.common.base.Splitter;
import com.google.common.collect.Collections2;
import com.google.common.collect.Lists;

/**
 * {@link CommonUtils} is used to for almost all kinds of utility function in this framework.
 */
public final class CommonUtils {

    /**
     * Avoid using new for our utility class.
     */
    private CommonUtils() {
    }

    private static final Logger log = LoggerFactory.getLogger(CommonUtils.class);

    /**
     * Sync up all local configuration files to HDFS.
     * 
     * @param modelConfig
     *            the model config
     * @param pathFinder
     *            the path finder to locate file
     * @return if copy successful
     * 
     * @throws IOException
     *             If any exception on HDFS IO or local IO.
     * 
     * @throws NullPointerException
     *             If parameter {@code modelConfig} is null
     */
    public static boolean copyConfFromLocalToHDFS(ModelConfig modelConfig, PathFinder pathFinder) throws IOException {
        FileSystem hdfs = HDFSUtils.getFS();
        FileSystem localFs = HDFSUtils.getLocalFS();

        Path pathModelSet = new Path(pathFinder.getModelSetPath(SourceType.HDFS));
        // don't check whether pathModelSet is exists, should be remove by user.
        hdfs.mkdirs(pathModelSet);

        // Copy ModelConfig
        Path srcModelConfig = new Path(pathFinder.getModelConfigPath(SourceType.LOCAL));
        Path dstModelConfig = new Path(pathFinder.getModelSetPath(SourceType.HDFS));
        hdfs.copyFromLocalFile(srcModelConfig, dstModelConfig);

        // Copy GridSearch config file if exists
        String gridConfigFile = modelConfig.getTrain().getGridConfigFile();
        if(gridConfigFile != null && !gridConfigFile.trim().equals("")) {
            Path srcGridConfig = new Path(modelConfig.getTrain().getGridConfigFile());
            Path dstGridConfig = new Path(pathFinder.getModelSetPath(SourceType.HDFS));
            hdfs.copyFromLocalFile(srcGridConfig, dstGridConfig);
        }

        // Copy ColumnConfig
        Path srcColumnConfig = new Path(pathFinder.getColumnConfigPath(SourceType.LOCAL));
        Path dstColumnConfig = new Path(pathFinder.getColumnConfigPath(SourceType.HDFS));
        if(ShifuFileUtils.isFileExists(srcColumnConfig.toString(), SourceType.LOCAL)) {
            hdfs.copyFromLocalFile(srcColumnConfig, dstColumnConfig);
        }

        // copy others
        Path srcVersion = new Path(pathFinder.getModelVersion(SourceType.LOCAL));
        if(localFs.exists(srcVersion)) {
            Path dstVersion = new Path(pathFinder.getModelVersion(SourceType.HDFS));
            hdfs.delete(dstVersion, true);
            hdfs.copyFromLocalFile(srcVersion, pathModelSet);
        }

        // Copy Models
        Path srcModels = new Path(pathFinder.getModelsPath(SourceType.LOCAL));
        if(localFs.exists(srcModels)) {
            Path dstModels = new Path(pathFinder.getModelsPath(SourceType.HDFS));
            hdfs.delete(dstModels, true);
            hdfs.copyFromLocalFile(srcModels, pathModelSet);
        }

        // Copy EvalSets
        Path evalsPath = new Path(pathFinder.getEvalsPath(SourceType.LOCAL));
        if(localFs.exists(evalsPath)) {
            for(FileStatus evalset: localFs.listStatus(evalsPath)) {
                EvalConfig evalConfig = modelConfig.getEvalConfigByName(evalset.getPath().getName());
                if(evalConfig != null) {
                    copyEvalDataFromLocalToHDFS(modelConfig, evalConfig.getName());
                }
            }
        }

        return true;
    }

    /**
     * Sync-up the evaluation data into HDFS
     * 
     * @param modelConfig
     *            - ModelConfig
     * @param evalName
     *            eval name in ModelConfig
     * @throws IOException
     *             - error occur when copying data
     */
    @SuppressWarnings("deprecation")
    public static void copyEvalDataFromLocalToHDFS(ModelConfig modelConfig, String evalName) throws IOException {
        EvalConfig evalConfig = modelConfig.getEvalConfigByName(evalName);
        if(evalConfig != null) {
            FileSystem hdfs = HDFSUtils.getFS();
            FileSystem localFs = HDFSUtils.getLocalFS();
            PathFinder pathFinder = new PathFinder(modelConfig);

            Path evalDir = new Path(pathFinder.getEvalSetPath(evalConfig, SourceType.LOCAL));
            Path dst = new Path(pathFinder.getEvalSetPath(evalConfig, SourceType.HDFS));
            if(localFs.exists(evalDir) // local evaluation folder exists
                    && localFs.getFileStatus(evalDir).isDir() // is directory
                    && !hdfs.exists(dst)) {
                hdfs.copyFromLocalFile(evalDir, dst);
            }

            if(StringUtils.isNotBlank(evalConfig.getScoreMetaColumnNameFile())) {
                hdfs.copyFromLocalFile(new Path(evalConfig.getScoreMetaColumnNameFile()),
                        new Path(pathFinder.getEvalSetPath(evalConfig)));
            }

            // sync evaluation meta.column.file to hdfs
            if(StringUtils.isNotBlank(evalConfig.getDataSet().getMetaColumnNameFile())) {
                hdfs.copyFromLocalFile(new Path(evalConfig.getDataSet().getMetaColumnNameFile()),
                        new Path(pathFinder.getEvalSetPath(evalConfig)));
            }
        }
    }

    public static String getLocalModelSetPath(Map<String, Object> otherConfigs) {
        if(otherConfigs != null && otherConfigs.get(Constants.SHIFU_CURRENT_WORKING_DIR) != null) {
            return new Path(otherConfigs.get(Constants.SHIFU_CURRENT_WORKING_DIR).toString()).toString();
        } else {
            return ".";
        }
    }

    /**
     * Load ModelConfig from local json ModelConfig.json file.
     * 
     * @return model config instance from default model config file
     * @throws IOException
     *             any io exception to load file
     */
    public static ModelConfig loadModelConfig() throws IOException {
        return loadModelConfig(Constants.LOCAL_MODEL_CONFIG_JSON, SourceType.LOCAL);
    }

    /**
     * Load model configuration from the path and the source type.
     * 
     * @param path
     *            model file path
     * @param sourceType
     *            source type of model file
     * @return model config instance
     * @throws IOException
     *             if any IO exception in parsing json.
     * 
     * @throws IllegalArgumentException
     *             if {@code path} is null or empty, if sourceType is null.
     */
    public static ModelConfig loadModelConfig(String path, SourceType sourceType) throws IOException {
        ModelConfig modelConfig = loadJSON(path, sourceType, ModelConfig.class);
        if(StringUtils.isNotBlank(modelConfig.getTrain().getGridConfigFile())) {
            String gridConfigPath = modelConfig.getTrain().getGridConfigFile().trim();
            if(sourceType == SourceType.HDFS) {
                // gridsearch config file is uploaded to modelset path
                gridConfigPath = new PathFinder(modelConfig).getPathBySourceType(
                        gridConfigPath.substring(gridConfigPath.lastIndexOf(File.separator) + 1), SourceType.HDFS);
            }
            // Only load file content. Grid search params parsing is done in {@link GridSearch} initialization.
            modelConfig.getTrain().setGridConfigFileContent(loadFileContent(gridConfigPath, sourceType));
        }
        return modelConfig;
    }

    /**
     * Load text file content, each line as a String in the List.
     * 
     * @param path
     *            file path
     * @param sourceType
     *            source type: hdfs or local
     * @return file content as a {@link List}, each line as a String
     * @throws IOException
     *             if any IO exception in reading file content.
     */
    private static List<String> loadFileContent(String path, SourceType sourceType) throws IOException {
        checkPathAndMode(path, sourceType);
        log.debug("loading {} with sourceType {}", path, sourceType);
        BufferedReader reader = null;
        try {
            reader = ShifuFileUtils.getReader(path, sourceType);
            List<String> contents = new ArrayList<String>();
            String line = null;
            while((line = reader.readLine()) != null) {
                contents.add(line);
            }
            return contents;
        } finally {
            IOUtils.closeQuietly(reader);
        }
    }

    private static void checkPathAndMode(String path, SourceType sourceType) {
        if(StringUtils.isEmpty(path) || sourceType == null) {
            throw new IllegalArgumentException(String.format(
                    "path should not be null or empty, sourceType should not be null, path:%s, sourceType:%s", path,
                    sourceType));
        }
    }

    /**
     * Load reason code map and change it to column &gt; resonCode map.
     * 
     * @param path
     *            reason code path
     * @param sourceType
     *            source type of file
     * @return reason code map
     * @throws IOException
     *             if any IO exception in parsing json.
     * 
     * @throws IllegalArgumentException
     *             if {@code path} is null or empty, if sourceType is null.
     */
    public static Map<String, String> loadAndFlattenReasonCodeMap(String path, SourceType sourceType)
            throws IOException {
        @SuppressWarnings("unchecked")
        Map<String, List<String>> rawMap = loadJSON(path, sourceType, Map.class);

        Map<String, String> reasonCodeMap = new HashMap<String, String>();

        for(Map.Entry<String, List<String>> entry: rawMap.entrySet()) {
            for(String str: entry.getValue()) {
                reasonCodeMap.put(getRelativePigHeaderColumnName(str), entry.getKey());
            }
        }
        return reasonCodeMap;
    }

    /**
     * Load JSON instance
     * 
     * @param path
     *            file path
     * @param sourceType
     *            source type: hdfs or local
     * @param clazz
     *            class of instance
     * @param <T>
     *            class type to load
     * @return instance from json file
     * @throws IOException
     *             if any IO exception in parsing json.
     * 
     * @throws IllegalArgumentException
     *             if {@code path} is null or empty, if sourceType is null.
     */
    public static <T> T loadJSON(String path, SourceType sourceType, Class<T> clazz) throws IOException {
        checkPathAndMode(path, sourceType);
        BufferedReader reader = null;
        try {
            reader = ShifuFileUtils.getReader(path, sourceType);
            return JSONUtils.readValue(reader, clazz);
        } finally {
            IOUtils.closeQuietly(reader);
        }
    }

    /**
     * Load column configuration list.
     * 
     * @return column config list
     * @throws IOException
     *             if any IO exception in parsing json.
     */
    public static List<ColumnConfig> loadColumnConfigList() throws IOException {
        List<ColumnConfig> columnConfigList = loadColumnConfigList(Constants.LOCAL_COLUMN_CONFIG_JSON, SourceType.LOCAL);
        for(ColumnConfig columnConfig: columnConfigList) {
            columnConfig.setSampleValues(null);
        }
        return columnConfigList;
    }

    /**
     * Load column configuration list.
     * 
     * @param path
     *            file path
     * @param sourceType
     *            source type: hdfs or local
     * @return column config list
     * @throws IOException
     *             if any IO exception in parsing json.
     * @throws IllegalArgumentException
     *             if {@code path} is null or empty, if sourceType is null.
     */
    public static List<ColumnConfig> loadColumnConfigList(String path, SourceType sourceType) throws IOException {
        ColumnConfig[] configList = loadJSON(path, sourceType, ColumnConfig[].class);
        List<ColumnConfig> columnConfigList = new ArrayList<ColumnConfig>();
        for(ColumnConfig columnConfig: configList) {
            columnConfig.setSampleValues(null);
            columnConfigList.add(columnConfig);
        }
        return columnConfigList;
    }

    /**
     * Return final selected column collection.
     * 
     * @param columnConfigList
     *            column config list
     * @return collection of column config list for final select is true
     */
    public static Collection<ColumnConfig> getFinalSelectColumnConfigList(Collection<ColumnConfig> columnConfigList) {
        return Collections2.filter(columnConfigList, new com.google.common.base.Predicate<ColumnConfig>() {
            @Override
            public boolean apply(ColumnConfig input) {
                return input.isFinalSelect();
            }
        });
    }

    public static String[] getFinalHeaders(ModelConfig modelConfig) throws IOException {
        String[] fields = null;
        boolean isSchemaProvided = true;
        if(StringUtils.isNotBlank(modelConfig.getHeaderPath())) {
            fields = CommonUtils.getHeaders(modelConfig.getHeaderPath(), modelConfig.getHeaderDelimiter(), modelConfig
                    .getDataSet().getSource());
        } else {
            fields = CommonUtils.takeFirstLine(modelConfig.getDataSetRawPath(), StringUtils.isBlank(modelConfig
                    .getHeaderDelimiter()) ? modelConfig.getDataSetDelimiter() : modelConfig.getHeaderDelimiter(),
                    modelConfig.getDataSet().getSource());
            if(StringUtils.join(fields, "").contains(modelConfig.getTargetColumnName())) {
                // if first line contains target column name, we guess it is csv format and first line is header.
                isSchemaProvided = true;
                log.warn("No header path is provided, we will try to read first line and detect schema.");
                log.warn("Schema in ColumnConfig.json are named as first line of data set path.");
            } else {
                isSchemaProvided = false;
                log.warn("No header path is provided, we will try to read first line and detect schema.");
                log.warn("Schema in ColumnConfig.json are named as  index 0, 1, 2, 3 ...");
                log.warn("Please make sure weight column and tag column are also taking index as name.");
            }
        }

        for(int i = 0; i < fields.length; i++) {
            if(!isSchemaProvided) {
                fields[i] = i + "";
            } else {
                fields[i] = getRelativePigHeaderColumnName(fields[i]);
            }
        }
        return fields;
    }

    public static String[] getFinalHeaders(EvalConfig evalConfig) throws IOException {
        String[] fields = null;
        boolean isSchemaProvided = true;
        if(StringUtils.isNotBlank(evalConfig.getDataSet().getHeaderPath())) {
            String delimiter = StringUtils.isBlank(evalConfig.getDataSet().getHeaderDelimiter()) ? evalConfig
                    .getDataSet().getDataDelimiter() : evalConfig.getDataSet().getHeaderDelimiter();
            fields = CommonUtils.getHeaders(evalConfig.getDataSet().getHeaderPath(), delimiter, evalConfig.getDataSet()
                    .getSource());
        } else {
            fields = CommonUtils.takeFirstLine(evalConfig.getDataSet().getDataPath(), StringUtils.isBlank(evalConfig
                    .getDataSet().getHeaderDelimiter()) ? evalConfig.getDataSet().getDataDelimiter() : evalConfig
                    .getDataSet().getHeaderDelimiter(), evalConfig.getDataSet().getSource());
            // TODO - if there is no target column in eval, it may fail to check it is schema or not
            if(StringUtils.join(fields, "").contains(evalConfig.getDataSet().getTargetColumnName())) {
                // if first line contains target column name, we guess it is csv format and first line is header.
                isSchemaProvided = true;
                log.warn("No header path is provided, we will try to read first line and detect schema.");
                log.warn("Schema in ColumnConfig.json are named as first line of data set path.");
            } else {
                isSchemaProvided = false;
                log.warn("No header path is provided, we will try to read first line and detect schema.");
                log.warn("Schema in ColumnConfig.json are named as  index 0, 1, 2, 3 ...");
                log.warn("Please make sure weight column and tag column are also taking index as name.");
            }
        }

        for(int i = 0; i < fields.length; i++) {
            if(!isSchemaProvided) {
                fields[i] = i + "";
            } /*
               * else { // namespace support
               * fields[i] = getRelativePigHeaderColumnName(fields[i]);
               * }
               */
        }
        return fields;
    }

    /**
     * Return header column list from header file.
     * 
     * @param pathHeader
     *            header path
     * @param delimiter
     *            the delimiter of headers
     * @param sourceType
     *            source type: hdfs or local
     * @return headers array
     * @throws IOException
     *             if any IO exception in reading file.
     * 
     * @throws IllegalArgumentException
     *             if sourceType is null, if pathHeader is null or empty, if delimiter is null or empty.
     * 
     * @throws RuntimeException
     *             if first line of pathHeader is null or empty.
     */
    public static String[] getHeaders(String pathHeader, String delimiter, SourceType sourceType) throws IOException {
        return getHeaders(pathHeader, delimiter, sourceType, false);
    }

    /**
     * Return header column array from header file.
     * 
     * @param pathHeader
     *            header path
     * @param delimiter
     *            the delimiter of headers
     * @param sourceType
     *            source type: hdfs or local
     * @param isFull
     *            if full header name including name space
     * @return headers array
     * @throws IOException
     *             if any IO exception in reading file.
     * 
     * @throws IllegalArgumentException
     *             if sourceType is null, if pathHeader is null or empty, if delimiter is null or empty.
     * 
     * @throws RuntimeException
     *             if first line of pathHeader is null or empty.
     */
    public static String[] getHeaders(String pathHeader, String delimiter, SourceType sourceType, boolean isFull)
            throws IOException {
        if(StringUtils.isEmpty(pathHeader) || StringUtils.isEmpty(delimiter) || sourceType == null) {
            throw new IllegalArgumentException(String.format(
                    "Null or empty parameters srcDataPath:%s, dstDataPath:%s, sourceType:%s", pathHeader, delimiter,
                    sourceType));
        }
        BufferedReader reader = null;
        String pigHeaderStr = null;

        try {
            reader = ShifuFileUtils.getReader(pathHeader, sourceType);
            pigHeaderStr = reader.readLine();
            if(StringUtils.isEmpty(pigHeaderStr)) {
                throw new RuntimeException(String.format("Cannot reade header info from the first line of file: %s",
                        pathHeader));
            }
        } catch (Exception e) {
            log.error(
                    "Error in getReader, this must be catched in this method to make sure the next reader can be returned.",
                    e);
            throw new ShifuException(ShifuErrorCode.ERROR_HEADER_NOT_FOUND);
        } finally {
            IOUtils.closeQuietly(reader);
        }

        List<String> headerList = new ArrayList<String>();
        Set<String> headerSet = new HashSet<String>();
        int index = 0;
        for(String str: Splitter.on(delimiter).split(pigHeaderStr)) {
            String columnName = StringUtils.trimToEmpty(str);
            if(!Environment.getBoolean(Constants.SHIFU_NAMESPACE_STRICT_MODE, false)) {
                columnName = getRelativePigHeaderColumnName(str);
            }
            /*
             * if(isFull) {
             * columnName = getFullPigHeaderColumnName(str);
             * } else {
             * columnName = getRelativePigHeaderColumnName(str);
             * }
             */
            if(headerSet.contains(columnName)) {
                columnName = columnName + "_" + index;
            }
            headerSet.add(columnName);
            index++;
            headerList.add(columnName);
        }
        return headerList.toArray(new String[0]);
    }

    /**
     * Get full column name from pig header. For example, one column is a::b, return a_b. If b, return b.
     * 
     * @param raw
     *            raw name
     * @return full name including namespace
     */
    public static String getFullPigHeaderColumnName(String raw) {
        return raw == null ? raw : raw.replaceAll(Constants.PIG_COLUMN_SEPARATOR, Constants.PIG_FULL_COLUMN_SEPARATOR);
    }

    /**
     * Get relative column name from pig header. For example, one column is a::b, return b. If b, return b.
     * 
     * @param raw
     *            raw name
     * @return relative name including namespace
     * @throws NullPointerException
     *             if parameter raw is null.
     */
    public static String getRelativePigHeaderColumnName(String raw) {
        int position = raw.lastIndexOf(Constants.PIG_COLUMN_SEPARATOR);
        return position >= 0 ? raw.substring(position + Constants.PIG_COLUMN_SEPARATOR.length()) : raw;
    }

    /**
     * Given a column value, return bin list index. Return 0 for Category because of index 0 is started from
     * NEGATIVE_INFINITY.
     * 
     * @param columnConfig
     *            column config
     * @param columnVal
     *            value of the column
     * @return bin index of than value
     * @throws IllegalArgumentException
     *             if input is null or empty.
     * 
     * @throws NumberFormatException
     *             if columnVal does not contain a parsable number.
     */
    public static int getBinNum(ColumnConfig columnConfig, String columnVal) {
        if(columnConfig.isCategorical()) {
            return getCategoicalBinIndex(columnConfig.getBinCategory(), columnVal);
        } else {
            return getNumericalBinIndex(columnConfig.getBinBoundary(), columnVal);
        }
    }

    /**
     * Get numerical bin index according to string column value.
     * 
     * @param binBoundaries
     *            the bin boundaries
     * @param columnVal
     *            the column value
     * @return bin index, -1 if invalid values
     */
    public static int getNumericalBinIndex(List<Double> binBoundaries, String columnVal) {
        if(StringUtils.isBlank(columnVal)) {
            return -1;
        }
        double dval = 0.0;
        try {
            dval = Double.parseDouble(columnVal);
        } catch (Exception e) {
            return -1;
        }
        return getBinIndex(binBoundaries, dval);
    }

    /**
     * Get categorical bin index according to string column value.
     * 
     * @param binCategories
     *            the bin categories
     * @param columnVal
     *            the column value
     * @return bin index, -1 if invalid values
     */
    public static int getCategoicalBinIndex(List<String> binCategories, String columnVal) {
        if(StringUtils.isBlank(columnVal)) {
            return -1;
        }
        for(int i = 0; i < binCategories.size(); i++) {
            if(isCategoricalBinValue(binCategories.get(i), columnVal)) {
                return i;
            }
        }
        return -1;
    }

    /**
     * Check some categorical value is in the categorical value group or not
     * 
     * @param binVal
     *            - categorical value group, the format is lik cn^us^uk^jp
     * @param cval
     *            - categorical value to look up
     * @return true if the categorical value exists in group, else false
     */
    public static boolean isCategoricalBinValue(String binVal, String cval) {
        // TODO cache CommonUtils.flattenCatValGrp(binVal)??
        return binVal.equals(cval) ? true : CommonUtils.flattenCatValGrp(binVal).contains(cval);
    }

    /**
     * Return the real bin number for one value. As the first bin value is NEGATIVE_INFINITY, invalid index is 0, not
     * -1.
     * 
     * @param binBoundary
     *            bin boundary list which should be sorted.
     * @param value
     *            value of column
     * @return bin index
     * 
     * @throws IllegalArgumentException
     *             if binBoundary is null or empty.
     */
    @SuppressWarnings("unused")
    private static int getNumericBinNum(List<Double> binBoundary, double value) {
        if(CollectionUtils.isEmpty(binBoundary)) {
            throw new IllegalArgumentException("binBoundary should not be null or empty.");
        }

        int n = binBoundary.size() - 1;
        while(n > 0 && value < binBoundary.get(n)) {
            n--;
        }
        return n;
    }

    /**
     * Common split function to ignore special character like '|'. It's better to return a list while many calls in our
     * framework using string[].
     * 
     * @param raw
     *            raw string
     * @param delimiter
     *            the delimeter to split the string
     * @return array of split Strings
     * 
     * @throws IllegalArgumentException
     *             {@code raw} and {@code delimiter} is null or empty.
     */
    public static String[] split(String raw, String delimiter) {
        return splitAndReturnList(raw, delimiter).toArray(new String[0]);
    }

    /**
     * Common split function to ignore special character like '|'.
     * 
     * @param raw
     *            raw string
     * @param delimiter
     *            the delimeter to split the string
     * @return list of split Strings
     * @throws IllegalArgumentException
     *             {@code raw} and {@code delimiter} is null or empty.
     */
    public static List<String> splitAndReturnList(String raw, String delimiter) {
        if(StringUtils.isEmpty(raw) || StringUtils.isEmpty(delimiter)) {
            throw new IllegalArgumentException(String.format(
                    "raw and delimeter should not be null or empty, raw:%s, delimeter:%s", raw, delimiter));
        }
        List<String> headerList = new ArrayList<String>();
        for(String str: Splitter.on(delimiter).split(raw)) {
            headerList.add(str);
        }
        return headerList;
    }

    /**
     * Get target column.
     * 
     * @param columnConfigList
     *            column config list
     * @return target column index
     * @throws IllegalArgumentException
     *             if columnConfigList is null or empty.
     * 
     * @throws IllegalStateException
     *             if no target column can be found.
     */
    public static Integer getTargetColumnNum(List<ColumnConfig> columnConfigList) {
        if(CollectionUtils.isEmpty(columnConfigList)) {
            throw new IllegalArgumentException("columnConfigList should not be null or empty.");
        }
        // I need cast operation because of common-collections dosen't support generic.
        ColumnConfig cc = (ColumnConfig) CollectionUtils.find(columnConfigList, new Predicate() {
            @Override
            public boolean evaluate(Object object) {
                return ((ColumnConfig) object).isTarget();
            }
        });
        if(cc == null) {
            throw new IllegalStateException("No target column can be found, please check your column configurations");
        }
        return cc.getColumnNum();
    }

    /**
     * Load basic models from files.
     * 
     * @param modelConfig
     *            ModelConfig
     * @param columnConfigList
     *            column config list
     * @param evalConfig
     *            eval config instance
     * @return the list of models
     * @throws IOException
     *             if any IO exception in reading model file.
     * 
     * @throws IllegalArgumentException
     *             if {@code modelConfig} is, if invalid model algorithm .
     * 
     * @throws IllegalStateException
     *             if not HDFS or LOCAL source type or algorithm not supported.
     */
    public static List<BasicML> loadBasicModels(ModelConfig modelConfig, List<ColumnConfig> columnConfigList,
            EvalConfig evalConfig) throws IOException {
        if(modelConfig == null
                || (!Constants.NN.equalsIgnoreCase(modelConfig.getAlgorithm())
                        && !Constants.SVM.equalsIgnoreCase(modelConfig.getAlgorithm())
                        && !Constants.LR.equalsIgnoreCase(modelConfig.getAlgorithm()) && !CommonUtils
                            .isTreeModel(modelConfig.getAlgorithm()))) {
            throw new IllegalArgumentException(modelConfig == null ? "modelConfig is null." : String.format(
                    " invalid model algorithm %s.", modelConfig.getAlgorithm()));
        }

        return loadBasicModels(modelConfig, evalConfig, modelConfig.getDataSet().getSource());
    }

    /**
     * Get bin index by binary search. The last bin in <code>binBoundary</code> is missing value bin.
     * 
     * @param binBoundary
     *            bin boundary list which should be sorted.
     * @param dVal
     *            value of column
     * @return bin index
     */
    public static int getBinIndex(List<Double> binBoundary, Double dVal) {
        assert binBoundary != null && binBoundary.size() > 0;
        assert dVal != null;
        int binSize = binBoundary.size();

        int low = 0;
        int high = binSize - 1;

        while(low <= high) {
            int mid = (low + high) >>> 1;
            Double midVal = binBoundary.get(mid);
            int cmp = midVal.compareTo(dVal);

            if(cmp < 0) {
                low = mid + 1;
            } else if(cmp > 0) {
                high = mid - 1;
            } else {
                return mid; // key found
            }
        }

        return low == 0 ? 0 : low - 1;
    }

    public static List<BasicML> loadBasicModels(ModelConfig modelConfig, EvalConfig evalConfig, SourceType sourceType)
            throws IOException {
        List<BasicML> models = new ArrayList<BasicML>();
        FileSystem fs = ShifuFileUtils.getFileSystemBySourceType(sourceType);

        List<FileStatus> modelFileStats = locateBasicModels(modelConfig, evalConfig, sourceType);
        if(CollectionUtils.isNotEmpty(modelFileStats)) {
            for(FileStatus f: modelFileStats) {
                models.add(loadModel(modelConfig, f.getPath(), fs));
            }
        }

        return models;
    }

    public static BasicNetwork getBasicNetwork(BasicML model) {
        if(model instanceof BasicFloatNetwork) {
            return (BasicFloatNetwork) model;
        } else if(model instanceof NNModel) {
            return ((NNModel) model).getIndependentNNModel().getBasicNetworks().get(0);
        }
        throw new IllegalArgumentException("Only nn model is supported");
    }

    /**
     * Load basic models from files.
     * 
     * @param modelConfig
     *            model config
     * @param evalConfig
     *            eval confg
     * @param sourceType
     *            source type
     * @param gbtConvertToProb
     *            convert gbt score to prob or not
     * @return list of models
     * @throws IOException
     *             if any IO exception in reading model file.
     * 
     * @throws IllegalArgumentException
     *             if {@code modelConfig} is, if invalid model algorithm .
     * 
     * @throws IllegalStateException
     *             if not HDFS or LOCAL source type or algorithm not supported.
     */
    public static List<BasicML> loadBasicModels(ModelConfig modelConfig, EvalConfig evalConfig, SourceType sourceType,
            boolean gbtConvertToProb) throws IOException {
        List<BasicML> models = new ArrayList<BasicML>();
        FileSystem fs = ShifuFileUtils.getFileSystemBySourceType(sourceType);

        List<FileStatus> modelFileStats = locateBasicModels(modelConfig, evalConfig, sourceType);
        if(CollectionUtils.isNotEmpty(modelFileStats)) {
            for(FileStatus f: modelFileStats) {
                models.add(loadModel(modelConfig, f.getPath(), fs, gbtConvertToProb));
            }
        }

        return models;
    }

    public static int getBasicModelsCnt(ModelConfig modelConfig, EvalConfig evalConfig, SourceType sourceType)
            throws IOException {
        List<FileStatus> modelFileStats = locateBasicModels(modelConfig, evalConfig, sourceType);
        return (CollectionUtils.isEmpty(modelFileStats) ? 0 : modelFileStats.size());
    }

    public static List<FileStatus> locateBasicModels(ModelConfig modelConfig, EvalConfig evalConfig,
            SourceType sourceType) throws IOException {
        // we have to register PersistBasicFloatNetwork for loading such models
        PersistorRegistry.getInstance().add(new PersistBasicFloatNetwork());

        List<FileStatus> listStatus = findModels(modelConfig, evalConfig, sourceType);
        if(CollectionUtils.isEmpty(listStatus)) {
            // throw new ShifuException(ShifuErrorCode.ERROR_MODEL_FILE_NOT_FOUND);
            // disable exception, since we there maybe sub-models
            return listStatus;
        }

        // to avoid the *unix and windows file list order
        Collections.sort(listStatus, new Comparator<FileStatus>() {
            @Override
            public int compare(FileStatus f1, FileStatus f2) {
                return f1.getPath().getName().compareToIgnoreCase(f2.getPath().getName());
            }
        });

        // added in shifu 0.2.5 to slice models not belonging to last training
        int baggingModelSize = modelConfig.getTrain().getBaggingNum();
        if(modelConfig.isClassification() && modelConfig.getTrain().isOneVsAll()) {
            baggingModelSize = modelConfig.getTags().size();
        }

        Integer kCrossValidation = modelConfig.getTrain().getNumKFold();
        if(kCrossValidation != null && kCrossValidation > 0) {
            // if kfold is enabled , bagging set it to bagging model size
            baggingModelSize = kCrossValidation;
        }

        GridSearch gs = new GridSearch(modelConfig.getTrain().getParams(), modelConfig.getTrain()
                .getGridConfigFileContent());
        if(gs.hasHyperParam()) {
            // if it is grid search, set model size to all flatten params
            baggingModelSize = gs.getFlattenParams().size();
        }

        listStatus = listStatus.size() <= baggingModelSize ? listStatus : listStatus.subList(0, baggingModelSize);
        return listStatus;
    }

    public static BasicML loadModel(ModelConfig modelConfig, Path modelPath, FileSystem fs) throws IOException {
        return loadModel(modelConfig, modelPath, fs, false);
    }

    /**
     * Loading model according to existing model path.
     * 
     * @param modelConfig
     *            model config
     * @param modelPath
     *            the path to store model
     * @param fs
     *            file system used to store model
     * @param gbtConvertToProb
     *            convert gbt score to prob or not
     * @return model object or null if no modelPath file,
     * 
     * @throws IOException
     *             if loading file for any IOException
     */
    public static BasicML loadModel(ModelConfig modelConfig, Path modelPath, FileSystem fs, boolean gbtConvertToProb)
            throws IOException {
        if(!fs.exists(modelPath)) {
            // no such existing model, return null.
            return null;
        }
        // we have to register PersistBasicFloatNetwork for loading such models
        PersistorRegistry.getInstance().add(new PersistBasicFloatNetwork());
        FSDataInputStream stream = null;
        BufferedReader br = null;
        try {
            stream = fs.open(modelPath);
            if(modelPath.getName().endsWith(LogisticRegressionContants.LR_ALG_NAME.toLowerCase())) {
                br = new BufferedReader(new InputStreamReader(stream));
                return LR.loadFromString(br.readLine());
            } else if(modelPath.getName().endsWith(CommonConstants.RF_ALG_NAME.toLowerCase())
                    || modelPath.getName().endsWith(CommonConstants.GBT_ALG_NAME.toLowerCase())) {
                return TreeModel.loadFromStream(stream, gbtConvertToProb);
            } else {
                GzipStreamPair pair = isGZipFormat(stream);
                if(pair.isGzip()) {
                    return BasicML.class.cast(NNModel.loadFromStream(pair.getInput()));
                } else {
                    return BasicML.class.cast(EncogDirectoryPersistence.loadObject(pair.getInput()));
                }
            }
        } catch (Exception e) {
            String msg = "the expecting model file is: " + modelPath;
            throw new ShifuException(ShifuErrorCode.ERROR_FAIL_TO_LOAD_MODEL_FILE, e, msg);
        } finally {
            if(br != null) {
                IOUtils.closeQuietly(br);
            }
            if(stream != null) {
                IOUtils.closeQuietly(stream);
            }
        }
    }

    public static class GzipStreamPair {

        private DataInputStream input;

        private boolean isGzip;

        public GzipStreamPair(DataInputStream input, boolean isGzip) {
            this.input = input;
            this.isGzip = isGzip;
        }

        /**
         * @return the input
         */
        public DataInputStream getInput() {
            return input;
        }

        /**
         * @param input
         *            the input to set
         */
        public void setInput(DataInputStream input) {
            this.input = input;
        }

        /**
         * @return the isGzip
         */
        public boolean isGzip() {
            return isGzip;
        }

        /**
         * @param isGzip
         *            the isGzip to set
         */
        public void setGzip(boolean isGzip) {
            this.isGzip = isGzip;
        }

    }

    private static GzipStreamPair isGZipFormat(InputStream input) {
        DataInputStream dis = null;
        // check if gzip or not
        boolean isGZip = false;
        try {
            byte[] header = new byte[2];
            BufferedInputStream bis = new BufferedInputStream(input);
            bis.mark(2);
            int result = bis.read(header);
            bis.reset();
            int ss = (header[0] & 0xff) | ((header[1] & 0xff) << 8);
            if(result != -1 && ss == GZIPInputStream.GZIP_MAGIC) {
                dis = new DataInputStream(new GZIPInputStream(bis));
                isGZip = true;
            } else {
                dis = new DataInputStream(bis);
                isGZip = false;
            }
        } catch (java.io.IOException e) {
            dis = new DataInputStream(input);
            isGZip = false;
        }
        return new GzipStreamPair(dis, isGZip);
    }

    /**
     * Find the model files for some @ModelConfig. There is a little tricky about this function.
     * If @EvalConfig is specified, try to load the models according setting in @EvalConfig,
     * or if @EvalConfig is null or ModelsPath is blank, Shifu will try to load models under `models`
     * directory
     * 
     * @param modelConfig
     *            - @ModelConfig, need this, since the model file may exist in HDFS
     * 
     * @param evalConfig
     *            - @EvalConfig, maybe null
     * 
     * @param sourceType
     *            - Where is file system
     * 
     * @return - @FileStatus array for all found models
     * 
     * @throws IOException
     *             io exception to load files
     */
    public static List<FileStatus> findModels(ModelConfig modelConfig, EvalConfig evalConfig, SourceType sourceType)
            throws IOException {
        FileSystem fs = ShifuFileUtils.getFileSystemBySourceType(sourceType);
        PathFinder pathFinder = new PathFinder(modelConfig);

        // If the algorithm in ModelConfig is NN, we only load NN models
        // the same as SVM, LR
        String modelSuffix = "." + modelConfig.getAlgorithm().toLowerCase();

        List<FileStatus> fileList = new ArrayList<FileStatus>();
        if(null == evalConfig || StringUtils.isBlank(evalConfig.getModelsPath())) {
            Path path = new Path(pathFinder.getModelsPath(sourceType));
            fileList.addAll(Arrays.asList(fs.listStatus(path, new FileSuffixPathFilter(modelSuffix))));
        } else {
            String modelsPath = evalConfig.getModelsPath();
            FileStatus[] expandedPaths = fs.globStatus(new Path(modelsPath));
            if(ArrayUtils.isNotEmpty(expandedPaths)) {
                for(FileStatus epath: expandedPaths) {
                    fileList.addAll(Arrays.asList(fs.listStatus(epath.getPath(), new FileSuffixPathFilter(modelSuffix))));
                }
            }
        }

        return fileList;
    }

    @SuppressWarnings("deprecation")
    public static List<ModelSpec> loadSubModels(ModelConfig modelConfig, List<ColumnConfig> columnConfigList,
            EvalConfig evalConfig, SourceType sourceType, Boolean gbtConvertToProb) {
        List<ModelSpec> modelSpecs = new ArrayList<ModelSpec>();
        FileSystem fs = ShifuFileUtils.getFileSystemBySourceType(sourceType);

        // we have to register PersistBasicFloatNetwork for loading such models
        PersistorRegistry.getInstance().add(new PersistBasicFloatNetwork());
        PathFinder pathFinder = new PathFinder(modelConfig);
        String modelsPath = null;

        if(evalConfig == null || StringUtils.isEmpty(evalConfig.getModelsPath())) {
            modelsPath = pathFinder.getModelsPath(sourceType);
        } else {
            modelsPath = evalConfig.getModelsPath();
        }

        try {
            FileStatus[] fsArr = fs.listStatus(new Path(modelsPath));
            for(FileStatus fileStatus: fsArr) {
                if(fileStatus.isDir()) {
                    ModelSpec modelSpec = loadSubModelSpec(modelConfig, columnConfigList, fileStatus, sourceType,
                            gbtConvertToProb);
                    if(modelSpec != null) {
                        modelSpecs.add(modelSpec);
                    }
                }
            }
        } catch (IOException e) {
            log.error("Error occurred when loading sub-models.", e);
        }

        return modelSpecs;
    }

    private static ModelSpec loadSubModelSpec(ModelConfig modelConfig, List<ColumnConfig> columnConfigList,
            FileStatus fileStatus, SourceType sourceType, Boolean gbtConvertToProb) throws IOException {
        FileSystem fs = ShifuFileUtils.getFileSystemBySourceType(sourceType);

        String subModelName = fileStatus.getPath().getName();
        List<FileStatus> modelFileStats = new ArrayList<FileStatus>();
        FileStatus[] subConfigs = new FileStatus[2];
        ALGORITHM algorithm = getModelsAlgAndSpecFiles(fileStatus, sourceType, modelFileStats, subConfigs);

        ModelSpec modelSpec = null;
        if(CollectionUtils.isNotEmpty(modelFileStats)) {
            Collections.sort(modelFileStats, new Comparator<FileStatus>() {
                @Override
                public int compare(FileStatus fa, FileStatus fb) {
                    return fa.getPath().getName().compareTo(fb.getPath().getName());
                }
            });
            List<BasicML> models = new ArrayList<BasicML>();
            for(FileStatus f: modelFileStats) {
                models.add(loadModel(modelConfig, f.getPath(), fs, gbtConvertToProb));
            }

            ModelConfig subModelConfig = modelConfig;
            if(subConfigs[0] != null) {
                subModelConfig = CommonUtils.loadModelConfig(subConfigs[0].getPath().toString(), sourceType);
            }
            List<ColumnConfig> subColumnConfigList = columnConfigList;
            if(subConfigs[1] != null) {
                subColumnConfigList = CommonUtils.loadColumnConfigList(subConfigs[1].getPath().toString(), sourceType);
            }

            modelSpec = new ModelSpec(subModelName, subModelConfig, subColumnConfigList, algorithm, models);
        }

        return modelSpec;
    }

    @SuppressWarnings("deprecation")
    public static ALGORITHM getModelsAlgAndSpecFiles(FileStatus fileStatus, SourceType sourceType,
            List<FileStatus> modelFileStats, FileStatus[] subConfigs) throws IOException {
        assert modelFileStats != null;

        FileSystem fs = ShifuFileUtils.getFileSystemBySourceType(sourceType);
        ALGORITHM algorithm = null;

        FileStatus[] fileStatsArr = fs.listStatus(fileStatus.getPath());
        if(fileStatsArr != null) {
            for(FileStatus fls: fileStatsArr) {
                if(!fls.isDir()) {
                    String fileName = fls.getPath().getName();

                    if(algorithm == null) {
                        if(fileName.endsWith("." + ALGORITHM.NN.name().toLowerCase())) {
                            algorithm = ALGORITHM.NN;
                        } else if(fileName.endsWith("." + ALGORITHM.LR.name().toLowerCase())) {
                            algorithm = ALGORITHM.LR;
                        } else if(fileName.endsWith("." + ALGORITHM.GBT.name().toLowerCase())) {
                            algorithm = ALGORITHM.GBT;
                        }
                    }

                    if(algorithm != null && fileName.endsWith("." + algorithm.name().toLowerCase())) {
                        modelFileStats.add(fls);
                    }

                    if(fileName.equalsIgnoreCase(Constants.MODEL_CONFIG_JSON_FILE_NAME)) {
                        subConfigs[0] = fls;
                    } else if(fileName.equalsIgnoreCase(Constants.COLUMN_CONFIG_JSON_FILE_NAME)) {
                        subConfigs[1] = fls;
                    }
                }
            }
        }

        return algorithm;
    }

    @SuppressWarnings("deprecation")
    public static Map<String, Integer> getSubModelsCnt(ModelConfig modelConfig, List<ColumnConfig> columnConfigList,
            EvalConfig evalConfig, SourceType sourceType) throws IOException {
        FileSystem fs = ShifuFileUtils.getFileSystemBySourceType(sourceType);
        PathFinder pathFinder = new PathFinder(modelConfig);

        String modelsPath = null;

        if(evalConfig == null || StringUtils.isEmpty(evalConfig.getModelsPath())) {
            modelsPath = pathFinder.getModelsPath(sourceType);
        } else {
            modelsPath = evalConfig.getModelsPath();
        }

        Map<String, Integer> subModelsCnt = new TreeMap<String, Integer>();

        try {
            FileStatus[] fsArr = fs.listStatus(new Path(modelsPath));
            for(FileStatus fileStatus: fsArr) {
                if(fileStatus.isDir()) {
                    List<FileStatus> subModelSpecFiles = new ArrayList<FileStatus>();
                    getModelsAlgAndSpecFiles(fileStatus, sourceType, subModelSpecFiles, new FileStatus[2]);
                    if(CollectionUtils.isNotEmpty(subModelSpecFiles)) {
                        subModelsCnt.put(fileStatus.getPath().getName(), subModelSpecFiles.size());
                    }
                }
            }
        } catch (IOException e) {
            log.error("Error occurred when finnding sub-models.", e);
        }

        return subModelsCnt;
    }

    public static Set<NSColumn> loadCandidateColumns(ModelConfig modelConfig) throws IOException {
        Set<NSColumn> candidateColumns = new HashSet<NSColumn>();
        List<String> candidates = modelConfig.getListCandidates();
        for(String candidate: candidates) {
            candidateColumns.add(new NSColumn(candidate));
        }
        return candidateColumns;
    }

    public static class FileSuffixPathFilter implements PathFilter {
        private String fileSuffix;

        public FileSuffixPathFilter(String fileSuffix) {
            this.fileSuffix = fileSuffix;
        }

        @Override
        public boolean accept(Path path) {
            return path.getName().endsWith(fileSuffix);
        }
    }

    public static List<BasicML> loadBasicModels(final String modelsPath, final ALGORITHM alg) throws IOException {
        return loadBasicModels(modelsPath, alg, false);
    }

    /**
     * Load neural network models from specified file path
     * 
     * @param modelsPath
     *            - a file or directory that contains .nn files
     * @param alg
     *            the algorithm
     * @param isConvertToProb
     *            if convert to prob for gbt model
     * @return - a list of @BasicML
     * 
     * @throws IOException
     *             - throw exception when loading model files
     */
    public static List<BasicML> loadBasicModels(final String modelsPath, final ALGORITHM alg, boolean isConvertToProb)
            throws IOException {
        if(modelsPath == null || alg == null || ALGORITHM.DT.equals(alg)) {
            throw new IllegalArgumentException("The model path shouldn't be null");
        }
        // we have to register PersistBasicFloatNetwork for loading such models
        if(ALGORITHM.NN.equals(alg)) {
            PersistorRegistry.getInstance().add(new PersistBasicFloatNetwork());
        }

        File modelsPathDir = new File(modelsPath);

        File[] modelFiles = modelsPathDir.listFiles(new FilenameFilter() {
            @Override
            public boolean accept(File dir, String name) {
                return name.endsWith("." + alg.name().toLowerCase());
            }
        });

        if(modelFiles != null) {
            // sort file names
            Arrays.sort(modelFiles, new Comparator<File>() {
                @Override
                public int compare(File from, File to) {
                    return from.getName().compareTo(to.getName());
                }
            });

            List<BasicML> models = new ArrayList<BasicML>(modelFiles.length);
            for(File nnf: modelFiles) {
                InputStream is = null;
                try {
                    is = new FileInputStream(nnf);
                    if(ALGORITHM.NN.equals(alg)) {
                        GzipStreamPair pair = isGZipFormat(is);
                        if(pair.isGzip()) {
                            models.add(BasicML.class.cast(NNModel.loadFromStream(pair.getInput())));
                        } else {
                            models.add(BasicML.class.cast(EncogDirectoryPersistence.loadObject(pair.getInput())));
                        }
                    } else if(ALGORITHM.LR.equals(alg)) {
                        models.add(LR.loadFromStream(is));
                    } else if(ALGORITHM.GBT.equals(alg) || ALGORITHM.RF.equals(alg)) {
                        models.add(TreeModel.loadFromStream(is, isConvertToProb));
                    }
                } finally {
                    IOUtils.closeQuietly(is);
                }
            }

            return models;
        } else {
            throw new IOException(String.format("Failed to list files in %s", modelsPathDir.getAbsolutePath()));
        }
    }

    /**
     * Return one HashMap Object contains keys in the first parameter, values in the second parameter. Before calling
     * this method, you should be aware that headers should be unique.
     * 
     * @param header
     *            - header that contains column name
     * @param data
     *            - raw data
     * @return key-value map for variable
     */
    public static Map<String, String> getRawDataMap(String[] header, String[] data) {
        if(header.length != data.length) {
            throw new IllegalArgumentException(String.format("Header/Data mismatch: Header length %s, Data length %s",
                    header.length, data.length));
        }

        Map<String, String> rawDataMap = new HashMap<String, String>(header.length);
        for(int i = 0; i < header.length; i++) {
            rawDataMap.put(header[i], data[i]);
        }
        return rawDataMap;
    }

    /**
     * Return all parameters for pig execution.
     * 
     * @param modelConfig
     *            model config
     * @param sourceType
     *            source type
     * @return map of configurations
     * @throws IOException
     *             any io exception
     * @throws IllegalArgumentException
     *             if modelConfig is null.
     */
    public static Map<String, String> getPigParamMap(ModelConfig modelConfig, SourceType sourceType) throws IOException {
        if(modelConfig == null) {
            throw new IllegalArgumentException("modelConfig should not be null.");
        }
        PathFinder pathFinder = new PathFinder(modelConfig);

        Map<String, String> pigParamMap = new HashMap<String, String>();
        pigParamMap.put(Constants.NUM_PARALLEL, Environment.getInt(Environment.HADOOP_NUM_PARALLEL, 400).toString());
        log.info("jar path is {}", pathFinder.getJarPath());
        pigParamMap.put(Constants.PATH_JAR, pathFinder.getJarPath());

        pigParamMap.put(Constants.PATH_RAW_DATA, modelConfig.getDataSetRawPath());
        pigParamMap.put(Constants.PATH_NORMALIZED_DATA, pathFinder.getNormalizedDataPath(sourceType));
        // default norm is not for clean, so set it to false, this will be overrided in Train#Norm for tree models
        pigParamMap.put(Constants.IS_NORM_FOR_CLEAN, Boolean.FALSE.toString());
        pigParamMap.put(Constants.PATH_PRE_TRAINING_STATS, pathFinder.getPreTrainingStatsPath(sourceType));
        pigParamMap.put(Constants.PATH_STATS_BINNING_INFO, pathFinder.getUpdatedBinningInfoPath(sourceType));
        pigParamMap.put(Constants.PATH_STATS_PSI_INFO, pathFinder.getPSIInfoPath(sourceType));

        pigParamMap.put(Constants.WITH_SCORE, Boolean.FALSE.toString());
        pigParamMap.put(Constants.STATS_SAMPLE_RATE, modelConfig.getBinningSampleRate().toString());
        pigParamMap.put(Constants.PATH_MODEL_CONFIG, pathFinder.getModelConfigPath(sourceType));
        pigParamMap.put(Constants.PATH_COLUMN_CONFIG, pathFinder.getColumnConfigPath(sourceType));
        pigParamMap.put(Constants.PATH_SELECTED_RAW_DATA, pathFinder.getSelectedRawDataPath(sourceType));
        pigParamMap.put(Constants.PATH_BIN_AVG_SCORE, pathFinder.getBinAvgScorePath(sourceType));
        pigParamMap.put(Constants.PATH_TRAIN_SCORE, pathFinder.getTrainScoresPath(sourceType));

        pigParamMap.put(Constants.SOURCE_TYPE, sourceType.toString());
        pigParamMap.put(Constants.JOB_QUEUE,
                Environment.getProperty(Environment.HADOOP_JOB_QUEUE, Constants.DEFAULT_JOB_QUEUE));
        return pigParamMap;
    }

    /**
     * Return all parameters for pig execution.
     * 
     * @param modelConfig
     *            model config
     * @param sourceType
     *            source type
     * @param pathFinder
     *            path finder instance
     * @return map of configurations
     * @throws IOException
     *             any io exception
     * @throws IllegalArgumentException
     *             if modelConfig is null.
     */
    public static Map<String, String> getPigParamMap(ModelConfig modelConfig, SourceType sourceType,
            PathFinder pathFinder) throws IOException {
        if(modelConfig == null) {
            throw new IllegalArgumentException("modelConfig should not be null.");
        }
        if(pathFinder == null) {
            pathFinder = new PathFinder(modelConfig);
        }
        Map<String, String> pigParamMap = new HashMap<String, String>();
        pigParamMap.put(Constants.NUM_PARALLEL, Environment.getInt(Environment.HADOOP_NUM_PARALLEL, 400).toString());
        log.info("jar path is {}", pathFinder.getJarPath());
        pigParamMap.put(Constants.PATH_JAR, pathFinder.getJarPath());

        pigParamMap.put(Constants.PATH_RAW_DATA, modelConfig.getDataSetRawPath());
        pigParamMap.put(Constants.PATH_NORMALIZED_DATA, pathFinder.getNormalizedDataPath(sourceType));
        pigParamMap.put(Constants.PATH_PRE_TRAINING_STATS, pathFinder.getPreTrainingStatsPath(sourceType));
        pigParamMap.put(Constants.PATH_STATS_BINNING_INFO, pathFinder.getUpdatedBinningInfoPath(sourceType));
        pigParamMap.put(Constants.PATH_STATS_PSI_INFO, pathFinder.getPSIInfoPath(sourceType));

        pigParamMap.put(Constants.WITH_SCORE, Boolean.FALSE.toString());
        pigParamMap.put(Constants.STATS_SAMPLE_RATE, modelConfig.getBinningSampleRate().toString());
        pigParamMap.put(Constants.PATH_MODEL_CONFIG, pathFinder.getModelConfigPath(sourceType));
        pigParamMap.put(Constants.PATH_COLUMN_CONFIG, pathFinder.getColumnConfigPath(sourceType));
        pigParamMap.put(Constants.PATH_SELECTED_RAW_DATA, pathFinder.getSelectedRawDataPath(sourceType));
        pigParamMap.put(Constants.PATH_BIN_AVG_SCORE, pathFinder.getBinAvgScorePath(sourceType));
        pigParamMap.put(Constants.PATH_TRAIN_SCORE, pathFinder.getTrainScoresPath(sourceType));

        pigParamMap.put(Constants.SOURCE_TYPE, sourceType.toString());
        pigParamMap.put(Constants.JOB_QUEUE,
                Environment.getProperty(Environment.HADOOP_JOB_QUEUE, Constants.DEFAULT_JOB_QUEUE));
        pigParamMap.put(Constants.DATASET_NAME, modelConfig.getBasic().getName());
        return pigParamMap;
    }

    /**
     * Change list str to List object with double type.
     * 
     * @param str
     *            str to be split
     * @return list of double
     * @throws IllegalArgumentException
     *             if str is not a valid list str.
     */
    public static List<Double> stringToDoubleList(String str) {
        List<String> list = checkAndReturnSplitCollections(str);

        return Lists.transform(list, new Function<String, Double>() {
            @Override
            public Double apply(String input) {
                return Double.valueOf(input.trim());
            }
        });
    }

    private static List<String> checkAndReturnSplitCollections(String str) {
        checkListStr(str);
        return Arrays.asList(str.trim().substring(1, str.length() - 1).split(Constants.COMMA));
    }

    private static List<String> checkAndReturnSplitCollections(String str, char separator) {
        checkListStr(str);
        return Arrays.asList(StringUtils.split(str.trim().substring(1, str.length() - 1), separator));
    }

    private static void checkListStr(String str) {
        if(StringUtils.isEmpty(str)) {
            throw new IllegalArgumentException("str should not be null or empty");
        }
        if(!str.startsWith("[") || !str.endsWith("]")) {
            throw new IllegalArgumentException("Invalid list string format, should be like '[1,2,3]'");
        }
    }

    /**
     * Change list str to List object with int type.
     * 
     * @param str
     *            str to be split
     * @return list of int
     * @throws IllegalArgumentException
     *             if str is not a valid list str.
     */
    public static List<Integer> stringToIntegerList(String str) {
        List<String> list = checkAndReturnSplitCollections(str);
        return Lists.transform(list, new Function<String, Integer>() {
            @Override
            public Integer apply(String input) {
                return Integer.valueOf(input.trim());
            }
        });
    }

    /**
     * Change list str to List object with string type.
     * 
     * @param str
     *            str to be split
     * @return list of string
     * @throws IllegalArgumentException
     *             if str is not a valid list str.
     */
    public static List<String> stringToStringList(String str) {
        List<String> list = checkAndReturnSplitCollections(str);
        return Lists.transform(list, new Function<String, String>() {
            @Override
            public String apply(String input) {
                return input.trim();
            }
        });
    }

    /**
     * Change list str to List object with string type.
     * 
     * @param str
     *            str to be split
     * @param separator
     *            the separator
     * @return list of string
     * @throws IllegalArgumentException
     *             if str is not a valid list str.
     */
    public static List<String> stringToStringList(String str, char separator) {
        List<String> list = checkAndReturnSplitCollections(str, separator);
        return Lists.transform(list, new Function<String, String>() {
            @Override
            public String apply(String input) {
                return input.trim();
            }
        });
    }

    /*
     * Return map entries sorted by value.
     */
    public static <K, V extends Comparable<V>> List<Map.Entry<K, V>> getEntriesSortedByValues(Map<K, V> map) {
        List<Map.Entry<K, V>> entries = new LinkedList<Map.Entry<K, V>>(map.entrySet());

        Collections.sort(entries, new Comparator<Map.Entry<K, V>>() {
            @Override
            public int compare(Entry<K, V> o1, Entry<K, V> o2) {
                return o1.getValue().compareTo(o2.getValue());
            }
        });

        return entries;
    }

    /**
     * Assemble map data to Encog standard input format with default cut off value.
     * 
     * @param modelConfig
     *            model config instance
     * @param columnConfigList
     *            column config list
     * @param rawDataMap
     *            raw data
     * @return data pair instance
     * @throws NullPointerException
     *             if input is null
     * @throws NumberFormatException
     *             if column value is not number format.
     */
    public static MLDataPair assembleDataPair(ModelConfig modelConfig, List<ColumnConfig> columnConfigList,
            Map<String, ? extends Object> rawDataMap) {
        return assembleDataPair(modelConfig, columnConfigList, rawDataMap, Constants.DEFAULT_CUT_OFF);
    }

    /**
     * Assemble map data to Encog standard input format. If no variable selected(noVarSel = true), all candidate
     * variables will be selected.
     * 
     * @param binCategoryMap
     *            categorical map
     * @param noVarSel
     *            if after var select
     * @param modelConfig
     *            model config instance
     * @param columnConfigList
     *            column config list
     * @param rawDataMap
     *            raw data
     * @param cutoff
     *            cut off value
     * @param alg
     *            algorithm used in model
     * @return data pair instance
     * @throws NullPointerException
     *             if input is null
     * @throws NumberFormatException
     *             if column value is not number format.
     */
    public static MLDataPair assembleDataPair(Map<Integer, Map<String, Integer>> binCategoryMap, boolean noVarSel,
            ModelConfig modelConfig, List<ColumnConfig> columnConfigList, Map<String, ? extends Object> rawDataMap,
            double cutoff, String alg) {
        return assembleNsDataPair(binCategoryMap, noVarSel, modelConfig, columnConfigList,
                convertRawObjectMapToNsDataMap(rawDataMap), cutoff, alg);
    }

    /**
     * Assemble map data to Encog standard input format. If no variable selected(noVarSel = true), all candidate
     * variables will be selected.
     * 
     * @param binCategoryMap
     *            categorical map
     * @param noVarSel
     *            if after var select
     * @param modelConfig
     *            model config instance
     * @param columnConfigList
     *            column config list
     * @param rawNsDataMap
     *            raw NSColumn data
     * @param cutoff
     *            cut off value
     * @param alg
     *            algorithm used in model
     * @return data pair instance
     * @throws NullPointerException
     *             if input is null
     * @throws NumberFormatException
     *             if column value is not number format.
     */
    public static MLDataPair assembleNsDataPair(Map<Integer, Map<String, Integer>> binCategoryMap, boolean noVarSel,
            ModelConfig modelConfig, List<ColumnConfig> columnConfigList, Map<NSColumn, String> rawNsDataMap,
            double cutoff, String alg) {
        double[] ideal = { Constants.DEFAULT_IDEAL_VALUE };

        List<Double> inputList = new ArrayList<Double>();
        boolean hasCandidates = CommonUtils.hasCandidateColumns(columnConfigList);
        for(ColumnConfig config: columnConfigList) {
            if(config == null) {
                continue;
            }
            NSColumn key = new NSColumn(config.getColumnName());
            if(config.isFinalSelect() // check whole name
                    && !rawNsDataMap.containsKey(key) // and then check simple name, in case user use wrong namespace
                    && !rawNsDataMap.containsKey(new NSColumn(key.getSimpleName()))) {
                throw new IllegalStateException(String.format("Variable Missing in Test Data: %s", key));
            }

            if(config.isTarget()) {
                continue;
            } else {
                if(!noVarSel) {
                    if(config != null && !config.isMeta() && !config.isTarget() && config.isFinalSelect()) {
                        String val = getNSVariableVal(rawNsDataMap, key);
                        if(CommonUtils.isTreeModel(alg) && config.isCategorical()) {
                            Integer index = binCategoryMap.get(config.getColumnNum()).get(val == null ? "" : val);
                            if(index == null) {
                                // not in binCategories, should be missing value
                                // -1 as missing value
                                inputList.add(-1d);
                            } else {
                                inputList.add(index * 1d);
                            }
                        } else {
                            inputList.addAll(computeNumericNormResult(modelConfig, cutoff, config, val));
                        }
                    }
                } else {
                    if(!config.isMeta() && !config.isTarget() && CommonUtils.isGoodCandidate(config, hasCandidates)) {
                        String val = getNSVariableVal(rawNsDataMap, key);
                        if(CommonUtils.isTreeModel(alg) && config.isCategorical()) {
                            Integer index = binCategoryMap.get(config.getColumnNum()).get(val == null ? "" : val);
                            if(index == null) {
                                // not in binCategories, should be missing value
                                // -1 as missing value
                                inputList.add(-1d);
                            } else {
                                inputList.add(index * 1d);
                            }
                        } else {
                            inputList.addAll(computeNumericNormResult(modelConfig, cutoff, config, val));
                        }
                    }
                }
            }
        }

        // god, Double [] cannot be casted to double[], toArray doesn't work
        int size = inputList.size();
        double[] input = new double[size];
        for(int i = 0; i < size; i++) {
            input[i] = inputList.get(i);
        }

        return new BasicMLDataPair(new BasicMLData(input), new BasicMLData(ideal));
    }

    public static String getNSVariableVal(Map<NSColumn, String> rawNsDataMap, NSColumn key) {
        String val = rawNsDataMap.get(key);
        return (val == null ? rawNsDataMap.get(new NSColumn(key.getSimpleName())) : val);
    }

    /**
     * Simple name without name space part.
     * 
     * @param columnConfig
     *            the column configuration
     * @return the simple name not including name space part
     */
    public static String getSimpleColumnName(ColumnConfig columnConfig) {
        String columnName = columnConfig.getColumnName();
        // remove name-space in column name to make it be called by simple name
        if(columnName.contains(CommonConstants.NAMESPACE_DELIMITER)) {
            columnName = columnName.substring(columnName.lastIndexOf(CommonConstants.NAMESPACE_DELIMITER)
                    + CommonConstants.NAMESPACE_DELIMITER.length(), columnName.length());
        }
        return columnName;
    }

    public static String getSimpleColumnName(String columnName) {
        // remove name-space in column name to make it be called by simple name
        if(columnName.contains(CommonConstants.NAMESPACE_DELIMITER)) {
            columnName = columnName.substring(columnName.lastIndexOf(CommonConstants.NAMESPACE_DELIMITER)
                    + CommonConstants.NAMESPACE_DELIMITER.length(), columnName.length());
        }
        return columnName;
    }

    /**
     * Assemble map data to Encog standard input format. If no variable selected(noVarSel = true), all candidate
     * variables will be selected.
     * 
     * @param binCategoryMap
     *            categorical map
     * @param noVarSel
     *            if after var select
     * @param modelConfig
     *            model config instance
     * @param columnConfigList
     *            column config list
     * @param rawNsDataMap
     *            raw NSColumn data
     * @param cutoff
     *            cut off value
     * @param alg
     *            algorithm used in model
     * @param featureSet
     *            feature set used in NN model
     * @return data pair instance
     * @throws NullPointerException
     *             if input is null
     * @throws NumberFormatException
     *             if column value is not number format.
     */
    public static MLDataPair assembleNsDataPair(Map<Integer, Map<String, Integer>> binCategoryMap, boolean noVarSel,
            ModelConfig modelConfig, List<ColumnConfig> columnConfigList, Map<NSColumn, String> rawNsDataMap,
            double cutoff, String alg, Set<Integer> featureSet) {
        if(CollectionUtils.isEmpty(featureSet)) {
            return assembleNsDataPair(binCategoryMap, noVarSel, modelConfig, columnConfigList, rawNsDataMap, cutoff,
                    alg);
        }
        double[] ideal = { Constants.DEFAULT_IDEAL_VALUE };

        List<Double> inputList = new ArrayList<Double>();
        for(ColumnConfig config: columnConfigList) {
            if(config == null) {
                continue;
            }
            NSColumn key = new NSColumn(config.getColumnName());
            if(config.isFinalSelect() // check whole name
                    && !rawNsDataMap.containsKey(key) // and then check simple name, in case user use wrong namespace
                    && !rawNsDataMap.containsKey(new NSColumn(key.getSimpleName()))) {
                throw new IllegalStateException(String.format("Variable Missing in Test Data: %s", key));
            }

            if(config.isTarget()) {
                continue;
            } else {
                if(featureSet.contains(config.getColumnNum())) {
                    String val = getNSVariableVal(rawNsDataMap, key);
                    if(CommonUtils.isTreeModel(alg) && config.isCategorical()) {
                        Integer index = binCategoryMap.get(config.getColumnNum()).get(val == null ? "" : val);
                        if(index == null) {
                            // not in binCategories, should be missing value -1 as missing value
                            inputList.add(-1d);
                        } else {
                            inputList.add(index * 1d);
                        }
                    } else {
                        inputList.addAll(computeNumericNormResult(modelConfig, cutoff, config, val));
                    }
                }
            }
        }

        // god, Double [] cannot be casted to double[], toArray doesn't work
        int size = inputList.size();
        double[] input = new double[size];
        for(int i = 0; i < size; i++) {
            input[i] = inputList.get(i);
        }

        return new BasicMLDataPair(new BasicMLData(input), new BasicMLData(ideal));
    }

    /**
     * Get all available feature ids from ColumnConfig list.
     * There are two situations for this: 1) when training model, get all available features before start
     * 2) get all available features before doing variable selection
     * @param columnConfigList - ColumnConfig list to check
     * @param isAfterVarSelect - true for training, false for variable selection
     * @return - available feature list
     */
    public static List<Integer> getAllFeatureList(List<ColumnConfig> columnConfigList, boolean isAfterVarSelect) {
        boolean hasCandidate = hasCandidateColumns(columnConfigList);

        List<Integer> features = new ArrayList<Integer>();
        for(ColumnConfig config: columnConfigList) {
            if(isAfterVarSelect) {
                if(config.isFinalSelect() && !config.isTarget() && !config.isMeta()) {
                    // only select numerical feature with getBinBoundary().size() larger than 1
                    // or categorical feature with getBinCategory().size() larger than 0
                    if((config.isNumerical() && config.getBinBoundary().size() > 1)
                            || (config.isCategorical() && config.getBinCategory().size() > 0)) {
                        features.add(config.getColumnNum());
                    }
                }
            } else {
                if(!config.isMeta() && !config.isTarget() && CommonUtils.isGoodCandidate(config, hasCandidate)) {
                    // only select numerical feature with getBinBoundary().size() larger than 1
                    // or categorical feature with getBinCategory().size() larger than 0
                    if((config.isNumerical() && config.getBinBoundary().size() > 1)
                            || (config.isCategorical() && config.getBinCategory().size() > 0)) {
                        features.add(config.getColumnNum());
                    }
                }
            }
        }
        return features;
    }

    /**
     * Check whether candidates are set or not
     * @param columnConfigList - ColumnConfig list to check
     * @return
     *        - true if use set candidate columns, or false
     */
    public static boolean hasCandidateColumns(List<ColumnConfig> columnConfigList) {
        int candidateCnt = 0;
        for(ColumnConfig config: columnConfigList) {
            if (ColumnConfig.ColumnFlag.Candidate.equals(config.getColumnFlag())) {
                candidateCnt++;
            }
        }

        return (candidateCnt > 0);
    }

    private static List<Double> computeNumericNormResult(ModelConfig modelConfig, double cutoff, ColumnConfig config,
            String val) {
        List<Double> normalizeValue = null;
        if(CommonUtils.isTreeModel(modelConfig.getAlgorithm())) {
            try {
                normalizeValue = Arrays.asList(new Double[]{Double.parseDouble(val)});
            } catch (Exception e) {
                normalizeValue = Arrays.asList(new Double[]{Normalizer.defaultMissingValue(config)});
            }
        } else {
            normalizeValue = Normalizer.normalize(config, val, cutoff, modelConfig.getNormalizeType());
        }
        return normalizeValue;
    }

    public static boolean isTreeModel(String alg) {
        return CommonConstants.RF_ALG_NAME.equalsIgnoreCase(alg) || CommonConstants.GBT_ALG_NAME.equalsIgnoreCase(alg);
    }

    public static boolean isNNModel(String alg) {
        return "nn".equalsIgnoreCase(alg);
    }

    public static boolean isLRModel(String alg) {
        return "lr".equalsIgnoreCase(alg);
    }

    public static boolean isRandomForestAlgorithm(String alg) {
        return CommonConstants.RF_ALG_NAME.equalsIgnoreCase(alg);
    }

    public static boolean isGBDTAlgorithm(String alg) {
        return CommonConstants.GBT_ALG_NAME.equalsIgnoreCase(alg);
    }

    public static boolean isHadoopConfigurationInjected(String key) {
        return key.startsWith("nn") || key.startsWith("guagua") || key.startsWith("shifu") || key.startsWith("mapred")
                || key.startsWith("io") || key.startsWith("hadoop") || key.startsWith("yarn") || key.startsWith("pig")
                || key.startsWith("hive") || key.startsWith("job");
    }

    /**
     * Assemble map data to Encog standard input format.
     * 
     * @param modelConfig
     *            - ModelConfig
     * @param columnConfigList
     *            - ColumnConfig list
     * @param rawDataMap
     *            - raw input key-value map
     * @param cutoff
     *            - cutoff value when normalization
     * @return
     *         - input data pair for neural network
     */
    public static MLDataPair assembleDataPair(ModelConfig modelConfig, List<ColumnConfig> columnConfigList,
            Map<String, ? extends Object> rawDataMap, double cutoff) {
        Map<NSColumn, Object> nsDataMap = new HashMap<NSColumn, Object>();
        for(Entry<String, ? extends Object> entry: rawDataMap.entrySet()) {
            nsDataMap.put(new NSColumn(entry.getKey()), entry.getValue());
        }

        // if the tag is provided, ideal will be updated; otherwise it defaults to -1
        double[] ideal = { Constants.DEFAULT_IDEAL_VALUE };

        List<Double> inputList = new ArrayList<Double>();
        for(ColumnConfig config: columnConfigList) {
            NSColumn key = new NSColumn(config.getColumnName());
            if(config.isFinalSelect() && !nsDataMap.containsKey(key)) {
                throw new IllegalStateException(String.format("Variable Missing in Test Data: %s", key));
            }

            if(config.isTarget()) {
                // TODO - should we have this? maybe not
                // ideal[0] = Double.valueOf(rawDataMap.get(key).toString());
                continue;
            } else if(config.isFinalSelect()) {
                // add log for debug purpose
                // log.info("key: " + key + ", raw_value " + rawDataMap.get(key).toString() + ", zscl_value: " +
                String val = nsDataMap.get(key) == null ? null : nsDataMap.get(key).toString();
                List<Double> normVals = Normalizer.normalize(config, val, cutoff, modelConfig.getNormalizeType());
                inputList.addAll(normVals);
            }
        }

        // god, Double [] cannot be casted to double[], toArray doesn't work
        int size = inputList.size();
        double[] input = new double[size];
        for(int i = 0; i < size; i++) {
            input[i] = inputList.get(i);
        }

        return new BasicMLDataPair(new BasicMLData(input), new BasicMLData(ideal));
    }

    /*
     * Expanding score by expandingFactor
     */
    public static long getExpandingScore(double d, int expandingFactor) {
        return Math.round(d * expandingFactor);
    }

    /**
     * Return column name string with 'derived_' started
     * 
     * @param columnConfigList
     *            list of column config
     * @return list of column names
     * @throws NullPointerException
     *             if modelConfig is null or columnConfigList is null.
     */
    public static List<String> getDerivedColumnNames(List<ColumnConfig> columnConfigList) {
        List<String> derivedColumnNames = new ArrayList<String>();

        for(ColumnConfig config: columnConfigList) {
            if(config.getColumnName().startsWith(Constants.DERIVED)) {
                derivedColumnNames.add(config.getColumnName());
            }
        }
        return derivedColumnNames;
    }

    /**
     * Get the file separator regex
     * 
     * @return "/" - if the OS is Linux
     *         "\\\\" - if the OS is Windows
     */
    public static String getPathSeparatorRegx() {
        if(File.separator.equals(Constants.SLASH)) {
            return File.separator;
        } else {
            return Constants.BACK_SLASH + File.separator;
        }
    }

    /**
     * Update target, listMeta, listForceSelect, listForceRemove
     * 
     * @param modelConfig
     *            model config list
     * @param columnConfigList
     *            the column config list
     * @throws IOException
     *             any io exception
     * 
     * @throws IllegalArgumentException
     *             if modelConfig is null or columnConfigList is null.
     */
    public static void updateColumnConfigFlags(ModelConfig modelConfig, List<ColumnConfig> columnConfigList)
            throws IOException {
        String targetColumnName = modelConfig.getTargetColumnName();
        String weightColumnName = modelConfig.getWeightColumnName();

        Set<NSColumn> setCategorialColumns = new HashSet<NSColumn>();
        List<String> categoricalColumnNames = modelConfig.getCategoricalColumnNames();
        if(CollectionUtils.isNotEmpty(categoricalColumnNames)) {
            for(String column: categoricalColumnNames) {
                setCategorialColumns.add(new NSColumn(column));
            }
        }

        Set<NSColumn> setHybridColumns = new HashSet<NSColumn>();
        Map<String, Double> hybridColumnNames = modelConfig.getHybridColumnNames();
        if(hybridColumnNames != null && hybridColumnNames.size() > 0) {
            for(Entry<String, Double> entry: hybridColumnNames.entrySet()) {
                setHybridColumns.add(new NSColumn(entry.getKey()));
            }
        }

        Set<NSColumn> setMeta = new HashSet<NSColumn>();
        if(CollectionUtils.isNotEmpty(modelConfig.getMetaColumnNames())) {
            for(String meta: modelConfig.getMetaColumnNames()) {
                setMeta.add(new NSColumn(meta));
            }
        }

        Set<NSColumn> setForceRemove = new HashSet<NSColumn>();
        if(Boolean.TRUE.equals(modelConfig.getVarSelect().getForceEnable())
                && CollectionUtils.isNotEmpty(modelConfig.getListForceRemove())) {
            // if we need to update force remove, only and if one the force is enabled
            for(String forceRemoveName: modelConfig.getListForceRemove()) {
                setForceRemove.add(new NSColumn(forceRemoveName));
            }
        }

        Set<NSColumn> setForceSelect = new HashSet<NSColumn>(512);
        if(Boolean.TRUE.equals(modelConfig.getVarSelect().getForceEnable())
                && CollectionUtils.isNotEmpty(modelConfig.getListForceSelect())) {
            // if we need to update force select, only and if one the force is enabled
            for(String forceSelectName: modelConfig.getListForceSelect()) {
                setForceSelect.add(new NSColumn(forceSelectName));
            }
        }

        for(ColumnConfig config: columnConfigList) {
            String varName = config.getColumnName();

            // reset it
            config.setColumnFlag(null);

            if(NSColumnUtils.isColumnEqual(weightColumnName, varName)) {
                config.setColumnFlag(ColumnFlag.Weight);
                config.setFinalSelect(false); // reset final select
            } else if(NSColumnUtils.isColumnEqual(targetColumnName, varName)) {
                config.setColumnFlag(ColumnFlag.Target);
                config.setFinalSelect(false); // reset final select
            } else if(setMeta.contains(new NSColumn(varName))) {
                config.setColumnFlag(ColumnFlag.Meta);
                config.setFinalSelect(false); // reset final select
            } else if(setForceRemove.contains(new NSColumn(varName))) {
                config.setColumnFlag(ColumnFlag.ForceRemove);
                config.setFinalSelect(false); // reset final select
            } else if(setForceSelect.contains(new NSColumn(varName))) {
                config.setColumnFlag(ColumnFlag.ForceSelect);
            }

            if(NSColumnUtils.isColumnEqual(weightColumnName, varName)) {
                // weight column is numerical
                config.setColumnType(ColumnType.N);
            } else if(NSColumnUtils.isColumnEqual(targetColumnName, varName)) {
                // target column is set to categorical column
                config.setColumnType(ColumnType.C);
            } else if(setHybridColumns.contains(new NSColumn(varName))) {
                config.setColumnType(ColumnType.H);
                String newVarName = null;
                if(Environment.getBoolean(Constants.SHIFU_NAMESPACE_STRICT_MODE, false)) {
                    newVarName = new NSColumn(varName).getFullColumnName();
                } else {
                    newVarName = new NSColumn(varName).getSimpleName();
                }
                config.setHybridThreshold(hybridColumnNames.get(newVarName));
            } else if(setCategorialColumns.contains(new NSColumn(varName))) {
                config.setColumnType(ColumnType.C);
            } else {
                config.setColumnType(ColumnType.N);
            }
        }
    }

    public static boolean isNumber(String valStr) {
        if(StringUtils.isBlank(valStr)) {
            return false;
        }
        try {
            Double.parseDouble(valStr);
            return true;
        } catch (NumberFormatException e) {
            return false;
        }
    }

    /**
     * Avoid parsing times, failed parsing is set to NaN
     */
    public static double parseNumber(String valStr) {
        if(StringUtils.isBlank(valStr)) {
            return Double.NaN;
        }
        try {
            return Double.parseDouble(valStr);
        } catch (NumberFormatException e) {
            return Double.NaN;
        }
    }

    /**
     * To check whether there is targetColumn in columns or not
     * 
     * @param columns
     *            column array
     * @param targetColumn
     *            target column
     * 
     * @return true - if the columns contains targetColumn, or false
     */
    public static boolean isColumnExists(String[] columns, String targetColumn) {
        if(ArrayUtils.isEmpty(columns) || StringUtils.isBlank(targetColumn)) {
            return false;
        }

        for(int i = 0; i < columns.length; i++) {
            if(columns[i] != null && columns[i].equalsIgnoreCase(targetColumn)) {
                return true;
            }
        }

        return false;
    }

    /**
     * Returns the element if it is in both collections.
     * - return null if any collection is null or empty
     * - return null if no element exists in both collections
     * 
     * @param leftCol
     *            - left collection
     * 
     * @param rightCol
     *            - right collection
     * @param <T>
     *            - collection type
     * @return First element that are found in both collections
     *         null if no elements in both collection or any collection is null or empty
     */
    public static <T> T containsAny(Collection<T> leftCol, Collection<T> rightCol) {
        if(CollectionUtils.isEmpty(leftCol) || CollectionUtils.isEmpty(rightCol)) {
            return null;
        }

        Iterator<T> iterator = leftCol.iterator();
        while(iterator.hasNext()) {
            T element = iterator.next();
            if(rightCol.contains(element)) {
                return element;
            }
        }

        return null;
    }

    /**
     * Escape the delimiter for Pig.... Since the Pig doesn't support invisible character
     * 
     * @param delimiter
     *            - the original delimiter
     * @return the delimiter after escape
     */
    public static String escapePigString(String delimiter) {
        StringBuffer buf = new StringBuffer();

        for(int i = 0; i < delimiter.length(); i++) {
            char c = delimiter.charAt(i);
            switch(c) {
                case '\t':
                    buf.append("\\\\t");
                    break;
                default:
                    buf.append(c);
                    break;
            }
        }

        return buf.toString();
    }

    public static List<String> readConfFileIntoList(String columnConfFile, SourceType sourceType, String delimiter)
            throws IOException {
        List<String> columnNameList = new ArrayList<String>();

        if(StringUtils.isBlank(columnConfFile) || !ShifuFileUtils.isFileExists(columnConfFile, sourceType)) {
            return columnNameList;
        }

        List<String> strList = null;
        Reader reader = ShifuFileUtils.getReader(columnConfFile, sourceType);
        try {
            strList = IOUtils.readLines(reader);
        } finally {
            IOUtils.closeQuietly(reader);
        }

        if(CollectionUtils.isNotEmpty(strList)) {
            for(String line: strList) {
                if(line.trim().equals("") || line.trim().startsWith("#")) {
                    continue;
                }

                for(String str: Splitter.on(delimiter).split(line)) {
                    // String column = CommonUtils.getRelativePigHeaderColumnName(str);
                    if(StringUtils.isNotBlank(str)) {
                        columnNameList.add(str.trim());
                    }
                }
            }
        }

        return columnNameList;
    }

    public static Map<String, Integer> generateColumnSeatMap(List<ColumnConfig> columnConfigList) {
        List<ColumnConfig> selectedColumnList = new ArrayList<ColumnConfig>();
        for(ColumnConfig columnConfig: columnConfigList) {
            if(columnConfig.isFinalSelect()) {
                selectedColumnList.add(columnConfig);
            }
        }
        Collections.sort(selectedColumnList, new Comparator<ColumnConfig>() {
            @Override
            public int compare(ColumnConfig from, ColumnConfig to) {
                return from.getColumnName().compareTo(to.getColumnName());
            }

        });

        Map<String, Integer> columnSeatMap = new HashMap<String, Integer>();
        for(int i = 0; i < selectedColumnList.size(); i++) {
            columnSeatMap.put(selectedColumnList.get(i).getColumnName(), i);
        }

        return columnSeatMap;
    }

    /**
     * Find the @ColumnConfig according the column name
     * 
     * @param columnConfigList
     *            list of column config
     * @param columnName
     *            the column name
     * @return column config instance
     */
    public static ColumnConfig findColumnConfigByName(List<ColumnConfig> columnConfigList, String columnName) {
        for(ColumnConfig columnConfig: columnConfigList) {
            if(NSColumnUtils.isColumnEqual(columnConfig.getColumnName(), columnName)) {
                return columnConfig;
            }
        }
        return null;
    }

    /**
     * Return target column configuration itme.
     * 
     * @param columnConfigList
     *            the column config list
     * @return target column configuration.
     */
    public static ColumnConfig findTargetColumn(List<ColumnConfig> columnConfigList) {
        for(ColumnConfig columnConfig: columnConfigList) {
            if(columnConfig.isTarget()) {
                return columnConfig;
            }
        }
        return null;
    }

    /**
     * Convert data into (key, value) map. The inputData is String of a record, which is delimited by delimiter
     * If fields in inputData is not equal header size, return null
     * 
     * @param inputData
     *            - String of a record
     * @param delimiter
     *            - the delimiter of the input data
     * @param header
     *            - the column names for all the input data
     * @return (key, value) map for the record
     */
    public static Map<String, String> convertDataIntoMap(String inputData, String delimiter, String[] header) {
        String[] input = CommonUtils.split(inputData, delimiter);
        if(input == null || input.length == 0 || input.length != header.length) {
            log.error("the wrong input data, {}", inputData);
            return null;
        }

        Map<String, String> rawDataMap = new HashMap<String, String>(input.length);
        for(int i = 0; i < header.length; i++) {
            if(input[i] == null) {
                rawDataMap.put(header[i], "");
            } else {
                rawDataMap.put(header[i], input[i]);
            }
        }

        return rawDataMap;
    }

    /**
     * Convert tuple record into (key, value) map. The @tuple is Tuple for a record
     * If @tuple size is not equal @header size, return null
     * 
     * @param tuple
     *            - Tuple of a record
     * @param header
     *            - the column names for all the input data
     * @return (key, value) map for the record
     * @throws ExecException
     *             - throw exception when operating tuple
     */
    public static Map<String, String> convertDataIntoMap(Tuple tuple, String[] header) throws ExecException {
        if(tuple == null || tuple.size() == 0 || tuple.size() != header.length) {
            log.error("Invalid input, the tuple.size is = " + (tuple == null ? null : tuple.size())
                    + ", header.length = " + header.length);
            return null;
        }

        Map<String, String> rawDataMap = new HashMap<String, String>(tuple.size());
        for(int i = 0; i < header.length; i++) {
            if(tuple.get(i) == null) {
                rawDataMap.put(header[i], "");
            } else {
                rawDataMap.put(header[i], tuple.get(i).toString());
            }
        }

        return rawDataMap;
    }

    /**
     * Convert tuple record into (NSColumn, value) map. The @tuple is Tuple for a record
     * If @tuple size is not equal @header size, return null
     * 
     * @param tuple
     *            - Tuple of a record
     * @param header
     *            - the column names for all the input data
     * @return (NSColumn, value) map for the record
     * @throws ExecException
     *             - throw exception when operating tuple
     */
    public static Map<NSColumn, String> convertDataIntoNsMap(Tuple tuple, String[] header, int segFilterSize)
            throws ExecException {
        if(tuple == null || tuple.size() == 0 || tuple.size() != header.length) {
            log.error("Invalid input, the tuple.size is = " + (tuple == null ? null : tuple.size())
                    + ", header.length = " + header.length);
            return null;
        }

        Map<NSColumn, String> rawDataNsMap = new HashMap<NSColumn, String>(tuple.size());
        for(int i = 0; i < header.length; i++) {
            if(tuple.get(i) == null) {
                rawDataNsMap.put(new NSColumn(header[i]), "");
            } else {
                rawDataNsMap.put(new NSColumn(header[i]), tuple.get(i).toString());
            }
        }

        for(int i = 0; i < segFilterSize; i++) {
            for(int j = 0; j < header.length; j++) {
                if(tuple.get(j) == null) {
                    rawDataNsMap.put(new NSColumn(header[j] + "_" + (i + 1)), "");
                } else {
                    rawDataNsMap.put(new NSColumn(header[j] + "_" + (i + 1)), tuple.get(j).toString());
                }
            }
        }

        return rawDataNsMap;
    }

    public static boolean isGoodCandidate(ColumnConfig columnConfig, boolean hasCandidate,
                                          boolean isBinaryClassification) {
        if(columnConfig == null) {
            return false;
        }

        if(isBinaryClassification) {
<<<<<<< HEAD
            return columnConfig.isCandidate()
                    && (columnConfig.getKs() != null && columnConfig.getKs() > 0 && columnConfig.getIv() != null
                            && columnConfig.getIv() > 0 && columnConfig.getMean() != null
                            && columnConfig.getStdDev() != null && ((columnConfig.isCategorical()
                            && columnConfig.getBinCategory() != null && columnConfig.getBinCategory().size() > 1) || (columnConfig
                            .isNumerical() && columnConfig.getBinBoundary() != null && columnConfig.getBinBoundary()
                            .size() > 1)));
        } else {
            // multiple classification
            return columnConfig.isCandidate()
                    && (columnConfig.getMean() != null && columnConfig.getStdDev() != null && ((columnConfig
                            .isCategorical() && columnConfig.getBinCategory() != null && columnConfig.getBinCategory()
                            .size() > 1) || (columnConfig.isNumerical() && columnConfig.getBinBoundary() != null && columnConfig
                            .getBinBoundary().size() > 1)));
=======
            return isGoodCandidate(columnConfig, hasCandidate);
        } else {
            // multiple classification
            return columnConfig.isCandidate(hasCandidate)
                    && (columnConfig.getMean() != null && columnConfig.getStdDev() != null
                    && ((columnConfig.isCategorical() && columnConfig.getBinCategory() != null
                    && columnConfig.getBinCategory().size() > 1)
                    || (columnConfig.isNumerical() && columnConfig.getBinBoundary() != null
                    && columnConfig.getBinBoundary().size() > 1)));
>>>>>>> 4f71aafe
        }
    }

    /*public static boolean isGoodCandidate(ColumnConfig columnConfig) {
        if(columnConfig == null) {
            return false;
        }
        return columnConfig.isCandidate()
                && (columnConfig.getKs() != null && columnConfig.getKs() > 0 && columnConfig.getIv() != null
                        && columnConfig.getIv() > 0 && columnConfig.getMean() != null
                        && columnConfig.getStdDev() != null && ((columnConfig.isCategorical()
                        && columnConfig.getBinCategory() != null && columnConfig.getBinCategory().size() > 1) || (columnConfig
                        .isNumerical() && columnConfig.getBinBoundary() != null && columnConfig.getBinBoundary().size() > 1)));
    }*/

    public static boolean isGoodCandidate(ColumnConfig columnConfig, boolean hasCandidate) {
        if(columnConfig == null) {
            return false;
        }

<<<<<<< HEAD
        return columnConfig.isCandidate()
                && (columnConfig.getKs() != null && columnConfig.getKs() > 0 && columnConfig.getIv() != null
                        && columnConfig.getIv() > 0 && columnConfig.getMean() != null
                        && columnConfig.getStdDev() != null && ((columnConfig.isCategorical()
                        && columnConfig.getBinCategory() != null && columnConfig.getBinCategory().size() > 1) || (columnConfig
                        .isNumerical() && columnConfig.getBinBoundary() != null && columnConfig.getBinBoundary().size() > 1)));
=======
        return columnConfig.isCandidate(hasCandidate)
                && (columnConfig.getKs() != null && columnConfig.getKs() > 0
                && columnConfig.getIv() != null && columnConfig.getIv() > 0
                && columnConfig.getMean() != null && columnConfig.getStdDev() != null
                && ((columnConfig.isCategorical() && columnConfig.getBinCategory() != null
                && columnConfig.getBinCategory().size() > 1)
                || (columnConfig.isNumerical() && columnConfig.getBinBoundary() != null
                && columnConfig.getBinBoundary().size() > 1)));
>>>>>>> 4f71aafe
    }

    /**
     * Return first line split string array. This is used to detect data schema.
     * 
     * @param dataSetRawPath
     *            raw data path
     * @param delimeter
     *            the delimiter
     * @param source
     *            source type
     * @return the first two lines
     * @throws IOException
     *             any io exception
     */
    public static String[] takeFirstLine(String dataSetRawPath, String delimeter, SourceType source) throws IOException {
        if(dataSetRawPath == null || delimeter == null || source == null) {
            throw new IllegalArgumentException("Input parameters should not be null.");
        }

        String firstValidFile = null;
        FileSystem fs = ShifuFileUtils.getFileSystemBySourceType(source);
        FileStatus[] globStatus = fs.globStatus(new Path(dataSetRawPath), HIDDEN_FILE_FILTER);
        if(globStatus == null || globStatus.length == 0) {
            throw new IllegalArgumentException("No files founded in " + dataSetRawPath);
        } else {
            for(FileStatus fileStatus: globStatus) {
                RemoteIterator<LocatedFileStatus> iterator = fs.listFiles(fileStatus.getPath(), true);
                while(iterator.hasNext()) {
                    LocatedFileStatus lfs = iterator.next();
                    String name = lfs.getPath().getName();
                    if(name.startsWith("_") || name.startsWith(".")) {
                        // hidden files,
                        continue;
                    }
                    if(lfs.getLen() > 1024L) {
                        firstValidFile = lfs.getPath().toString();
                        break;
                    }
                }
                if(StringUtils.isNotBlank(firstValidFile)) {
                    break;
                }
            }
        }
        log.info("The first valid file is - {}", firstValidFile);

        BufferedReader reader = null;
        try {
            reader = ShifuFileUtils.getReader(firstValidFile, source);
            String firstLine = reader.readLine();
            if(firstLine != null && firstLine.length() > 0) {
                List<String> list = new ArrayList<String>();
                for(String unit: Splitter.on(delimeter).split(firstLine)) {
                    list.add(unit);
                }
                return list.toArray(new String[0]);
            }
        } catch (Exception e) {
            log.error("Fail to read first line of file.", e);
        } finally {
            IOUtils.closeQuietly(reader);
        }
        return new String[0];
    }

    /**
     * Return first two lines split string array. This is used to detect data schema and check if data
     * schema is the
     * same as data.
     * 
     * @param dataSetRawPath
     *            raw data path
     * @param delimiter
     *            the delimiter
     * @param source
     *            source type
     * @return the first two lines
     * @throws IOException
     *             any io exception
     */
    public static String[][] takeFirstTwoLines(String dataSetRawPath, String delimiter, SourceType source)
            throws IOException {
        if(dataSetRawPath == null || delimiter == null || source == null) {
            throw new IllegalArgumentException("Input parameters should not be null.");
        }

        String firstValidFile = null;
        FileSystem fs = ShifuFileUtils.getFileSystemBySourceType(source);
        FileStatus[] globStatus = fs.globStatus(new Path(dataSetRawPath), HIDDEN_FILE_FILTER);
        if(globStatus == null || globStatus.length == 0) {
            throw new IllegalArgumentException("No files founded in " + dataSetRawPath);
        } else {
            for(FileStatus fileStatus: globStatus) {
                RemoteIterator<LocatedFileStatus> iterator = fs.listFiles(fileStatus.getPath(), true);
                while(iterator.hasNext()) {
                    LocatedFileStatus lfs = iterator.next();
                    String name = lfs.getPath().getName();
                    if(name.startsWith("_") || name.startsWith(".")) {
                        // hidden files,
                        continue;
                    }
                    if(lfs.getLen() > 1024L) {
                        firstValidFile = lfs.getPath().toString();
                        break;
                    }
                }
                if(StringUtils.isNotBlank(firstValidFile)) {
                    break;
                }
            }
        }
        log.info("The first valid file is - {}", firstValidFile);

        BufferedReader reader = null;
        try {
            reader = ShifuFileUtils.getReader(firstValidFile, source);

            String firstLine = reader.readLine();
            String[] firstArray = null;
            if(firstLine != null && firstLine.length() > 0) {
                List<String> list = new ArrayList<String>();
                for(String unit: Splitter.on(delimiter).split(firstLine)) {
                    list.add(unit);
                }
                firstArray = list.toArray(new String[0]);
            }

            String secondLine = reader.readLine();
            String[] secondArray = null;
            if(secondLine != null && secondLine.length() > 0) {
                List<String> list = new ArrayList<String>();
                for(String unit: Splitter.on(delimiter).split(secondLine)) {
                    list.add(unit);
                }
                secondArray = list.toArray(new String[0]);
            }
            String[][] results = new String[2][];
            results[0] = firstArray;
            results[1] = secondArray;
            return results;
        } finally {
            IOUtils.closeQuietly(reader);
        }
    }

    private static final PathFilter HIDDEN_FILE_FILTER = new PathFilter() {
        public boolean accept(Path p) {
            String name = p.getName();
            return !name.startsWith("_") && !name.startsWith(".");
        }
    };

    public static String genPigFieldName(String name) {
        return ((name != null) ? name.replace('-', '_') : null);
    }

    public static String[] genPigFieldName(String[] names) {
        String[] pigScoreNames = new String[names.length];
        for(int i = 0; i < names.length; i++) {
            pigScoreNames[i] = genPigFieldName(names[i]) + "::mean";
        }
        return pigScoreNames;
    }

    /**
     * Compute feature importance for all bagging tree models.
     * 
     * @param models
     *            the tree models, should be instance of TreeModel
     * @return feature importance per each column id
     * @throws IllegalStateException
     *             if no any feature importance from models
     */
    public static Map<Integer, MutablePair<String, Double>> computeTreeModelFeatureImportance(List<BasicML> models) {
        List<Map<Integer, MutablePair<String, Double>>> importanceList = new ArrayList<Map<Integer, MutablePair<String, Double>>>();
        for(BasicML basicModel: models) {
            if(basicModel instanceof TreeModel) {
                TreeModel model = (TreeModel) basicModel;
                Map<Integer, MutablePair<String, Double>> importances = model.getFeatureImportances();
                importanceList.add(importances);
            }
        }
        if(importanceList.size() < 1) {
            throw new IllegalStateException("Feature importance calculation abort due to no tree model found!!");
        }
        return mergeImportanceList(importanceList);
    }

    private static Map<Integer, MutablePair<String, Double>> mergeImportanceList(
            List<Map<Integer, MutablePair<String, Double>>> list) {
        Map<Integer, MutablePair<String, Double>> finalResult = new HashMap<Integer, MutablePair<String, Double>>();
        int modelSize = list.size();
        for(Map<Integer, MutablePair<String, Double>> item: list) {
            for(Entry<Integer, MutablePair<String, Double>> entry: item.entrySet()) {
                if(!finalResult.containsKey(entry.getKey())) {
                    // do average on models by dividing modelSize
                    MutablePair<String, Double> value = MutablePair.of(entry.getValue().getKey(), entry.getValue()
                            .getValue() / modelSize);
                    finalResult.put(entry.getKey(), value);
                } else {
                    MutablePair<String, Double> current = finalResult.get(entry.getKey());
                    double entryValue = entry.getValue().getValue();
                    current.setValue(current.getValue() + (entryValue / modelSize));
                    finalResult.put(entry.getKey(), current);
                }
            }
        }
        return TreeModel.sortByValue(finalResult, false);
    }

    public static void writeFeatureImportance(String fiPath, Map<Integer, MutablePair<String, Double>> importances)
            throws IOException {
        ShifuFileUtils.createFileIfNotExists(fiPath, SourceType.LOCAL);
        BufferedWriter writer = null;
        log.info("Writing feature importances to file {}", fiPath);
        try {
            writer = ShifuFileUtils.getWriter(fiPath, SourceType.LOCAL);
            writer.write("column_id\t\tcolumn_name\t\timportance");
            writer.newLine();
            for(Map.Entry<Integer, MutablePair<String, Double>> entry: importances.entrySet()) {
                String content = entry.getKey() + "\t\t" + entry.getValue().getKey() + "\t\t"
                        + entry.getValue().getValue();
                writer.write(content);
                writer.newLine();
            }
            writer.flush();
        } finally {
            IOUtils.closeQuietly(writer);
        }
    }

    public static String trimTag(String tag) {
        if(NumberUtils.isNumber(tag)) {
            tag = tag.trim();
            int firstPeriodPos = -1;
            int firstDeleteZero = -1;
            boolean hasMetNonZero = false;
            for(int i = tag.length(); i > 0; i--) {
                if((tag.charAt(i - 1) == '0' || tag.charAt(i - 1) == '.') && !hasMetNonZero) {
                    firstDeleteZero = i - 1;
                }

                if(tag.charAt(i - 1) != '0') {
                    hasMetNonZero = true;
                }

                if(tag.charAt(i - 1) == '.') {
                    firstPeriodPos = i - 1;
                }
            }

            String result = (firstDeleteZero >= 0 && firstPeriodPos >= 0) ? tag.substring(0, firstDeleteZero) : tag;
            return (firstPeriodPos == 0) ? "0" + result : result;
        } else {
            return StringUtils.trimToEmpty(tag);
        }
    }

    /**
     * Convert (String, String) raw data map to (NSColumn, String) data map
     * 
     * @param rawDataMap
     *            - (String, String) raw data map
     * @return (NSColumn, String) data map
     */
    public static Map<NSColumn, String> convertRawMapToNsDataMap(Map<String, String> rawDataMap) {
        if(rawDataMap == null) {
            return null;
        }

        Map<NSColumn, String> nsDataMap = new HashMap<NSColumn, String>();
        for(String key: rawDataMap.keySet()) {
            nsDataMap.put(new NSColumn(key), rawDataMap.get(key));
        }
        return nsDataMap;
    }

    /**
     * Convert (String, ? extends Object) raw data map to (NSColumn, String) data map
     * 
     * @param rawDataMap
     *            - (String, ? extends Object) raw data map
     * @return (NSColumn, String) data map
     */
    public static Map<NSColumn, String> convertRawObjectMapToNsDataMap(Map<String, ? extends Object> rawDataMap) {
        if(rawDataMap == null) {
            return null;
        }

        Map<NSColumn, String> nsDataMap = new HashMap<NSColumn, String>();
        for(String key: rawDataMap.keySet()) {
            Object value = rawDataMap.get(key);
            nsDataMap.put(new NSColumn(key), ((value == null) ? null : value.toString()));
        }

        return nsDataMap;
    }

    /**
     * flatten categorical value group into values list
     * 
     * @param categoricalValGrp
     *            - categorical val group, it some values like zn^us^ck^
     * @return value list of categorical val
     */
    public static List<String> flattenCatValGrp(String categoricalValGrp) {
        List<String> catVals = new ArrayList<String>();
        if(StringUtils.isNotBlank(categoricalValGrp)) {
            for(String cval: Splitter.on(Constants.CATEGORICAL_GROUP_VAL_DELIMITER).split(categoricalValGrp)) {
                catVals.add(cval);
            }
        }
        return catVals;
    }

    /**
     * Manual split function to avoid depending on guava.
     * 
     * <p>
     * Some examples: "^"=&gt;[, ]; ""=&gt;[]; "a"=&gt;[a]; "abc"=&gt;[abc]; "a^"=&gt;[a, ]; "^b"=&gt;[, b];
     * "^^b"=&gt;[, , b]
     * 
     * @param str
     *            the string to be split
     * @param delimiter
     *            the delimiter
     * @return split string array
     */
    public static String[] splitString(String str, String delimiter) {
        if(str == null || str.length() == 0) {
            return new String[] { "" };
        }

        List<String> categories = new ArrayList<String>();
        int dLen = delimiter.length();
        int begin = 0;
        for(int i = 0; i < str.length(); i++) {
            if(str.substring(i, Math.min(i + dLen, str.length())).equals(delimiter)) {
                categories.add(str.substring(begin, i));
                begin = i + dLen;
            }
            if(i == str.length() - 1) {
                categories.add(str.substring(begin, str.length()));
            }
        }

        return categories.toArray(new String[0]);
    }

}<|MERGE_RESOLUTION|>--- conflicted
+++ resolved
@@ -2458,22 +2458,6 @@
         }
 
         if(isBinaryClassification) {
-<<<<<<< HEAD
-            return columnConfig.isCandidate()
-                    && (columnConfig.getKs() != null && columnConfig.getKs() > 0 && columnConfig.getIv() != null
-                            && columnConfig.getIv() > 0 && columnConfig.getMean() != null
-                            && columnConfig.getStdDev() != null && ((columnConfig.isCategorical()
-                            && columnConfig.getBinCategory() != null && columnConfig.getBinCategory().size() > 1) || (columnConfig
-                            .isNumerical() && columnConfig.getBinBoundary() != null && columnConfig.getBinBoundary()
-                            .size() > 1)));
-        } else {
-            // multiple classification
-            return columnConfig.isCandidate()
-                    && (columnConfig.getMean() != null && columnConfig.getStdDev() != null && ((columnConfig
-                            .isCategorical() && columnConfig.getBinCategory() != null && columnConfig.getBinCategory()
-                            .size() > 1) || (columnConfig.isNumerical() && columnConfig.getBinBoundary() != null && columnConfig
-                            .getBinBoundary().size() > 1)));
-=======
             return isGoodCandidate(columnConfig, hasCandidate);
         } else {
             // multiple classification
@@ -2483,7 +2467,6 @@
                     && columnConfig.getBinCategory().size() > 1)
                     || (columnConfig.isNumerical() && columnConfig.getBinBoundary() != null
                     && columnConfig.getBinBoundary().size() > 1)));
->>>>>>> 4f71aafe
         }
     }
 
@@ -2504,14 +2487,6 @@
             return false;
         }
 
-<<<<<<< HEAD
-        return columnConfig.isCandidate()
-                && (columnConfig.getKs() != null && columnConfig.getKs() > 0 && columnConfig.getIv() != null
-                        && columnConfig.getIv() > 0 && columnConfig.getMean() != null
-                        && columnConfig.getStdDev() != null && ((columnConfig.isCategorical()
-                        && columnConfig.getBinCategory() != null && columnConfig.getBinCategory().size() > 1) || (columnConfig
-                        .isNumerical() && columnConfig.getBinBoundary() != null && columnConfig.getBinBoundary().size() > 1)));
-=======
         return columnConfig.isCandidate(hasCandidate)
                 && (columnConfig.getKs() != null && columnConfig.getKs() > 0
                 && columnConfig.getIv() != null && columnConfig.getIv() > 0
@@ -2520,7 +2495,6 @@
                 && columnConfig.getBinCategory().size() > 1)
                 || (columnConfig.isNumerical() && columnConfig.getBinBoundary() != null
                 && columnConfig.getBinBoundary().size() > 1)));
->>>>>>> 4f71aafe
     }
 
     /**
