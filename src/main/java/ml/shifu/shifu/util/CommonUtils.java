--- conflicted
+++ resolved
@@ -1008,236 +1008,6 @@
         return entries;
     }
 
-
-<<<<<<< HEAD
-=======
-    /**
-     * Simple name without name space part. For segment expansion, only retain raw column name but not current column
-     * name.
-     * 
-     * @param columnConfig
-     *            the column configuration
-     * @param columnConfigList
-     *            the column config list inculding all segment expansion columns if have
-     * @param segmentExpansions
-     *            segment expansion expressions
-     * @param dataSetHeaders
-     *            data set headers for all raw columns
-     * @return the simple name not including name space part
-     */
-    public static String getSimpleColumnName(ColumnConfig columnConfig, List<ColumnConfig> columnConfigList,
-            List<String> segmentExpansions, String[] dataSetHeaders) {
-        if(segmentExpansions == null || segmentExpansions.size() == 0) {
-            return getSimpleColumnName(columnConfig.getColumnName());
-        }
-
-        // if(columnConfigList.size() != dataSetHeaders.size() * (segmentExpansions.size() + 1)) {
-        // throw new IllegalStateException(
-        // "Segment expansion enabled but # of columns in ColumnConfig.json is not consistent with segment expansion
-        // files.");
-        // }
-
-        if(columnConfig.getColumnNum() >= dataSetHeaders.length) {
-            return getSimpleColumnName(
-                    columnConfigList.get(columnConfig.getColumnNum() % dataSetHeaders.length).getColumnName());
-        } else {
-            return getSimpleColumnName(columnConfig.getColumnName());
-        }
-    }
-
-    public static String getSimpleColumnName(String columnName) {
-        // remove name-space in column name to make it be called by simple name
-        if(columnName.contains(CommonConstants.NAMESPACE_DELIMITER)) {
-            columnName = columnName.substring(columnName.lastIndexOf(CommonConstants.NAMESPACE_DELIMITER)
-                    + CommonConstants.NAMESPACE_DELIMITER.length(), columnName.length());
-        }
-        return columnName;
-    }
-
-    /**
-     * Assemble map data to Encog standard input format. If no variable selected(noVarSel = true), all candidate
-     * variables will be selected.
-     * 
-     * @param binCategoryMap
-     *            categorical map
-     * @param noVarSel
-     *            if after var select
-     * @param modelConfig
-     *            model config instance
-     * @param columnConfigList
-     *            column config list
-     * @param rawNsDataMap
-     *            raw NSColumn data
-     * @param cutoff
-     *            cut off value
-     * @param alg
-     *            algorithm used in model
-     * @param featureSet
-     *            feature set used in NN model
-     * @return data pair instance
-     * @throws NullPointerException
-     *             if input is null
-     * @throws NumberFormatException
-     *             if column value is not number format.
-     */
-    public static MLDataPair assembleNsDataPair(Map<Integer, Map<String, Integer>> binCategoryMap, boolean noVarSel,
-            ModelConfig modelConfig, List<ColumnConfig> columnConfigList, Map<NSColumn, String> rawNsDataMap,
-            double cutoff, String alg, Set<Integer> featureSet) {
-        if(CollectionUtils.isEmpty(featureSet)) {
-            return assembleNsDataPair(binCategoryMap, noVarSel, modelConfig, columnConfigList, rawNsDataMap, cutoff,
-                    alg);
-        }
-        double[] ideal = { Constants.DEFAULT_IDEAL_VALUE };
-
-        List<Double> inputList = new ArrayList<Double>();
-        for(ColumnConfig config: columnConfigList) {
-            if(config == null) {
-                continue;
-            }
-            NSColumn key = new NSColumn(config.getColumnName());
-            if(config.isFinalSelect() // check whole name
-                    && !rawNsDataMap.containsKey(key) // and then check simple name, in case user use wrong namespace
-                    && !rawNsDataMap.containsKey(new NSColumn(key.getSimpleName()))) {
-                throw new IllegalStateException(String.format("Variable Missing in Test Data: %s", key));
-            }
-
-            if(config.isTarget()) {
-                continue;
-            } else {
-                if(featureSet.contains(config.getColumnNum())) {
-                    String val = getNSVariableVal(rawNsDataMap, key);
-                    if(CommonUtils.isTreeModel(alg) && config.isCategorical()) {
-                        Integer index = binCategoryMap.get(config.getColumnNum()).get(val == null ? "" : val);
-                        if(index == null) {
-                            // not in binCategories, should be missing value -1 as missing value
-                            inputList.add(-1d);
-                        } else {
-                            inputList.add(index * 1d);
-                        }
-                    } else {
-                        inputList.addAll(computeNumericNormResult(modelConfig, cutoff, config, val));
-                    }
-                }
-            }
-        }
-
-        // god, Double [] cannot be casted to double[], toArray doesn't work
-        int size = inputList.size();
-        double[] input = new double[size];
-        for(int i = 0; i < size; i++) {
-            input[i] = inputList.get(i);
-        }
-
-        return new BasicMLDataPair(new BasicMLData(input), new BasicMLData(ideal));
-    }
-
-    /**
-     * Get all available feature ids from ColumnConfig list.
-     * There are two situations for this: 1) when training model, get all available features before start
-     * 2) get all available features before doing variable selection
-     * 
-     * @param columnConfigList
-     *            - ColumnConfig list to check
-     * @param isAfterVarSelect
-     *            - true for training, false for variable selection
-     * @return - available feature list
-     */
-    public static List<Integer> getAllFeatureList(List<ColumnConfig> columnConfigList, boolean isAfterVarSelect) {
-        boolean hasCandidate = hasCandidateColumns(columnConfigList);
-
-        List<Integer> features = new ArrayList<Integer>();
-        List<String> wrongFeatures = new ArrayList<String>();
-        for(ColumnConfig config: columnConfigList) {
-            if(isAfterVarSelect) {
-                if(config.isFinalSelect() && !config.isTarget() && !config.isMeta()) {
-                    // only select numerical feature with getBinBoundary().size() larger than 1
-                    // or categorical feature with getBinCategory().size() larger than 0
-                    if((config.isNumerical() && config.getBinBoundary() != null && config.getBinBoundary().size() > 0)
-                            || (config.isCategorical() && config.getBinCategory() != null
-                                    && config.getBinCategory().size() > 0)) {
-                        features.add(config.getColumnNum());
-                    } else if ((config.isNumerical() 
-                                    && (config.getBinBoundary() == null || config.getBinBoundary().size() <= 0))
-                            || (config.isCategorical() 
-                                    && (config.getBinCategory() == null || config.getBinCategory().size() <= 0))) {
-                        wrongFeatures.add(config.getColumnName());
-                    }
-                }
-            } else {
-                if(!config.isMeta() && !config.isTarget() && CommonUtils.isGoodCandidate(config, hasCandidate)) {
-                    // only select numerical feature with getBinBoundary().size() larger than 1
-                    // or categorical feature with getBinCategory().size() larger than 0
-                    if((config.isNumerical() && config.getBinBoundary() != null && config.getBinBoundary().size() > 0)
-                            || (config.isCategorical() && config.getBinCategory() != null
-                                    && config.getBinCategory().size() > 0)) {
-                        features.add(config.getColumnNum());
-                    } else if ((config.isNumerical() 
-                                    && (config.getBinBoundary() == null || config.getBinBoundary().size() <= 0))
-                            || (config.isCategorical() 
-                                    && (config.getBinCategory() == null || config.getBinCategory().size() <= 0))){
-                        wrongFeatures.add(config.getColumnName());
-                    }
-                }
-            }
-        }
-        
-        if (!wrongFeatures.isEmpty()) {
-            throw new IllegalStateException("Some columns config should not be selected due to bin issue: " + 
-                    wrongFeatures.toString());
-        }
-        
-        return features;
-    }
-
-    /**
-     * Check whether candidates are set or not
-     * 
-     * @param columnConfigList
-     *            - ColumnConfig list to check
-     * @return
-     *         - true if use set candidate columns, or false
-     */
-    public static boolean hasCandidateColumns(List<ColumnConfig> columnConfigList) {
-        for(ColumnConfig config: columnConfigList) {
-            if(ColumnConfig.ColumnFlag.Candidate.equals(config.getColumnFlag())) {
-                return true;
-            }
-        }
-        return false;
-    }
-
-    private static List<Double> computeNumericNormResult(ModelConfig modelConfig, double cutoff, ColumnConfig config,
-            String val) {
-        List<Double> normalizeValue = null;
-        if(CommonUtils.isTreeModel(modelConfig.getAlgorithm())) {
-            try {
-                normalizeValue = Arrays.asList(new Double[] { Double.parseDouble(val) });
-            } catch (Exception e) {
-                normalizeValue = Arrays.asList(new Double[] { Normalizer.defaultMissingValue(config) });
-            }
-        } else {
-            normalizeValue = Normalizer.normalize(config, val, cutoff, modelConfig.getNormalizeType());
-        }
-
-        if(CollectionUtils.isNotEmpty(normalizeValue)) {
-            for(int i = 0; i < normalizeValue.size(); i++) {
-                Double nval = normalizeValue.get(i);
-                if(Double.isInfinite(nval) || Double.isNaN(nval)) {
-                    // if the value is Infinite or NaN, treat it as missing value
-                    // should treat Infinite as missing value also?
-                    normalizeValue.set(i, defaultMissingValue(config));
-                }
-            }
-        }
-        return normalizeValue;
-    }
-
-    public static double defaultMissingValue(ColumnConfig config) {
-        // TODO return 0 when mean == null. Is it correct or reasonable?
-        return config.getMean() == null ? 0 : config.getMean().doubleValue();
-    }
->>>>>>> b50c795b
-
     public static boolean isTreeModel(String alg) {
         return CommonConstants.RF_ALG_NAME.equalsIgnoreCase(alg) || CommonConstants.GBT_ALG_NAME.equalsIgnoreCase(alg);
     }
