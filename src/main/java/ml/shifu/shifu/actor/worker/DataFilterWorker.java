--- conflicted
+++ resolved
@@ -50,11 +50,7 @@
     public DataFilterWorker(ModelConfig modelConfig, List<ColumnConfig> columnConfigList, ActorRef parentActorRef,
             ActorRef nextActorRef, EvalConfig evalConfig) throws IOException {
         super(modelConfig, columnConfigList, parentActorRef, nextActorRef);
-<<<<<<< HEAD
-        dataPurifier = new DataPurifier(modelConfig, evalConfig);
-=======
-        dataPurifier = new DataPurifier(columnConfigList, evalConfig);
->>>>>>> 1334dd2d
+        dataPurifier = new DataPurifier(modelConfig, columnConfigList, evalConfig);
     }
 
     /*
