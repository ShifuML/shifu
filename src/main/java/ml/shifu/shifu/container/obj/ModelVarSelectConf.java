/**
 * Copyright [2012-2014] eBay Software Foundation
 *
 * Licensed under the Apache License, Version 2.0 (the "License");
 * you may not use this file except in compliance with the License.
 * You may obtain a copy of the License at
 *
 *    http://www.apache.org/licenses/LICENSE-2.0
 *
 * Unless required by applicable law or agreed to in writing, software
 * distributed under the License is distributed on an "AS IS" BASIS,
 * WITHOUT WARRANTIES OR CONDITIONS OF ANY KIND, either express or implied.
 * See the License for the specific language governing permissions and
 * limitations under the License.
 */
package ml.shifu.shifu.container.obj;

import com.fasterxml.jackson.annotation.JsonIgnore;
import com.fasterxml.jackson.annotation.JsonIgnoreProperties;

/**
 * ModelVarSelectConf class
 */
@JsonIgnoreProperties(ignoreUnknown = true)
public class ModelVarSelectConf {

    // for force select or force remove
    private Boolean forceEnable = Boolean.TRUE;
    private String forceSelectColumnNameFile;
    private String forceRemoveColumnNameFile;

    // settings for variable selection
    private Boolean filterEnable = Boolean.TRUE;
    private Integer filterNum = Integer.valueOf(200);
    private String filterBy = "KS";
    
    private Boolean votedVariablesSelection = Boolean.FALSE;

    // wrapper method for variable selection
    // don't open those options to user
    private Boolean wrapperEnabled = Boolean.FALSE;
    private Integer wrapperNum = Integer.valueOf(50);
    private Float wrapperRatio = Float.valueOf(0.05f);
    private String wrapperBy = "S";

    public Boolean getForceEnable() {
        return forceEnable;
    }

    public void setForceEnable(Boolean forceEnable) {
        this.forceEnable = forceEnable;
    }

    public String getForceSelectColumnNameFile() {
        return forceSelectColumnNameFile;
    }

    public void setForceSelectColumnNameFile(String forceSelectColumnConf) {
        this.forceSelectColumnNameFile = forceSelectColumnConf;
    }

    public String getForceRemoveColumnNameFile() {
        return forceRemoveColumnNameFile;
    }

    public void setForceRemoveColumnNameFile(String forceRemoveColumnConf) {
        this.forceRemoveColumnNameFile = forceRemoveColumnConf;
    }

    public Boolean getFilterEnable() {
        return filterEnable;
    }

    public void setFilterEnable(Boolean filterEnable) {
        this.filterEnable = filterEnable;
    }

    public Integer getFilterNum() {
        return filterNum;
    }

    public void setFilterNum(Integer filterNum) {
        this.filterNum = filterNum;
    }

    public String getFilterBy() {
        return filterBy;
    }

    public void setFilterBy(String filterBy) {
        this.filterBy = filterBy;
    }

    public Boolean getWrapperEnabled() {
        return wrapperEnabled;
    }

    public void setWrapperEnabled(Boolean wrapperEnabled) {
        this.wrapperEnabled = wrapperEnabled;
    }

    @JsonIgnore
    public Integer getWrapperNum() {
        return wrapperNum;
    }

    public void setWrapperNum(Integer wrapperNum) {
        this.wrapperNum = wrapperNum;
    }

    public String getWrapperBy() {
        return wrapperBy;
    }

    public void setWrapperBy(String wrapperBy) {
        this.wrapperBy = wrapperBy;
    }

<<<<<<< HEAD
    /**
     * @return the wrapperRatio
     */
    public Float getWrapperRatio() {
        return wrapperRatio;
    }

    /**
     * @param wrapperRatio the wrapperRatio to set
     */
    public void setWrapperRatio(Float wrapperRatio) {
        this.wrapperRatio = wrapperRatio;
    }
=======
	public Boolean getVotedVariablesSelection() {
		return votedVariablesSelection;
	}

	public void setVotedVariablesSelection(Boolean votedVariablesSelection) {
		this.votedVariablesSelection = votedVariablesSelection;
	}
>>>>>>> 9318dea5

}<|MERGE_RESOLUTION|>--- conflicted
+++ resolved
@@ -33,8 +33,6 @@
     private Boolean filterEnable = Boolean.TRUE;
     private Integer filterNum = Integer.valueOf(200);
     private String filterBy = "KS";
-    
-    private Boolean votedVariablesSelection = Boolean.FALSE;
 
     // wrapper method for variable selection
     // don't open those options to user
@@ -42,6 +40,7 @@
     private Integer wrapperNum = Integer.valueOf(50);
     private Float wrapperRatio = Float.valueOf(0.05f);
     private String wrapperBy = "S";
+    private Boolean votedVariablesSelection = Boolean.FALSE;
 
     public Boolean getForceEnable() {
         return forceEnable;
@@ -91,6 +90,7 @@
         this.filterBy = filterBy;
     }
 
+    @JsonIgnore
     public Boolean getWrapperEnabled() {
         return wrapperEnabled;
     }
@@ -108,6 +108,7 @@
         this.wrapperNum = wrapperNum;
     }
 
+    @JsonIgnore
     public String getWrapperBy() {
         return wrapperBy;
     }
@@ -116,7 +117,6 @@
         this.wrapperBy = wrapperBy;
     }
 
-<<<<<<< HEAD
     /**
      * @return the wrapperRatio
      */
@@ -125,19 +125,19 @@
     }
 
     /**
-     * @param wrapperRatio the wrapperRatio to set
+     * @param wrapperRatio
+     *            the wrapperRatio to set
      */
     public void setWrapperRatio(Float wrapperRatio) {
         this.wrapperRatio = wrapperRatio;
     }
-=======
-	public Boolean getVotedVariablesSelection() {
-		return votedVariablesSelection;
-	}
 
-	public void setVotedVariablesSelection(Boolean votedVariablesSelection) {
-		this.votedVariablesSelection = votedVariablesSelection;
-	}
->>>>>>> 9318dea5
+    public Boolean getVotedVariablesSelection() {
+        return votedVariablesSelection;
+    }
+
+    public void setVotedVariablesSelection(Boolean votedVariablesSelection) {
+        this.votedVariablesSelection = votedVariablesSelection;
+    }
 
 }