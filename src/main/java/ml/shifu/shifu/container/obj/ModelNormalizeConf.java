--- conflicted
+++ resolved
@@ -29,11 +29,7 @@
      */
     @JsonDeserialize(using = NormTypeDeserializer.class)
     public static enum NormType {
-<<<<<<< HEAD
-        ZSCALE, WOE, WEIGHT_WOE, HYBRID, WEIGHT_HYBRID, WOE_ZSCORE, WEIGHT_WOE_ZSCORE;
-=======
-        OLD_ZSCALE, ZSCALE, WOE, WEIGHT_WOE, HYBRID, WEIGHT_HYBRID;
->>>>>>> 76375a3b
+        OLD_ZSCALE, ZSCALE, WOE, WEIGHT_WOE, HYBRID, WEIGHT_HYBRID, WOE_ZSCORE, WEIGHT_WOE_ZSCORE;
     }
     
     private Double stdDevCutOff = Double.valueOf(4.0);
