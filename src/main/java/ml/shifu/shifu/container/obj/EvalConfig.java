--- conflicted
+++ resolved
@@ -15,31 +15,24 @@
  */
 package ml.shifu.shifu.container.obj;
 
-<<<<<<< HEAD
+import com.fasterxml.jackson.annotation.JsonIgnore;
+import com.fasterxml.jackson.annotation.JsonIgnoreProperties;
+import com.fasterxml.jackson.annotation.JsonProperty;
+import ml.shifu.shifu.container.obj.RawSourceData.SourceType;
+import ml.shifu.shifu.fs.PathFinder;
+import ml.shifu.shifu.util.CommonUtils;
+import ml.shifu.shifu.util.Constants;
+
+import org.apache.commons.collections.CollectionUtils;
+import org.apache.commons.lang.StringUtils;
+import org.apache.hadoop.fs.Path;
+
 import java.io.File;
 import java.io.IOException;
 import java.util.ArrayList;
 import java.util.HashMap;
 import java.util.List;
 import java.util.Map;
-
-=======
-import com.fasterxml.jackson.annotation.JsonIgnore;
-import com.fasterxml.jackson.annotation.JsonIgnoreProperties;
-import com.fasterxml.jackson.annotation.JsonProperty;
->>>>>>> 653736c6
-import ml.shifu.shifu.container.obj.RawSourceData.SourceType;
-import ml.shifu.shifu.fs.PathFinder;
-import ml.shifu.shifu.util.CommonUtils;
-import ml.shifu.shifu.util.Constants;
-
-import org.apache.commons.collections.CollectionUtils;
-import org.apache.commons.lang.StringUtils;
-import org.apache.hadoop.fs.Path;
-
-import com.fasterxml.jackson.annotation.JsonIgnore;
-import com.fasterxml.jackson.annotation.JsonIgnoreProperties;
-import com.fasterxml.jackson.annotation.JsonProperty;
 
 /**
  * EvalConfig class
@@ -267,7 +260,23 @@
     }
 
     /**
-<<<<<<< HEAD
+     * @param scoreScale
+     *            the scoreScale to set
+     */
+    @JsonProperty
+    public void setScoreScale(Long scoreScale) {
+        this.scoreScale = scoreScale;
+    }
+
+    /**
+     * @return the scoreScale
+     */
+    @JsonIgnore
+    public Long getScoreScale() {
+        return scoreScale;
+    }
+
+    /**
      * @return the gbtScoreConvertStrategy
      */
     @JsonIgnore
@@ -284,32 +293,13 @@
         this.gbtScoreConvertStrategy = gbtScoreConvertStrategy;
     }
 
-=======
-     * @param scoreScale
-     *            the scoreScale to set
-     */
-    @JsonProperty
-    public void setScoreScale(Long scoreScale) {
-        this.scoreScale = scoreScale;
-    }
-
-    /**
-     * @return the scoreScale
-     */
-    @JsonIgnore
-    public Long getScoreScale() {
-        return scoreScale;
-    }
-
-
->>>>>>> 653736c6
     @Override
     public EvalConfig clone() {
         EvalConfig other = new EvalConfig();
         other.setCustomPaths(new HashMap<String, String>(customPaths));
         other.setDataSet(dataSet.clone());
         other.setGbtConvertToProb(gbtConvertToProb);
-        other.setGbtScoreConvertStrategy(gbtScoreConvertStrategy);
+        other.setGbtScoreConvertStrategy(getGbtScoreConvertStrategy());
         other.setName(name);
         other.setPerformanceBucketNum(performanceBucketNum);
         other.setPerformanceScoreSelector(performanceScoreSelector);
