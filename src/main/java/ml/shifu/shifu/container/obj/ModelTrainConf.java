/**
 * Copyright [2012-2014] eBay Software Foundation
 *
 * Licensed under the Apache License, Version 2.0 (the "License");
 * you may not use this file except in compliance with the License.
 * You may obtain a copy of the License at
 *
 *    http://www.apache.org/licenses/LICENSE-2.0
 *
 * Unless required by applicable law or agreed to in writing, software
 * distributed under the License is distributed on an "AS IS" BASIS,
 * WITHOUT WARRANTIES OR CONDITIONS OF ANY KIND, either express or implied.
 * See the License for the specific language governing permissions and
 * limitations under the License.
 */
package ml.shifu.shifu.container.obj;

import com.fasterxml.jackson.annotation.JsonIgnore;
import com.fasterxml.jackson.annotation.JsonIgnoreProperties;
import com.fasterxml.jackson.annotation.JsonProperty;

import ml.shifu.shifu.core.alg.LogisticRegressionTrainer;
import ml.shifu.shifu.core.alg.NNTrainer;
import ml.shifu.shifu.core.alg.SVMTrainer;

import java.util.ArrayList;
import java.util.HashMap;
import java.util.List;
import java.util.Map;

/**
 * ModelTrainConf class
 */
@JsonIgnoreProperties(ignoreUnknown = true)
public class ModelTrainConf {

    public static enum ALGORITHM {
        NN, LR, SVM, DT
    }

    private Integer baggingNum = Integer.valueOf(5);
    // change it to false by default, as we often don't use this way.
    private Boolean baggingWithReplacement = Boolean.FALSE;
    private Double baggingSampleRate = Double.valueOf(0.8);
    private Double validSetRate = Double.valueOf(0.2);
    private Integer numTrainEpochs = Integer.valueOf(100);
    private Integer epochsPerIteration = Integer.valueOf(1);
    private Double convergenceThreshold = Double.valueOf(0.0);
    
    private Boolean trainOnDisk = Boolean.FALSE;
    private Boolean fixInitInput = Boolean.FALSE;
    
    private Boolean isContinuousEnabled = Boolean.FALSE; 
    
    private Boolean isCrossOver = Boolean.FALSE;

    private String algorithm = "NN";

    private Map<String, Object> params;

    private Map<String, String> customPaths;

    public ModelTrainConf() {
        customPaths = new HashMap<String, String>(1);

        /**
         * Since most user won't use this function,
         * hidden the custom paths for creating new model.
         */
        /*
         * customPaths.put(Constants.KEY_PRE_TRAIN_STATS_PATH, null);
         * customPaths.put(Constants.KEY_SELECTED_RAW_DATA_PATH, null);
         * customPaths.put(Constants.KEY_NORMALIZED_DATA_PATH, null);
         * customPaths.put(Constants.KEY_TRAIN_SCORES_PATH, null);
         * customPaths.put(Constants.KEY_BIN_AVG_SCORE_PATH, null);
         */
    }

    public Integer getBaggingNum() {
        return baggingNum;
    }

    public void setBaggingNum(Integer baggingNum) {
        this.baggingNum = baggingNum;
    }

    public Boolean getBaggingWithReplacement() {
        return baggingWithReplacement;
    }

    public void setBaggingWithReplacement(Boolean baggingWithReplacement) {
        this.baggingWithReplacement = baggingWithReplacement;
    }

    public Double getBaggingSampleRate() {
        return baggingSampleRate;
    }

    public void setBaggingSampleRate(Double baggingSampleRate) {
        this.baggingSampleRate = baggingSampleRate;
    }

    public Double getValidSetRate() {
        return validSetRate;
    }

    public void setValidSetRate(Double validSetRate) {
        this.validSetRate = validSetRate;
    }

    public Boolean getTrainOnDisk() {
        return trainOnDisk;
    }

    public void setTrainOnDisk(Boolean trainOnDisk) {
        this.trainOnDisk = trainOnDisk;
    }

    @JsonIgnore
    public Boolean getFixInitInput() {
        return fixInitInput;
    }

    public void setFixInitInput(Boolean fixInitInput) {
        this.fixInitInput = fixInitInput;
    }

    public Integer getNumTrainEpochs() {
        return numTrainEpochs;
    }

    public void setNumTrainEpochs(Integer numTrainEpochs) {
        this.numTrainEpochs = numTrainEpochs;
    }

    public String getAlgorithm() {
        return algorithm;
    }

    public void setAlgorithm(String algorithm) {
        this.algorithm = algorithm;
    }

    public Map<String, Object> getParams() {
        return params;
    }

    public void setParams(Map<String, Object> params) {
        this.params = params;
    }

    public Map<String, String> getCustomPaths() {
        return customPaths;
    }

    public void setCustomPaths(Map<String, String> customPaths) {
        this.customPaths = customPaths;
    }

    /**
     * @param alg
     * @return
     */
    public static Map<String, Object> createParamsByAlg(ALGORITHM alg) {
        Map<String, Object> params = new HashMap<String, Object>();

        if(ALGORITHM.NN.equals(alg)) {
            params.put(NNTrainer.PROPAGATION, "Q");
            params.put(NNTrainer.LEARNING_RATE, 0.1);
            params.put("LearningDecay", 0.0);
            params.put(NNTrainer.NUM_HIDDEN_LAYERS, 2);

            List<Integer> nodes = new ArrayList<Integer>();
            nodes.add(30);
            nodes.add(20);
            params.put(NNTrainer.NUM_HIDDEN_NODES, nodes);

            List<String> func = new ArrayList<String>();
            func.add("sigmoid");
            func.add("sigmoid");
            params.put(NNTrainer.ACTIVATION_FUNC, func);
        } else if(ALGORITHM.SVM.equals(alg)) {
            params.put(SVMTrainer.SVM_KERNEL, "linear");
            params.put(SVMTrainer.SVM_GAMMA, 1.0);
            params.put(SVMTrainer.SVM_CONST, 1.0);
        } else if(ALGORITHM.DT.equals(alg)) {
            // To be decide
            // DecisionTreeTrainer
        } else if(ALGORITHM.LR.equals(alg)) {
            params.put(LogisticRegressionTrainer.LEARNING_RATE, 0.1);
        }

        return params;
    }

    /**
     * @return the epochsPerIteration
     */
    public Integer getEpochsPerIteration() {
        return epochsPerIteration;
    }

    /**
     * @param epochsPerIteration
     *            the epochsPerIteration to set
     */
    public void setEpochsPerIteration(Integer epochsPerIteration) {
        this.epochsPerIteration = epochsPerIteration;
    }

    /**
<<<<<<< HEAD
     * As threshold is an optional setting, Use @{@link JsonIgnore} to ignore threshold when initially write
     * out to ModelConfig.json.
     * @return Cvergence threshold.
     */
    @JsonIgnore
    public Double getConvergenceThreshold() {
        return convergenceThreshold;
    }

    @JsonProperty
    public void setConvergenceThreshold(Double convergenceThreshold) {
        this.convergenceThreshold = convergenceThreshold;
=======
     * @return the isContinuousEnabled
     */
    public Boolean getIsContinuousEnabled() {
        return isContinuousEnabled;
    }

    /**
     * @param isContinuousEnabled the isContinuousEnabled to set
     */
    public void setIsContinuousEnabled(Boolean isContinuousEnabled) {
        this.isContinuousEnabled = isContinuousEnabled;
    }

    /**
     * @return the isCrossOver
     */
    public Boolean getIsCrossOver() {
        return isCrossOver;
    }

    /**
     * @param isCrossOver the isCrossOver to set
     */
    public void setIsCrossOver(Boolean isCrossOver) {
        this.isCrossOver = isCrossOver;
>>>>>>> b76fa377
    }

}<|MERGE_RESOLUTION|>--- conflicted
+++ resolved
@@ -43,9 +43,9 @@
     private Boolean baggingWithReplacement = Boolean.FALSE;
     private Double baggingSampleRate = Double.valueOf(0.8);
     private Double validSetRate = Double.valueOf(0.2);
+    private Double convergenceThreshold = Double.valueOf(0.0);
     private Integer numTrainEpochs = Integer.valueOf(100);
     private Integer epochsPerIteration = Integer.valueOf(1);
-    private Double convergenceThreshold = Double.valueOf(0.0);
     
     private Boolean trainOnDisk = Boolean.FALSE;
     private Boolean fixInitInput = Boolean.FALSE;
@@ -209,7 +209,6 @@
     }
 
     /**
-<<<<<<< HEAD
      * As threshold is an optional setting, Use @{@link JsonIgnore} to ignore threshold when initially write
      * out to ModelConfig.json.
      * @return Cvergence threshold.
@@ -222,7 +221,9 @@
     @JsonProperty
     public void setConvergenceThreshold(Double convergenceThreshold) {
         this.convergenceThreshold = convergenceThreshold;
-=======
+    }
+
+    /**
      * @return the isContinuousEnabled
      */
     public Boolean getIsContinuousEnabled() {
@@ -248,7 +249,6 @@
      */
     public void setIsCrossOver(Boolean isCrossOver) {
         this.isCrossOver = isCrossOver;
->>>>>>> b76fa377
     }
 
 }