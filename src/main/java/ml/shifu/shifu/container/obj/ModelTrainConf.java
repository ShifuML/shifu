--- conflicted
+++ resolved
@@ -209,9 +209,6 @@
     }
 
     /**
-<<<<<<< HEAD
-     * @return the isCrossOver
-=======
      * As threshold is an optional setting, Use @{@link JsonIgnore} to ignore threshold when initially write
      * out to ModelConfig.json.
      * @return Cvergence threshold.
@@ -227,8 +224,6 @@
     }
 
     /**
-     * @return the isContinuousEnabled
->>>>>>> ac1eb8f6
      */
     public Boolean getIsCrossOver() {
         return isCrossOver;
