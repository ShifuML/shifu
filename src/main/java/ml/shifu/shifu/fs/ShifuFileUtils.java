--- conflicted
+++ resolved
@@ -40,28 +40,22 @@
 import java.util.zip.GZIPInputStream;
 
 /**
- * ShifuFileUtils class encapsulate the file system interface from other
- * components. It provides the functions that for all kinds of file operation.
+ * ShifuFileUtils class encapsulate the file system interface from other components.
+ * It provides the functions that for all kinds of file operation.
  * <p/>
  * Caller need to pass the file path and @SourceType to do file operation
  */
 public class ShifuFileUtils {
 
-    private static final Logger log = LoggerFactory
-            .getLogger(ShifuFileUtils.class);
+    private static final Logger log = LoggerFactory.getLogger(ShifuFileUtils.class);
 
     // avoid user to create instance
     private ShifuFileUtils() {
     }
 
     /**
-<<<<<<< HEAD
-     * Create an empty file, if file doesn't exist if the file already exists,
-     * this method won't do nothing just return false
-=======
      * Create an empty file, if file doesn't exist
      * if the file already exists, this method won't do nothing just return false
->>>>>>> 0ecf6cb8
      * 
      * @param path
      *            - file path to create
@@ -71,20 +65,13 @@
      * @throws IOException
      *             - if any I/O exception in processing
      */
-    public static boolean createFileIfNotExists(String path,
-            SourceType sourceType) throws IOException {
-        return getFileSystemBySourceType(sourceType).createNewFile(
-                new Path(path));
-    }
-
-    /**
-<<<<<<< HEAD
-     * Create Directory if directory doesn't exist if the directory exists, this
-     * method will do nothing
-=======
+    public static boolean createFileIfNotExists(String path, SourceType sourceType) throws IOException {
+        return getFileSystemBySourceType(sourceType).createNewFile(new Path(path));
+    }
+
+    /**
      * Create Directory if directory doesn't exist
      * if the directory exists, this method will do nothing
->>>>>>> 0ecf6cb8
      * 
      * @param sourceFile
      *            - source file
@@ -92,20 +79,13 @@
      * @throws IOException
      *             - if any I/O exception in processing
      */
-    public static boolean createDirIfNotExists(SourceFile sourceFile)
-            throws IOException {
-        return createDirIfNotExists(sourceFile.getPath(),
-                sourceFile.getSourceType());
-    }
-
-    /**
-<<<<<<< HEAD
-     * Create Directory if directory doesn't exist if the directory exists, this
-     * method will do nothing
-=======
+    public static boolean createDirIfNotExists(SourceFile sourceFile) throws IOException {
+        return createDirIfNotExists(sourceFile.getPath(), sourceFile.getSourceType());
+    }
+
+    /**
      * Create Directory if directory doesn't exist
      * if the directory exists, this method will do nothing
->>>>>>> 0ecf6cb8
      * 
      * @param path
      *            - directory path
@@ -114,13 +94,11 @@
      * @return operation status
      * @throws IOException
      */
-    public static boolean createDirIfNotExists(String path,
-            SourceType sourceType) throws IOException {
+    public static boolean createDirIfNotExists(String path, SourceType sourceType) throws IOException {
         return getFileSystemBySourceType(sourceType).mkdirs(new Path(path));
     }
 
     /**
-<<<<<<< HEAD
      * Get buffered writer with <code>{@link Constants#DEFAULT_CHARSET}</code> for source file
      * !!! Notice, if the file exists, it will be overwritten.
      * !!! Warning: writer instance should be closed by caller.
@@ -128,15 +106,6 @@
      * @param sourceFile
      *            - source file
      * @return buffered writer with <code>{@link Constants#DEFAULT_CHARSET}</code>
-=======
-     * Get buffered writer for source file
-     * !!! Notice, if the file exists, it will be overwritten
-     * !!! Warning: writer instance should be closed by caller
-     * 
-     * @param sourceFile
-     *            - source file
-     * @return buffered writer
->>>>>>> 0ecf6cb8
      * @throws IOException
      *             - if any I/O exception in processing
      */
@@ -146,25 +115,15 @@
     }
 
     /**
-<<<<<<< HEAD
      * Get buffered writer with <code>{@link Constants#DEFAULT_CHARSET}</code> for specified file.
      * !!! Notice, if the file exists, it will be overwritten.
      * !!! Warning: writer instance should be closed by caller.
-=======
-     * Get buffered writer for specified file
-     * !!! Notice, if the file exists, it will be overwritten
-     * !!! Warning: writer instance should be closed by caller
->>>>>>> 0ecf6cb8
      * 
      * @param path
      *            - file path
      * @param sourceType
      *            - local/hdfs
-<<<<<<< HEAD
      * @return buffered writer with <code>{@link Constants#DEFAULT_CHARSET}</code>
-=======
-     * @return buffered writer
->>>>>>> 0ecf6cb8
      * @throws IOException
      *             - if any I/O exception in processing
      */
@@ -181,11 +140,7 @@
      * !!! Warning: reader instance should be closed by caller.
      * 
      * @param sourceFile
-<<<<<<< HEAD
      *            - source file with <code>{@link Constants#DEFAULT_CHARSET}</code>
-=======
-     *            - source file
->>>>>>> 0ecf6cb8
      * @throws IOException
      *             - if any I/O exception in processing
      * @return buffered reader
@@ -206,11 +161,7 @@
      *            - local/hdfs
      * @throws IOException
      *             - if any I/O exception in processing
-<<<<<<< HEAD
      * @return buffered reader with <code>{@link Constants#DEFAULT_CHARSET}</code>
-=======
-     * @return buffered reader
->>>>>>> 0ecf6cb8
      */
     public static BufferedReader getReader(String path, SourceType sourceType)
             throws IOException {
@@ -220,19 +171,11 @@
     }
 
     /**
-<<<<<<< HEAD
-     * Get the data scanners for a list specified paths if the file is
-     * directory, get all scanner of normal sub-files if the file is normal
-     * file, get its scanner !!! Notice, all hidden files (file name start with
-     * ".") will be skipped !!! Warning: scanner instances should be closed by
-     * caller.
-=======
      * Get the data scanners for a list specified paths
      * if the file is directory, get all scanner of normal sub-files
      * if the file is normal file, get its scanner
      * !!! Notice, all hidden files (file name start with ".") will be skipped
      * !!! Warning: scanner instances should be closed by caller.
->>>>>>> 0ecf6cb8
      * 
      * @param paths
      *            - file paths to get the scanner
@@ -242,17 +185,9 @@
      * @throws IOException
      *             - if any I/O exception in processing
      */
-<<<<<<< HEAD
-    public static List<Scanner> getDataScanners(List<String> paths,
-            SourceType sourceType) throws IOException {
-        if (paths == null || sourceType == null) {
-            throw new IllegalArgumentException(
-                    "paths should not be null, sourceType should not be null.");
-=======
     public static List<Scanner> getDataScanners(List<String> paths, SourceType sourceType) throws IOException {
         if(paths == null || sourceType == null) {
             throw new IllegalArgumentException("paths should not be null, sourceType should not be null.");
->>>>>>> 0ecf6cb8
         }
         List<Scanner> scanners = new ArrayList<Scanner>();
         for(String path: paths) {
@@ -262,18 +197,11 @@
     }
 
     /**
-<<<<<<< HEAD
-     * Get the data scanners for some specified path if the file is directory,
-     * get all scanner of normal sub-files if the file is normal file, get its
-     * scanner !!! Notice, all hidden files (file name start with ".") will be
-     * skipped !!! Warning: scanner instances should be closed by caller.
-=======
      * Get the data scanners for some specified path
      * if the file is directory, get all scanner of normal sub-files
      * if the file is normal file, get its scanner
      * !!! Notice, all hidden files (file name start with ".") will be skipped
      * !!! Warning: scanner instances should be closed by caller.
->>>>>>> 0ecf6cb8
      * 
      * @param path
      *            - file path to get the scanner
@@ -283,8 +211,7 @@
      * @throws IOException
      *             - if any I/O exception in processing
      */
-    public static List<Scanner> getDataScanners(String path,
-            SourceType sourceType) throws IOException {
+    public static List<Scanner> getDataScanners(String path, SourceType sourceType) throws IOException {
         FileSystem fs = getFileSystemBySourceType(sourceType);
 
         FileStatus[] listStatus;
@@ -302,21 +229,12 @@
             listStatus = new FileStatus[] { fs.getFileStatus(p) };
         }
 
-<<<<<<< HEAD
-        if (listStatus.length > 1) {
-=======
         if(listStatus.length > 1) {
->>>>>>> 0ecf6cb8
             Arrays.sort(listStatus, new Comparator<FileStatus>() {
 
                 @Override
                 public int compare(FileStatus f1, FileStatus f2) {
-<<<<<<< HEAD
-                    return f1.getPath().getName()
-                            .compareTo(f2.getPath().getName());
-=======
                     return f1.getPath().getName().compareTo(f2.getPath().getName());
->>>>>>> 0ecf6cb8
                 }
 
             });
@@ -326,32 +244,18 @@
         for(FileStatus f: listStatus) {
             String filename = f.getPath().getName();
 
-<<<<<<< HEAD
-            if (f.isDir()) {
-                log.warn(
-                        "Skip - {}, since it's direcory, please check your configuration.",
-                        filename);
-=======
             if(f.isDir()) {
                 log.warn("Skip - {}, since it's direcory, please check your configuration.", filename);
->>>>>>> 0ecf6cb8
                 continue;
             }
 
             log.debug("Creating Scanner for file: {} ", filename);
-<<<<<<< HEAD
-            if (filename.endsWith(Constants.GZ_SUFFIX)) {
+            if(filename.endsWith(Constants.GZ_SUFFIX)) {
                 scanners.add(new Scanner(new GZIPInputStream(fs.open(f
                         .getPath())), Constants.DEFAULT_CHARSET.name()));
-            } else if (filename.endsWith(Constants.BZ2_SUFFIX)) {
+            } else if(filename.endsWith(Constants.BZ2_SUFFIX)) {
                 scanners.add(new Scanner(new BZip2CompressorInputStream(fs
                         .open(f.getPath())), Constants.DEFAULT_CHARSET.name()));
-=======
-            if(filename.endsWith(Constants.GZ_SUFFIX)) {
-                scanners.add(new Scanner(new GZIPInputStream(fs.open(f.getPath()))));
-            } else if(filename.endsWith(Constants.BZ2_SUFFIX)) {
-                scanners.add(new Scanner(new BZip2CompressorInputStream(fs.open(f.getPath()))));
->>>>>>> 0ecf6cb8
             } else {
                 scanners.add(new Scanner(new BufferedInputStream(fs.open(f
                         .getPath())), Constants.DEFAULT_CHARSET.name()));
@@ -362,18 +266,11 @@
     }
 
     /**
-<<<<<<< HEAD
-     * Get the data scanners for some specified path if the file is directory,
-     * get all scanner of normal sub-files if the file is normal file, get its
-     * scanner !!! Notice, all hidden files (file name start with ".") will be
-     * skipped !!! Warning: scanner instances should be closed by caller.
-=======
      * Get the data scanners for some specified path
      * if the file is directory, get all scanner of normal sub-files
      * if the file is normal file, get its scanner
      * !!! Notice, all hidden files (file name start with ".") will be skipped
      * !!! Warning: scanner instances should be closed by caller.
->>>>>>> 0ecf6cb8
      * 
      * @param sourceFile
      *            - source file
@@ -381,19 +278,13 @@
      * @throws IOException
      *             - if any I/O exception in processing
      */
-    public static List<Scanner> getDataScanners(SourceFile sourceFile)
-            throws IOException {
+    public static List<Scanner> getDataScanners(SourceFile sourceFile) throws IOException {
         return getDataScanners(sourceFile.getPath(), sourceFile.getSourceType());
     }
 
     /**
-<<<<<<< HEAD
-     * Copy src file to dst file in the same FileSystem. Such as copy local
-     * source to local destination, copy hdfs source to hdfs dest.
-=======
      * Copy src file to dst file in the same FileSystem. Such as copy local source to local destination,
      * copy hdfs source to hdfs dest.
->>>>>>> 0ecf6cb8
      * 
      * @param srcPath
      *            - source file to copy
@@ -404,22 +295,6 @@
      * @throws IOException
      *             - if any I/O exception in processing
      */
-<<<<<<< HEAD
-    public static void copy(String srcPath, String destPath,
-            SourceType sourceType) throws IOException {
-        if (StringUtils.isEmpty(srcPath) || StringUtils.isEmpty(destPath)
-                || sourceType == null) {
-            throw new IllegalArgumentException(
-                    String.format(
-                            "Null or empty parameters srcDataPath:%s, dstDataPath:%s, sourceType:%s",
-                            srcPath, destPath, sourceType));
-        }
-
-        FileSystem fs = getFileSystemBySourceType(sourceType);
-        // delete all files in dst firstly because of different folder if has
-        // dstDataPath
-        if (!fs.delete(new Path(destPath), true)) {
-=======
     public static void copy(String srcPath, String destPath, SourceType sourceType) throws IOException {
         if(StringUtils.isEmpty(destPath) || StringUtils.isEmpty(destPath) || sourceType == null) {
             throw new IllegalArgumentException(String.format(
@@ -430,21 +305,14 @@
         FileSystem fs = getFileSystemBySourceType(sourceType);
         // delete all files in dst firstly because of different folder if has dstDataPath
         if(!fs.delete(new Path(destPath), true)) {
->>>>>>> 0ecf6cb8
             // ignore delete failed, it's ok.
         }
 
-        FileUtil.copy(fs, new Path(srcPath), fs, new Path(destPath), false,
-                new Configuration());
-    }
-
-    /**
-<<<<<<< HEAD
-     * Check the path is directory or not, the SourceType is used to find the
-     * file system
-=======
+        FileUtil.copy(fs, new Path(srcPath), fs, new Path(destPath), false, new Configuration());
+    }
+
+    /**
      * Check the path is directory or not, the SourceType is used to find the file system
->>>>>>> 0ecf6cb8
      * 
      * @param sourceFile
      *            - source file
@@ -457,12 +325,7 @@
     }
 
     /**
-<<<<<<< HEAD
-     * Check the path is directory or not, the SourceType is used to find the
-     * file system
-=======
      * Check the path is directory or not, the SourceType is used to find the file system
->>>>>>> 0ecf6cb8
      * 
      * @param path
      *            - the path of source file
@@ -472,8 +335,7 @@
      * @throws IOException
      *             - if any I/O exception in processing
      */
-    public static boolean isDir(String path, SourceType sourceType)
-            throws IOException {
+    public static boolean isDir(String path, SourceType sourceType) throws IOException {
         FileSystem fs = getFileSystemBySourceType(sourceType);
         FileStatus status = fs.getFileStatus(new Path(path));
         return status.isDir();
@@ -488,8 +350,7 @@
      * @throws IOException
      *             - if any I/O exception in processing
      */
-    public static boolean isFileExists(SourceFile sourceFile)
-            throws IOException {
+    public static boolean isFileExists(SourceFile sourceFile) throws IOException {
         return isFileExists(sourceFile.getPath(), sourceFile.getSourceType());
     }
 
@@ -504,8 +365,7 @@
      * @throws IOException
      *             - if any I/O exception in processing
      */
-    public static boolean isFileExists(String path, SourceType sourceType)
-            throws IOException {
+    public static boolean isFileExists(String path, SourceType sourceType) throws IOException {
         FileSystem fs = getFileSystemBySourceType(sourceType);
         FileStatus[] fileStatusArr = fs.globStatus(new Path(path));
         return !(fileStatusArr == null || fileStatusArr.length == 0);
@@ -535,20 +395,14 @@
      * @throws IOException
      *             - if any I/O exception in processing
      */
-    public static boolean deleteFile(String path, SourceType sourceType)
-            throws IOException {
+    public static boolean deleteFile(String path, SourceType sourceType) throws IOException {
         FileSystem fs = getFileSystemBySourceType(sourceType);
         return fs.delete(new Path(path), true);
     }
 
     /**
-<<<<<<< HEAD
-     * Expand the file path, allowing user to use regex just like when using
-     * `hadoop fs` According the rules in glob, "{2,3}", "*" will be allowed
-=======
      * Expand the file path, allowing user to use regex just like when using `hadoop fs`
      * According the rules in glob, "{2,3}", "*" will be allowed
->>>>>>> 0ecf6cb8
      * 
      * @param rawPath
      *            - the raw file path that may contains regex
@@ -558,8 +412,7 @@
      * @throws IOException
      *             - if any I/O exception in processing
      */
-    public static List<String> expandPath(String rawPath, SourceType sourceType)
-            throws IOException {
+    public static List<String> expandPath(String rawPath, SourceType sourceType) throws IOException {
         FileSystem fs = getFileSystemBySourceType(sourceType);
         FileStatus[] fsArr = fs.globStatus(new Path(rawPath));
 
@@ -585,21 +438,6 @@
             throw new IllegalArgumentException("sourceType should not be null.");
         }
 
-<<<<<<< HEAD
-        switch (sourceType) {
-        case HDFS:
-            return HDFSUtils.getFS();
-        case LOCAL:
-            return HDFSUtils.getLocalFS();
-        default:
-            throw new IllegalStateException(String.format(
-                    "No such source type - %s.", sourceType));
-        }
-    }
-
-    public static List<ColumnConfig> searchColumnConfig(EvalConfig config,
-            List<ColumnConfig> configList) throws IOException {
-=======
         switch(sourceType) {
             case HDFS:
                 return HDFSUtils.getFS();
@@ -612,13 +450,11 @@
 
     public static List<ColumnConfig> searchColumnConfig(EvalConfig config, List<ColumnConfig> configList)
             throws IOException {
->>>>>>> 0ecf6cb8
         String path = config.getModelsPath();
 
         if(StringUtils.isNotEmpty(path)) {
 
-            FileSystem fs = ShifuFileUtils.getFileSystemBySourceType(config
-                    .getDataSet().getSource());
+            FileSystem fs = ShifuFileUtils.getFileSystemBySourceType(config.getDataSet().getSource());
 
             while(path.indexOf("/") > 0) {
                 path = path.substring(0, path.lastIndexOf("/"));
@@ -627,16 +463,9 @@
 
                 if(fs.exists(columnConfigFile)) {
 
-<<<<<<< HEAD
-                    log.info("Using config file in this column config : {}",
-                            columnConfigFile.toString());
-                    return CommonUtils.loadColumnConfigList(columnConfigFile
-                            .toString(), config.getDataSet().getSource());
-=======
                     log.info("Using config file in this column config : {}", columnConfigFile.toString());
                     return CommonUtils.loadColumnConfigList(columnConfigFile.toString(), config.getDataSet()
                             .getSource());
->>>>>>> 0ecf6cb8
 
                 }
             }
