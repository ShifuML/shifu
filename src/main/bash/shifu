#!/usr/bin/env bash

# Copyright [2012-2014] PayPal Software Foundation
#  
# Licensed under the Apache License, Version 2.0 (the "License");
# you may not use this file except in compliance with the License.
# You may obtain a copy of the License at
# 
#    http://www.apache.org/licenses/LICENSE-2.0
#  
# Unless required by applicable law or agreed to in writing, software
# distributed under the License is distributed on an "AS IS" BASIS,
# WITHOUT WARRANTIES OR CONDITIONS OF ANY KIND, either express or implied.
# See the License for the specific language governing permissions and
# limitations under the License.

# HADOOP_HOME or HADOOP_ROOT
# 
# Shifu will check if current hadoop is installed well, if not installed well, please check and configure your HADOOP_HOME
# or HADOOP_ROOT well.
#
# SHIFU_OPTS
# Shifu option is also avaliable for advanced user.
#
# Shifu will check if apache spark is installed corrcetly, if not please check and configure your SPARK_HOME, SAPRK_CONF
# To enable shifu spark feature, please set environment var SHIFU_SPARK_EVAL=TURE


function sanity_check() {
    if [ ! -f ModelConfig.json ]; then
        echo "[Error] This is not a model set folder because no ModelConfig.json found in current folder, please change folder to your model set folder."
        exit 1
    fi
} 

function remove_duplicate_jars_func() {
    _JARS=`echo $1 | awk -F':' '{for(i=1;i<=NF;i++){a=$i;if(a ~ / /){continue};if(!(a ~ /\.jar$/)){print $i; continue};sub(/.*\//, "", a);sub(/[_-][0-9].*.jar/, "", a); if(!(a in names)){print $i}; names[a]}}' | xargs | sed 's/ /:/g'`
    echo ${_JARS}
}

function sync_model_to_hdfs() {
    PWD="`pwd`"
    MODELSET_NAME=`basename ${PWD}`
    hadoop fs -mkdir tmp
    hadoop fs -mkdir tmp/$MODELSET_NAME

    hadoop fs -rm tmp/${MODELSET_NAME}/ColumnConfig.json
    hadoop fs -put ModelConfig.json tmp/${MODELSET_NAME}
    hadoop fs -put ColumnConfig.json tmp/${MODELSET_NAME}

    echo "HDFS synced."
}

function find_hadoop_root() {
    # locate HADOOP_ROOT by "which hadoop"
    HADOOP_CMD_PATH=`which hadoop 2>/dev/null`
    _status=`echo $?`

    # Check whether hadoop is installed under /usr/bin or not
    if [ "${HADOOP_CMD_PATH}" == "/usr/bin/hadoop" -a -d /usr/lib/hadoop -a -d /usr/lib/hadoop/bin ]; then
        HADOOP_ROOT=/usr/lib/hadoop
    else
        # Check whether ${HADOOP_CMD_PATH}/../../lib exists or not
        if [ "${HADOOP_CMD_PATH}" != "" ]; then
            while [ -L ${HADOOP_CMD_PATH} ]; do
                HADOOP_CMD_PATH=`readlink ${HADOOP_CMD_PATH}`
            done
            if [ -d "`dirname ${HADOOP_CMD_PATH}`/../lib" ]; then
                HADOOP_ROOT=`dirname ${HADOOP_CMD_PATH}`/..
            fi
        fi
    fi

    # Not find yet, try to locate HADOOP_ROOT by "whereis hadoop"
    if [ "${HADOOP_ROOT}" == "" ]; then
        for h_dir in `whereis hadoop 2>/dev/null` ; do
            if [ -e ${h_dir}/bin/hadoop ]; then
                HADOOP_ROOT=${h_dir}
                break
            fi
        done
    fi

    echo ${HADOOP_ROOT}
}

function find_ld_library_path() {
    _hadoop_root=$1
    if [ "${_hadoop_root}" != "" ]; then
        LINUX_ARCH="i386-32"
        if [ "`getconf LONG_BIT`" == "64" ]; then
            LINUX_ARCH="amd64-64"
        fi

        if [ -d ${_hadoop_root}/lib/native/Linux-${LINUX_ARCH} ] ; then
            _ld_library_path="${_hadoop_root}/lib/native/Linux-${LINUX_ARCH}:${_hadoop_root}/lib/native"
        elif [ -d ${_hadoop_root}/lib/native ]; then
            _ld_library_path="${_hadoop_root}/lib/native"
        fi
    fi

    echo ${_ld_library_path}
}

function record_shifu_usage() {
    if [ ${HADOOP_ROOT} != "" ]; then
        nohup ${SHIFU_HOME}/bin/shifu_statistics.sh "$@" >& /dev/null &
    fi
}

if [ "${SHIFU_HOME}" == "" ]; then
    COMMAND=`which $0`
    if [ -L ${COMMAND} ]; then
        COMMAND=`readlink ${COMMAND}`
    fi
    
    BIN_DIR=`dirname ${COMMAND}`
    export SHIFU_HOME="${BIN_DIR}/.."
    echo "SHIFU_HOME is not set. Using ${BIN_DIR}/.. as SHIFU_HOME"
fi

SHIFU_OPTS=${JAVA_OPTS:=${SHIFU_OPTS}}

<<<<<<< HEAD
#check SPARK_HOME for shifu spark eval, init guagua file input format parameters
if [ "${SPARK_HOME}" != "" ]; then
   if [ "${SPARK_CONF_DIR}" != "" ]; then
        SPARK_SUBMIT=`command -v "spark-submit"`
        if [ "${SPAK_SUBMIT}" == "" ]; then
            SPARK_SUBMIT="${SPARK_HOME}/bin/spark-submit"
            SPARK_EVAL_JAR=`find ${SHIFU_HOME}/lib -name "shifu-spark-eval*.jar"`
            SPARK_CLASSPATH=`find ${SHIFU_HOME}/lib -name "*.jar" | grep -v javadoc | xargs | sed 's/ /,/g'`
        fi
   else 
        echo "SPARK_HOME is not set, please set SPARK_HOME to enable shifu spark eval."

   fi
=======
#check SPARK_HOME for shifu spark eval, only when SHIFU_SPARK_EVAL is enabled
if [ "${SHIFU_SPARK_EVAL}" == "TRUE" ]; then
    if [ "${SPARK_HOME}" != "" ]; then
       if [ "${SPARK_CONF_DIR}" != "" ]; then
            SPARK_SUBMIT=`command -v "spark-submit"`
            if [ "${SPAK_SUBMIT}" == "" ]; then
                SPARK_SUBMIT="${SPARK_HOME}/bin/spark-submit"
                SPARK_EVAL_JAR=`find ${SHIFU_HOME}/lib -name "shifu-spark-eval*.jar"`
                SPARK_CLASSPATH=`find ${SHIFU_HOME}/lib -name "*.jar" | grep -v javadoc | xargs | sed 's/ /,/g'`
            fi
       else 
            echo "SPARK_HOME is not set, please set SPARK_HOME to enable shifu spark eval."
    
       fi
    fi
>>>>>>> e6ac7b99
fi

cygwin=false
case "`uname`" in
    CYGWIN*) cygwin=true;;
esac

JAVA_OPTIONS=${SHIFU_OPTS:=-server -Xms2G -Xmx4G}

PIG_OPTIONS="${PIG_OPTIONS} -Dmapred.map.tasks.speculative.execution=true"
PIG_OPTIONS="${PIG_OPTIONS} -Dmapred.reduce.tasks.speculative.execution=true"
PIG_OPTIONS="${PIG_OPTIONS} -Dpig.tmpfilecompression=true"
PIG_OPTIONS="${PIG_OPTIONS} -Dpig.tmpfilecompression.codec=lzo"
PIG_OPTIONS="${PIG_OPTIONS} -Dmapreduce.child.ulimit=2194304"
PIG_OPTIONS="${PIG_OPTIONS} -Dmapreduce.child.java.opts=-Xmx1G"
PIG_OPTIONS="${PIG_OPTIONS} -m PigConfig.conf"

CLASSPATH=`find ${SHIFU_HOME}/lib -name "*.jar" | grep -v javadoc | xargs | sed 's/ /:/g'`

# ---------------- HADOOP Environment Detection -----------------------------
if [ "${HADOOP_ROOT}" == "" ]; then
    if [ "${HADOOP_HOME}" != "" ]; then # if HADOOP_HOME is set, use it as HADOOP_ROOT
        HADOOP_ROOT="${HADOOP_HOME}"
    else
        HADOOP_ROOT=`find_hadoop_root`
    fi
    if [ "${HADOOP_ROOT}" == "" ]; then
        echo "Warning: no HADOOP_HOME(please check) or hadoop is found, you can only run Shifu in local mode."
    fi
fi

if [ -e ${HADOOP_ROOT}/bin/hadoop ]; then
    HD_CLASSPATH=`${HADOOP_ROOT}/bin/hadoop classpath 2> /dev/null`
else
    HD_CLASSPATH=`hadoop classpath 2> /dev/null`
fi

if [ "${HD_CLASSPATH}" != "" ]; then
    ## no need add slfloglib because hadoop classpath has
    CLASSPATH="${HD_CLASSPATH}:${CLASSPATH}"
else
   LOG_CLASSPATH=`find ${SHIFU_HOME}/slfloglib -name "*.jar" | grep -v javadoc | xargs | sed 's/ /:/g'`
   CLASSPATH="${CLASSPATH}:${LOG_CLASSPATH}"
fi

CLASSPATH=`remove_duplicate_jars_func "${CLASSPATH}"`

# add HADOOP configuration directory if exists
if [ "${HADOOP_CONF_DIR}" != "" -a -d "${HADOOP_CONF_DIR}" ]; then
    CLASSPATH="${HADOOP_CONF_DIR}:${CLASSPATH}"
fi
CLASSPATH=".:${SHIFU_HOME}/conf:${SHIFU_HOME}/log4jconf:${CLASSPATH}"

LD_LIBRARY_PATH=`find_ld_library_path ${HADOOP_ROOT}`

if ${cygwin}; then
  CLASSPATH=`cygpath -p -w "${CLASSPATH}"`
  if [ "${LD_LIBRARY_PATH}" != "" ]; then
    LD_LIBRARY_PATH=`cygpath -p -w "${LD_LIBRARY_PATH}"`
  fi
  export SHIFU_HOME=$(cygpath -w ${SHIFU_HOME})
fi

export LD_LIBRARY_PATH
# ---------------- Detection End -------------------------------------------------

CLASS=ml.shifu.shifu.ShifuCLI

COMMAND=$1

# add concurrent gc 
JAVA_OPTIONS="-server -XX:+UseParNewGC -XX:+UseConcMarkSweepGC -XX:CMSInitiatingOccupancyFraction=70 ${JAVA_OPTIONS}"

case ${COMMAND} in
    "modelset")
        record_shifu_usage "$@"
        java ${JAVA_OPTIONS} -classpath ${CLASSPATH} ${CLASS} "$@"
        ;;
    "varselect"|"varsel")
        sanity_check
        record_shifu_usage "$@"
        java ${JAVA_OPTIONS} -classpath ${CLASSPATH} ${CLASS} "$@"
        ;;
    "init"|"stats"|"normalize"|"norm"|"posttrain")
        sanity_check
        record_shifu_usage "$@"
        java ${JAVA_OPTIONS} -classpath ${CLASSPATH} ${CLASS} "$@"
        ;;
    "train")
        sanity_check
        record_shifu_usage "$@"
        java ${JAVA_OPTIONS} -classpath ${CLASSPATH} ${CLASS} "$@"
        ;;
    "combo")
        sanity_check
        record_shifu_usage "$@"
        java ${JAVA_OPTIONS} -classpath ${CLASSPATH} ${CLASS} "$@"
        ;;
    "syncUp")
        sanity_check
        record_shifu_usage "$@"
        java ${JAVA_OPTIONS} -classpath ${CLASSPATH} ${CLASS} "$@"
        ;;
    "syncHDFS")
        sanity_check
        record_shifu_usage "$@"
        sync_model_to_hdfs
        ;;
    "eval")
        sanity_check
        record_shifu_usage "$@"
        #TODO : to change spark executor instance automaticaly adapted
        if [ "${SPARK_SUBMIT}" != "" -a "${SHIFU_SPARK_EVAL}" == "TRUE" ]; then
                ${SPARK_SUBMIT} --class ml.shifu.shifu.spark.eval.ShifuEval --conf spark.executor.instances=200 --conf spark.executor.memory=4g  --conf spark.serializer=org.apache.spark.serializer.KryoSerializer --jars ${SPARK_CLASSPATH} ${SHIFU_HOME}/lib/${SPARK_EVAL_JAR}
        else 
                java ${JAVA_OPTIONS} -classpath ${CLASSPATH} ${CLASS} "$@"
        fi
        ;;
    "--help"|"-help"|"-h"|"h"|"help")
        java ${JAVA_OPTIONS} -classpath ${CLASSPATH} ${CLASS} "$@"
        ;;
    *)
        record_shifu_usage "$@"
        java ${JAVA_OPTIONS} -classpath ${CLASSPATH} ${CLASS} "$@"
        ;;
esac<|MERGE_RESOLUTION|>--- conflicted
+++ resolved
@@ -121,21 +121,6 @@
 
 SHIFU_OPTS=${JAVA_OPTS:=${SHIFU_OPTS}}
 
-<<<<<<< HEAD
-#check SPARK_HOME for shifu spark eval, init guagua file input format parameters
-if [ "${SPARK_HOME}" != "" ]; then
-   if [ "${SPARK_CONF_DIR}" != "" ]; then
-        SPARK_SUBMIT=`command -v "spark-submit"`
-        if [ "${SPAK_SUBMIT}" == "" ]; then
-            SPARK_SUBMIT="${SPARK_HOME}/bin/spark-submit"
-            SPARK_EVAL_JAR=`find ${SHIFU_HOME}/lib -name "shifu-spark-eval*.jar"`
-            SPARK_CLASSPATH=`find ${SHIFU_HOME}/lib -name "*.jar" | grep -v javadoc | xargs | sed 's/ /,/g'`
-        fi
-   else 
-        echo "SPARK_HOME is not set, please set SPARK_HOME to enable shifu spark eval."
-
-   fi
-=======
 #check SPARK_HOME for shifu spark eval, only when SHIFU_SPARK_EVAL is enabled
 if [ "${SHIFU_SPARK_EVAL}" == "TRUE" ]; then
     if [ "${SPARK_HOME}" != "" ]; then
@@ -151,7 +136,6 @@
     
        fi
     fi
->>>>>>> e6ac7b99
 fi
 
 cygwin=false
