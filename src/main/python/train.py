# -*- coding: utf-8 -*-

# Copyright [2012-2018] PayPal Software Foundation
#
# Licensed under the Apache License, Version 2.0 (the "License");
# you may not use this file except in compliance with the License.
# You may obtain a copy of the License at
#
#    http://www.apache.org/licenses/LICENSE-2.0
#
# Unless required by applicable law or agreed to in writing, software
# distributed under the License is distributed on an "AS IS" BASIS,
# WITHOUT WARRANTIES OR CONDITIONS OF ANY KIND, either express or implied.
# See the License for the specific language governing permissions and
# limitations under the License.

#
# Python Tensorflow NN Training, user can change TF DAG to customize NN used for training. Models will be saved in the
# same folder of regular models in 'models' folder and being evaluated in distributed shifu eval step.
#

import argparse
from tensorflow.python.platform import gfile
import gzip
from StringIO import StringIO
import random
from tensorflow.python.framework import ops
from tensorflow.python.saved_model import builder
from tensorflow.python.saved_model import signature_constants
from tensorflow.python.saved_model import signature_def_utils
from tensorflow.python.saved_model import tag_constants
import tensorflow as tf
import numpy as np
import sys
import os
import datetime
<<<<<<< HEAD


def tprint(content, log_level="INFO"):
    systime = datetime.datetime.now()
    print(str(systime) + " " + log_level + " " + " [Shifu.Tensorflow.train] " + str(content))

=======
>>>>>>> 0c56c4d9

def load_data(context):

    train_data = []
    train_target = []
    valid_data = []
    valid_target = []

<<<<<<< HEAD
    file_count = 0
=======
    training_data_sample_weight = []
    valid_data_sample_weight = []

    count = 0
>>>>>>> 0c56c4d9
    train_pos_cnt = 0
    train_neg_cnt = 0
    valid_pos_cnt = 0
    valid_neg_cnt = 0

    feature_column_nums = context["feature_column_nums"]
    sample_weight_column_num = context["sample_weight_column_num"]
    allFileNames = gfile.ListDirectory(root)
    normFileNames = filter(lambda x: not x.startswith(".") and not x.startswith("_"), allFileNames)
<<<<<<< HEAD
    tprint(normFileNames)
    tprint("Total input file count is " + str(len(normFileNames)) + ".")

    line_count = 0
    for normFileName in normFileNames:
        tprint("Now loading " + normFileName + " Progress: " + str(file_count) + "/" + str(len(normFileNames)) + ".")
        file_count += 1
=======
    print(normFileNames)
    print("Total input file count is " + str(len(normFileNames)) + ".")
    sys.stdout.flush()

    file_count = 1
    line_count = 0

    for normFileName in normFileNames:
        print("Now loading " + normFileName + " Progress: " + str(file_count) + "/" + str(len(normFileNames)) + ".")
        sys.stdout.flush()
        file_count += 1

>>>>>>> 0c56c4d9
        with gfile.Open(root + '/' + normFileName, 'rb') as f:
            gf = gzip.GzipFile(fileobj=StringIO(f.read()))
            while True:
                line = gf.readline()
                if len(line) == 0:
                    break
<<<<<<< HEAD
                line_count += 1
=======
                
                line_count += 1
                if line_count % 10000 == 0: 
                    print("Total loading lines cnt: " + str(line_count))
                    sys.stdout.flush()
                
>>>>>>> 0c56c4d9
                columns = line.split(delimiter)

                if feature_column_nums == None:
                    feature_column_nums = range(0, len(columns))
                    feature_column_nums.remove(target_index)

                if random.random() >= valid_data_percentage:
                    # Append training data
                    train_target.append([float(columns[target_index])])
                    if(columns[target_index] == "1"):
                        train_pos_cnt += 1
                    else :
                        train_neg_cnt += 1
                    single_train_data = []
                    for feature_column_num in feature_column_nums:
                        single_train_data.append(float(columns[feature_column_num].strip('\n')))
                    train_data.append(single_train_data)
                    
                    if sample_weight_column_num >= 0 and sample_weight_column_num < len(columns):
                        weight = float(columns[sample_weight_column_num].strip('\n'))
                        if weight < 0.0:
                            print("Warning: weight is below 0. example:" + line)
                            weight= 1.0
                        training_data_sample_weight.append([weight])
                    else:
                        training_data_sample_weight.append([1.0])
                else:
                    # Append validation data
                    valid_target.append([float(columns[target_index])])
                    if(columns[target_index] == "1"):
                        valid_pos_cnt += 1
                    else:
                        valid_neg_cnt += 1
                    single_valid_data = []
                    for feature_column_num in feature_column_nums:
                        single_valid_data.append(float(columns[feature_column_num].strip('\n')))
                    valid_data.append(single_valid_data)
<<<<<<< HEAD
    tprint("Total date count: " + str(line_count) + ".")
    tprint("Train pos count: " + str(train_pos_cnt) + ".")
    tprint("Train neg count: " + str(train_neg_cnt) + ".")
    tprint("Valid pos count: " + str(valid_pos_cnt) + ".")
    tprint("Valid neg count: " + str(valid_neg_cnt) + ".")

    tprint("Data load finished.")
=======
                    
                    if sample_weight_column_num >= 0 and sample_weight_column_num < len(columns):
                        weight = float(columns[sample_weight_column_num].strip('\n'))
                        if weight < 0.0:
                            print("Warning: weight is below 0. example:" + line)
                            weight= 1.0
                        valid_data_sample_weight.append([weight])
                    else:
                        valid_data_sample_weight.append([1.0])

    print("Total data count: " + str(line_count) + ".")
    print("Train pos count: " + str(train_pos_cnt) + ".")
    print("Train neg count: " + str(train_neg_cnt) + ".")
    print("Valid pos count: " + str(valid_pos_cnt) + ".")
    print("Valid neg count: " + str(valid_neg_cnt) + ".")
    sys.stdout.flush()
>>>>>>> 0c56c4d9

    context['feature_count'] = len(feature_column_nums)

    return train_data, train_target, valid_data, valid_target, training_data_sample_weight, valid_data_sample_weight

def build_graph(shifu_context):
    graph = tf.get_default_graph
    in_placeholder = tf.placeholder(dtype=tf.float32, shape=(None, context["feature_count"]), name="shifu_input_0")
    label_placeholder = tf.placeholder(dtype=tf.int32, shape=(None, 1))
    sample_weight_placeholder = tf.placeholder(dtype=tf.float32, shape=(None))

    layers = shifu_context["layers"]
    current_nodes = shifu_context["feature_count"]
    learning_rate = shifu_context["learning_rate"]
    
    current_layer = in_placeholder
    dnn_layer = []
    weights = []
    biases = []
    
    for i in range(len(layers)):
        node_num = layers[i]
        weight = tf.Variable(tf.random_normal([current_nodes, node_num]))
        bias = tf.Variable(tf.random_normal(shape=([node_num])))
        current_layer = tf.matmul(current_layer, weight)
        current_layer = tf.add(current_layer, bias)
        current_layer = tf.nn.leaky_relu(current_layer)
        weights.append(weight)
        biases.append(bias)
        current_nodes = node_num
        dnn_layer.append(current_layer)

<<<<<<< HEAD
    weight = tf.Variable(tf.random_uniform([current_nodes, 1]))
    output_layer = tf.nn.sigmoid(tf.matmul(current_layer, weight), name="shifu_output_0")
    cost_func = tf.nn.l2_loss(label_placeholder - output_layer)
    optimizer = tf.train.AdamOptimizer(learning_rate=0.03).minimize(cost_func)
    validate_error = label_placeholder - output_layer
    validate_error = tf.pow(validate_error, 2)
    tprint("Graph build finished.")
    return output_layer, cost_func, optimizer, in_placeholder, label_placeholder, validate_error, graph
=======

        
    weight = tf.Variable(tf.random_normal([current_nodes, 1]))
    bias = tf.Variable(tf.random_normal(shape=([1])))
    output_layer = tf.matmul(current_layer, weight)
    output_layer = tf.add(output_layer, bias)
    weights.append(weight)
    biases.append(bias)
    dnn_layer.append(output_layer)
    
    #prediction = tf.cast(tf.argmax(tf.nn.softmax(output_layer), 1), tf.float32, name="shifu_output_0")
    prediction = tf.nn.sigmoid(output_layer, name="shifu_output_0")
    
    # Define loss and optimizer
    cost_func = tf.losses.mean_squared_error(predictions=prediction, labels=label_placeholder, weights=sample_weight_placeholder)
    optimizer = tf.train.AdamOptimizer(learning_rate=learning_rate)
    train_op = optimizer.minimize(cost_func)
    
    # Evaluate model
    #correct_pred = tf.equal(prediction, tf.argmax(label_placeholder, 1))
    #accuracy = tf.reduce_mean(tf.cast(correct_pred, tf.float32))
    
    
    #output_layer = tf.nn.sigmoid(current_layer, name="shifu_output_0")
    
    # Define loss and optimizer
    #loss = tf.nn.l2_loss(label_placeholder - output_layer)
    #cost_func = tf.reduce_mean(tf.multiply(loss, sample_weight_placeholder))
    #loss = tf.losses.mean_squared_error(label_placeholder, output_layer, weights=sample_weight_placeholder)

    #cost_func = tf.losses.mean_squared_error(label_placeholder, output_layer, weights=sample_weight_placeholder)
    #optimizer = tf.train.AdamOptimizer(learning_rate=0.03).minimize(cost_func)
    return prediction, cost_func, train_op, in_placeholder, label_placeholder, graph, sample_weight_placeholder
>>>>>>> 0c56c4d9


def simple_save(session, export_dir, inputs, outputs, legacy_init_op=None):
    remove_path(export_dir)
    signature_def_map = {
        signature_constants.DEFAULT_SERVING_SIGNATURE_DEF_KEY:
            signature_def_utils.predict_signature_def(inputs, outputs)
    }
    b = builder.SavedModelBuilder(export_dir)
    b.add_meta_graph_and_variables(
        session,
        tags=[tag_constants.SERVING],
        signature_def_map=signature_def_map,
        assets_collection=ops.get_collection(ops.GraphKeys.ASSET_FILEPATHS),
        legacy_init_op=legacy_init_op,
        clear_devices=True)
    b.save()
    export_generic_config(export_dir=export_dir)

def one_hot(input, num_classes):
    input = np.array(input).reshape(-1)
    one_hot_targets = np.eye(num_classes)[input]
    return one_hot_targets

def train(input_placeholder, target_placeholder, sample_weight_placeholder, prediction, cost_func, train_op, input_features, targets, validate_input, validate_target, session, context, training_data_sample_weight=[], valid_data_sample_weight=[]):
    num_classes = 2
    session.run(tf.global_variables_initializer())
    epoch = context["epoch"]
    batch_size = context["batch_size"]
    export_dir = context["export_dir"] + "/" + context["model_name"]
    checkpoint_interval = context["checkpoint_interval"]
<<<<<<< HEAD
=======
    print(checkpoint_interval)
    sys.stdout.flush()
    
>>>>>>> 0c56c4d9
    total_batch = int(len(input_features) / batch_size)
    input_batch = np.array_split(input_features, total_batch)
    #target_batch = np.array_split(one_hot(targets, num_classes), total_batch)
    target_batch = np.array_split(targets, total_batch)
    validate_input = np.array_split(validate_input, 1)
    #validate_target = np.array_split(one_hot(validate_target, num_classes), 1)
    validate_target = np.array_split(validate_target, 1)

    train_sample_weight_batch = np.array_split(training_data_sample_weight, total_batch)

    for i in range(1, epoch + 1):
        tprint("Start epoch " + str(i))
        sum_train_error = 0.0
        for j in range(total_batch):
            o, c, p= session.run([train_op, cost_func, prediction],
                                  feed_dict={
                                      input_placeholder: input_batch[j],
                                      target_placeholder: target_batch[j],
                                      sample_weight_placeholder: train_sample_weight_batch[j],
                                  })
<<<<<<< HEAD
            sum_train_error = reduce(lambda x, y: x + y, reduce(lambda x1, y1: np.append(x1, y1),  e))
        tprint("Epoch " + str(i) + " avg training error is " + str(sum_train_error / len(input_features)) + ".")
=======
            sum_train_error += c
>>>>>>> 0c56c4d9

        sum_validate_error = 0.0
        for j in range(len(validate_input)):
            v = session.run([cost_func],
                            feed_dict={
                                input_placeholder: validate_input[j],
                                target_placeholder: validate_target[j],
                                sample_weight_placeholder: [valid_data_sample_weight[j]],
                            })
<<<<<<< HEAD
            sum_validate_error = reduce(lambda x, y: x + y, reduce(lambda x1, y1: x1.append(y1), v))[0]
        tprint("Epoch " + str(i) + " avg validation error is " + str(sum_validate_error / len(validate_input)) + ".")
        if checkpoint_interval > 0 and i % checkpoint_interval == 0:
            simple_save(session=session, export_dir=export_dir + "-checkpoint-" + str(i),
                        inputs={
                            "shifu_input_0": input_placeholder
                        },
                        outputs ={
                            "shifu_output_0": output_layer
                        })
            tprint("Save checkpoint model at epoch " + str(i))
=======
            sum_validate_error += v[0]
        print("Epoch " + str(i) + " avg train error " + str(sum_train_error / total_batch) + ", avg validation error is " + str(sum_validate_error / len(validate_input)) + ".")
        sys.stdout.flush()
>>>>>>> 0c56c4d9

    simple_save(session=session, export_dir=export_dir,
                               inputs={
                                   "shifu_input_0": input_placeholder
                                },
                               outputs ={
                                   "shifu_output_0": prediction
                               })
    tprint("Model training finished, model export path: " + export_dir)


def export_generic_config(export_dir):
    config_json_str = ""
    config_json_str += "{\n"
    config_json_str += "    \"inputnames\": [\n"
    config_json_str += "        \"shifu_input_0\"\n"
    config_json_str += "      ],\n"
    config_json_str += "    \"properties\": {\n"
    config_json_str += "         \"algorithm\": \"tensorflow\",\n"
    config_json_str += "         \"tags\": [\"serve\"],\n"
    config_json_str += "         \"outputnames\": \"shifu_output_0\",\n"
    config_json_str += "         \"normtype\": \"ZSCALE\"\n"
    config_json_str += "      }\n"
    config_json_str += "}"
    f = file(export_dir + "/" + "GenericModelConfig.json", mode="w+")
    f.write(config_json_str)

def remove_path(path):
    if not os.path.exists(path):
        return
    if os.path.isfile(path) and os.path.exists(path):
        os.remove(path)
        return
    files = os.listdir(path)
    for f in files:
        remove_path(path + "/" + f)
    os.removedirs(path)


if __name__ == "__main__":
<<<<<<< HEAD

    tprint("Training input arguments: " + str(sys.argv))
=======
    print("Training input arguments: " + str(sys.argv))
    sys.stdout.flush()
>>>>>>> 0c56c4d9
    # Use for parse Arguments
    parser = argparse.ArgumentParser("Shifu_tensorflow_training")
    parser.add_argument("-inputdaatapath", action='store', dest='inputdaatapath', help="data path used for training",
                        type=str)
    parser.add_argument("-delimiter", action='store', dest='delimiter',
                        help="delimiter of data file to seperate columns", type=str)
    parser.add_argument("-target", action='store', dest='target', help="target index in training data file", type=int)
    parser.add_argument("-validationrate", action='store', dest='validationrate', default=0.2, help="validation rate",
                        type=float)
    parser.add_argument("-hiddenlayernodes", action='store', dest='hiddenlayernodes', help="NN hidden layer nodes",
                        nargs='+',type=int)
    parser.add_argument("-epochnums", action='store', dest='epochnums', help="", type=int)
    parser.add_argument("-checkppointinterval", action='store', dest='checkpointinterval', default=0, help="", type=int)
    parser.add_argument("-modelname", action='store', dest='modelname', default="model0", help="", type=str)
    parser.add_argument("-seletectedcolumnnums", action='store', dest='selectedcolumns', help="selected columns list",
                        nargs='+', type=int)
    parser.add_argument("-weightcolumnnum", action='store', dest='weightcolumnnum', help="Sample Weight column num", type=int)
    parser.add_argument("-learningRate", action='store', dest='learningRate', help="Learning rate of NN", type=float)

    args, unknown = parser.parse_known_args()

    root = args.inputdaatapath
    target_index = args.target
    hidden_layers = args.hiddenlayernodes
    feature_column_nums = args.selectedcolumns
    valid_data_percentage = args.validationrate
    model_name = args.modelname
    delimiter = args.delimiter.replace('\\', "")
    sample_weight_column_num = args.weightcolumnnum
    learning_rate = args.learningRate

    context = {"feature_column_nums": feature_column_nums ,"layers": hidden_layers, "batch_size": 10,
               "export_dir": "./models", "epoch": args.epochnums, "model_name": model_name, "checkpoint_interval": args.checkpointinterval, "sample_weight_column_num": sample_weight_column_num, "learning_rate": learning_rate}
    if not os.path.exists("./models"):
        os.makedirs("./models", 0777)
    input_features, targets, validate_feature, validate_target, training_data_sample_weight, valid_data_sample_weight = load_data(context)

    prediction, cost_func, train_op, input_placeholder, target_placeholder, graph, sample_weight_placeholder = build_graph(shifu_context=context)
    session = tf.Session()
    train(input_placeholder=input_placeholder, target_placeholder=target_placeholder, sample_weight_placeholder = sample_weight_placeholder, prediction=prediction,
          cost_func=cost_func, train_op=train_op, input_features=input_features,
          targets=targets, validate_input=validate_feature, validate_target=validate_target, session=session, context=context,
          training_data_sample_weight=training_data_sample_weight, valid_data_sample_weight=valid_data_sample_weight)<|MERGE_RESOLUTION|>--- conflicted
+++ resolved
@@ -34,15 +34,9 @@
 import sys
 import os
 import datetime
-<<<<<<< HEAD
-
-
 def tprint(content, log_level="INFO"):
     systime = datetime.datetime.now()
     print(str(systime) + " " + log_level + " " + " [Shifu.Tensorflow.train] " + str(content))
-
-=======
->>>>>>> 0c56c4d9
 
 def load_data(context):
 
@@ -51,14 +45,10 @@
     valid_data = []
     valid_target = []
 
-<<<<<<< HEAD
-    file_count = 0
-=======
     training_data_sample_weight = []
     valid_data_sample_weight = []
 
     count = 0
->>>>>>> 0c56c4d9
     train_pos_cnt = 0
     train_neg_cnt = 0
     valid_pos_cnt = 0
@@ -68,15 +58,6 @@
     sample_weight_column_num = context["sample_weight_column_num"]
     allFileNames = gfile.ListDirectory(root)
     normFileNames = filter(lambda x: not x.startswith(".") and not x.startswith("_"), allFileNames)
-<<<<<<< HEAD
-    tprint(normFileNames)
-    tprint("Total input file count is " + str(len(normFileNames)) + ".")
-
-    line_count = 0
-    for normFileName in normFileNames:
-        tprint("Now loading " + normFileName + " Progress: " + str(file_count) + "/" + str(len(normFileNames)) + ".")
-        file_count += 1
-=======
     print(normFileNames)
     print("Total input file count is " + str(len(normFileNames)) + ".")
     sys.stdout.flush()
@@ -89,23 +70,18 @@
         sys.stdout.flush()
         file_count += 1
 
->>>>>>> 0c56c4d9
         with gfile.Open(root + '/' + normFileName, 'rb') as f:
             gf = gzip.GzipFile(fileobj=StringIO(f.read()))
             while True:
                 line = gf.readline()
                 if len(line) == 0:
                     break
-<<<<<<< HEAD
-                line_count += 1
-=======
                 
                 line_count += 1
                 if line_count % 10000 == 0: 
                     print("Total loading lines cnt: " + str(line_count))
                     sys.stdout.flush()
                 
->>>>>>> 0c56c4d9
                 columns = line.split(delimiter)
 
                 if feature_column_nums == None:
@@ -143,15 +119,6 @@
                     for feature_column_num in feature_column_nums:
                         single_valid_data.append(float(columns[feature_column_num].strip('\n')))
                     valid_data.append(single_valid_data)
-<<<<<<< HEAD
-    tprint("Total date count: " + str(line_count) + ".")
-    tprint("Train pos count: " + str(train_pos_cnt) + ".")
-    tprint("Train neg count: " + str(train_neg_cnt) + ".")
-    tprint("Valid pos count: " + str(valid_pos_cnt) + ".")
-    tprint("Valid neg count: " + str(valid_neg_cnt) + ".")
-
-    tprint("Data load finished.")
-=======
                     
                     if sample_weight_column_num >= 0 and sample_weight_column_num < len(columns):
                         weight = float(columns[sample_weight_column_num].strip('\n'))
@@ -168,7 +135,6 @@
     print("Valid pos count: " + str(valid_pos_cnt) + ".")
     print("Valid neg count: " + str(valid_neg_cnt) + ".")
     sys.stdout.flush()
->>>>>>> 0c56c4d9
 
     context['feature_count'] = len(feature_column_nums)
 
@@ -201,17 +167,6 @@
         current_nodes = node_num
         dnn_layer.append(current_layer)
 
-<<<<<<< HEAD
-    weight = tf.Variable(tf.random_uniform([current_nodes, 1]))
-    output_layer = tf.nn.sigmoid(tf.matmul(current_layer, weight), name="shifu_output_0")
-    cost_func = tf.nn.l2_loss(label_placeholder - output_layer)
-    optimizer = tf.train.AdamOptimizer(learning_rate=0.03).minimize(cost_func)
-    validate_error = label_placeholder - output_layer
-    validate_error = tf.pow(validate_error, 2)
-    tprint("Graph build finished.")
-    return output_layer, cost_func, optimizer, in_placeholder, label_placeholder, validate_error, graph
-=======
-
         
     weight = tf.Variable(tf.random_normal([current_nodes, 1]))
     bias = tf.Variable(tf.random_normal(shape=([1])))
@@ -221,7 +176,6 @@
     biases.append(bias)
     dnn_layer.append(output_layer)
     
-    #prediction = tf.cast(tf.argmax(tf.nn.softmax(output_layer), 1), tf.float32, name="shifu_output_0")
     prediction = tf.nn.sigmoid(output_layer, name="shifu_output_0")
     
     # Define loss and optimizer
@@ -229,22 +183,7 @@
     optimizer = tf.train.AdamOptimizer(learning_rate=learning_rate)
     train_op = optimizer.minimize(cost_func)
     
-    # Evaluate model
-    #correct_pred = tf.equal(prediction, tf.argmax(label_placeholder, 1))
-    #accuracy = tf.reduce_mean(tf.cast(correct_pred, tf.float32))
-    
-    
-    #output_layer = tf.nn.sigmoid(current_layer, name="shifu_output_0")
-    
-    # Define loss and optimizer
-    #loss = tf.nn.l2_loss(label_placeholder - output_layer)
-    #cost_func = tf.reduce_mean(tf.multiply(loss, sample_weight_placeholder))
-    #loss = tf.losses.mean_squared_error(label_placeholder, output_layer, weights=sample_weight_placeholder)
-
-    #cost_func = tf.losses.mean_squared_error(label_placeholder, output_layer, weights=sample_weight_placeholder)
-    #optimizer = tf.train.AdamOptimizer(learning_rate=0.03).minimize(cost_func)
     return prediction, cost_func, train_op, in_placeholder, label_placeholder, graph, sample_weight_placeholder
->>>>>>> 0c56c4d9
 
 
 def simple_save(session, export_dir, inputs, outputs, legacy_init_op=None):
@@ -276,24 +215,19 @@
     batch_size = context["batch_size"]
     export_dir = context["export_dir"] + "/" + context["model_name"]
     checkpoint_interval = context["checkpoint_interval"]
-<<<<<<< HEAD
-=======
     print(checkpoint_interval)
     sys.stdout.flush()
     
->>>>>>> 0c56c4d9
     total_batch = int(len(input_features) / batch_size)
     input_batch = np.array_split(input_features, total_batch)
-    #target_batch = np.array_split(one_hot(targets, num_classes), total_batch)
     target_batch = np.array_split(targets, total_batch)
     validate_input = np.array_split(validate_input, 1)
-    #validate_target = np.array_split(one_hot(validate_target, num_classes), 1)
     validate_target = np.array_split(validate_target, 1)
 
     train_sample_weight_batch = np.array_split(training_data_sample_weight, total_batch)
 
     for i in range(1, epoch + 1):
-        tprint("Start epoch " + str(i))
+        print("Start epoch " + str(i))
         sum_train_error = 0.0
         for j in range(total_batch):
             o, c, p= session.run([train_op, cost_func, prediction],
@@ -302,12 +236,7 @@
                                       target_placeholder: target_batch[j],
                                       sample_weight_placeholder: train_sample_weight_batch[j],
                                   })
-<<<<<<< HEAD
-            sum_train_error = reduce(lambda x, y: x + y, reduce(lambda x1, y1: np.append(x1, y1),  e))
-        tprint("Epoch " + str(i) + " avg training error is " + str(sum_train_error / len(input_features)) + ".")
-=======
             sum_train_error += c
->>>>>>> 0c56c4d9
 
         sum_validate_error = 0.0
         for j in range(len(validate_input)):
@@ -317,9 +246,9 @@
                                 target_placeholder: validate_target[j],
                                 sample_weight_placeholder: [valid_data_sample_weight[j]],
                             })
-<<<<<<< HEAD
-            sum_validate_error = reduce(lambda x, y: x + y, reduce(lambda x1, y1: x1.append(y1), v))[0]
-        tprint("Epoch " + str(i) + " avg validation error is " + str(sum_validate_error / len(validate_input)) + ".")
+            sum_validate_error += v[0]
+        print("Epoch " + str(i) + " avg train error " + str(sum_train_error / total_batch) + ", avg validation error is " + str(sum_validate_error / len(validate_input)) + ".")
+        sys.stdout.flush()
         if checkpoint_interval > 0 and i % checkpoint_interval == 0:
             simple_save(session=session, export_dir=export_dir + "-checkpoint-" + str(i),
                         inputs={
@@ -328,12 +257,7 @@
                         outputs ={
                             "shifu_output_0": output_layer
                         })
-            tprint("Save checkpoint model at epoch " + str(i))
-=======
-            sum_validate_error += v[0]
-        print("Epoch " + str(i) + " avg train error " + str(sum_train_error / total_batch) + ", avg validation error is " + str(sum_validate_error / len(validate_input)) + ".")
-        sys.stdout.flush()
->>>>>>> 0c56c4d9
+            print("Save checkpoint model at epoch " + str(i))
 
     simple_save(session=session, export_dir=export_dir,
                                inputs={
@@ -342,7 +266,7 @@
                                outputs ={
                                    "shifu_output_0": prediction
                                })
-    tprint("Model training finished, model export path: " + export_dir)
+    print("Model training finished, model export path: " + export_dir)
 
 
 def export_generic_config(export_dir):
@@ -374,13 +298,8 @@
 
 
 if __name__ == "__main__":
-<<<<<<< HEAD
-
-    tprint("Training input arguments: " + str(sys.argv))
-=======
     print("Training input arguments: " + str(sys.argv))
     sys.stdout.flush()
->>>>>>> 0c56c4d9
     # Use for parse Arguments
     parser = argparse.ArgumentParser("Shifu_tensorflow_training")
     parser.add_argument("-inputdaatapath", action='store', dest='inputdaatapath', help="data path used for training",
