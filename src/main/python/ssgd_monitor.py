--- conflicted
+++ resolved
@@ -22,14 +22,11 @@
 import socket
 
 HIDDEN_NODES_COUNT = 20
-<<<<<<< HEAD
 VALID_TRAINING_DATA_RATIO = 0.1
-=======
-VALID_TRAINING_DATA_RATIO = 0.3
 
 BUILD_MODEL_BY_CONF_ENABLE = True
 REPLICAS_TO_AGGREGATE_RATIO = 1
->>>>>>> db3c4f24
+
 DELIMITER = '|'
 BATCH_SIZE = 100
 
