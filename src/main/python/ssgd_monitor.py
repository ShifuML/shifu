"""Synchronous SGD
"""

# from __future__ import print_function
import os
import tensorflow as tf
import argparse
import time
import sys
import logging
import gzip
from StringIO import StringIO
import random
import numpy as np
from tensorflow.python.platform import gfile
from tensorflow.python.framework import ops
from tensorflow.python.saved_model import builder
from tensorflow.python.saved_model import signature_constants
from tensorflow.python.saved_model import signature_def_utils
from tensorflow.python.saved_model import tag_constants
import json
import socket
#from threading import Thread
#import tensorboard.main as tb_main

HIDDEN_NODES_COUNT = 20
VALID_TRAINING_DATA_RATIO = 0.1

BUILD_MODEL_BY_CONF_ENABLE = True
REPLICAS_TO_AGGREGATE_RATIO = 1

DELIMITER = '|'
BATCH_SIZE = 100

# read from env
cluster_spec = json.loads(os.environ["CLUSTER_SPEC"])
n_pss = len(cluster_spec['ps'])  # the number of parameter servers
n_workers = int(os.environ["WORKER_CNT"])  # the number of worker nodes
job_name = os.environ["JOB_NAME"]
task_index = int(os.environ["TASK_ID"])
socket_server_port = int(os.environ["SOCKET_SERVER_PORT"])  # The port of local java socket server listening, to sync worker training intermediate information with master
total_training_data_number = int(os.environ["TOTAL_TRAINING_DATA_NUMBER"]) # total data
feature_column_nums = [int(s) for s in str(os.environ["SELECTED_COLUMN_NUMS"]).split(' ')]  # selected column numbers
FEATURE_COUNT = len(feature_column_nums)

sample_weight_column_num = int(os.environ["WEIGHT_COLUMN_NUM"])  # weight column number, default is -1
target_column_num = int(os.environ["TARGET_COLUMN_NUM"])  # target column number, default is -1

tmp_model_path = os.environ["TMP_MODEL_PATH"]
final_model_path = os.environ["FINAL_MODEL_PATH"]

# This client is used for sync worker training intermediate information with master
socket_client = socket.socket(socket.AF_INET, socket.SOCK_STREAM)
socket_client.connect(("127.0.0.1", socket_server_port))

<<<<<<< HEAD

def nn_layer(input_tensor, input_dim, output_dim, l2_scale=0.01, act=tf.nn.tanh, act_op_name=None):
    l2_reg = tf.contrib.layers.l2_regularizer(scale=l2_scale)
=======
def nn_layer(input_tensor, input_dim, output_dim, act=tf.nn.tanh, act_op_name=None):
    l2_reg = tf.contrib.layers.l2_regularizer(scale=0.01)
>>>>>>> 502222ca
    weights = tf.get_variable(name="weight_"+str(act_op_name),
                              shape=[input_dim, output_dim],
                              regularizer=l2_reg,
                              #initializer=tf.glorot_uniform_initializer())
                              initializer=tf.contrib.layers.xavier_initializer())
    biases = tf.get_variable(name="biases_"+str(act_op_name),
                             shape=[output_dim],
                             regularizer=l2_reg,
                             #initializer=tf.glorot_uniform_initializer())
                             initializer=tf.contrib.layers.xavier_initializer())

    activations = act(tf.matmul(input_tensor, weights) + biases, name=act_op_name)
    return activations


def get_activation_fun(name):
    if name is None:
        return tf.nn.leaky_relu
    name = name.lower()

    if 'sigmoid' == name:
        return tf.nn.sigmoid
    elif 'tanh' == name:
        return tf.nn.tanh
    elif 'relu' == name:
        return tf.nn.relu
    elif 'leakyrelu' == name:
        return tf.nn.leaky_relu
    else:
        return tf.nn.leaky_relu


def get_optimizer(conf):
    if 'Propagation' not in conf or conf['Propagation'] is None:
        return tf.train.AdamOptimizer

    if 'Adam' == conf['Propagation']:
        return tf.train.AdamOptimizer
    elif 'B' == conf['Propagation']:
        return tf.train.GradientDescentOptimizer
    elif 'AdaGrad' == conf['Propagation']:
        return tf.train.AdagradOptimizer
    else:
        return tf.train.AdamOptimizer


def generate_from_modelconf(x, model_conf):
    train_params = model_conf['train']['params']
    num_hidden_layer = int(train_params['NumHiddenLayers'])
    num_hidden_nodes = [int(s) for s in train_params['NumHiddenNodes']]
    activation_func = [get_activation_fun(s) for s in train_params['ActivationFunc']]
    if "RegularizedConstant" in train_params:
        l2_scale = train_params["RegularizedConstant"]
    else:
        l2_scale = 0.01

    global FEATURE_COUNT
    logging.info("NN information: feature count: %s, hiddern layer: %s, hidden nodes: %s" % (FEATURE_COUNT, num_hidden_layer, str(num_hidden_nodes)))
    
    # first layer
    previous_layer = nn_layer(x, FEATURE_COUNT, num_hidden_nodes[0], l2_scale=l2_scale,
                     act=activation_func[0], act_op_name="hidden_layer" + str(0))

    for i in range(1, num_hidden_layer):
        layer = nn_layer(previous_layer, num_hidden_nodes[i-1], num_hidden_nodes[i], l2_scale=l2_scale,
                     act=activation_func[i], act_op_name="hidden_layer" + str(i))
        previous_layer = layer

    return previous_layer, num_hidden_nodes[num_hidden_layer-1]


def model(x, y_, sample_weight, model_conf):
    logging.info("worker_num:%d" % n_workers)
    logging.info("total_training_data_number:%d" % total_training_data_number)

    if BUILD_MODEL_BY_CONF_ENABLE and model_conf is not None:
        output_digits, output_nodes = generate_from_modelconf(x, model_conf)
    else:
        output_digits = nn_layer(x, FEATURE_COUNT, HIDDEN_NODES_COUNT, act_op_name="hidden_layer1")
        output_nodes = HIDDEN_NODES_COUNT

    logging.info("output_nodes : " + str(output_nodes))
    y = nn_layer(output_digits, output_nodes, 1, act=tf.nn.sigmoid, act_op_name="shifu_output_0")

    # count the number of updates
    global_step = tf.get_variable('global_step', [],
                                  initializer=tf.constant_initializer(0),
                                  trainable=False,
                                  dtype=tf.int32)

    loss = tf.losses.mean_squared_error(predictions=y, labels=y_, weights=sample_weight)

    # we suppose every worker has same batch_size
    if model_conf is not None:
        learning_rate = model_conf['train']['params']['LearningRate']
    else:
        learning_rate = 0.003
    opt = tf.train.SyncReplicasOptimizer(
        #tf.train.GradientDescentOptimizer(learning_rate),
        #tf.train.AdamOptimizer(learning_rate=learning_rate),
        get_optimizer(model_conf['train']['params'])(learning_rate=learning_rate),
        replicas_to_aggregate=int(total_training_data_number * (1-VALID_TRAINING_DATA_RATIO) / BATCH_SIZE * REPLICAS_TO_AGGREGATE_RATIO),
        total_num_replicas=int(total_training_data_number * (1-VALID_TRAINING_DATA_RATIO) / BATCH_SIZE),
        name="shifu_sync_replicas")
    train_step = opt.minimize(loss, global_step=global_step)

    return opt, train_step, loss, global_step, y


def main(_):
    logging.basicConfig(level=logging.INFO, format='%(asctime)s %(name)-12s %(levelname)-8s %(message)s', datefmt='%y-%m-%d %H:%M:%S')

    logging.info("job_name:%s, task_index:%d" % (job_name, task_index))

    ps_hosts = cluster_spec['ps']
    worker_hosts = cluster_spec['worker']
    cluster = tf.train.ClusterSpec({"ps": ps_hosts, "worker": worker_hosts})

    # allows this node know about all other nodes
    if job_name == 'ps':  # checks if parameter server
        server = tf.train.Server(cluster,
                                 job_name="ps",
                                 task_index=task_index)
        server.join()
    else:  # it must be a worker server
        is_chief = (task_index == 0)  # checks if this is the chief node
        server = tf.train.Server(cluster,
                                 job_name="worker",
                                 task_index=task_index)

        logging.info("Loading data from worker index = %d" % task_index)

        if "TRAINING_DATA_PATH" in os.environ:
            logging.info("This is a normal worker..")
            training_data_path = os.environ["TRAINING_DATA_PATH"]
        else:
            logging.info("This is a backup worker")
            # watching certain file in hdfs which contains its training data

        # Read model structure info from ModelConfig
        with open('./ModelConfig.json') as f:
            model_conf = json.load(f)
            logging.info("model" + str(model_conf))
            EPOCH = int(model_conf['train']['numTrainEpochs'])
            global VALID_TRAINING_DATA_RATIO
            VALID_TRAINING_DATA_RATIO = model_conf['train']['validSetRate']
            is_continue_train = model_conf['train']['isContinuous']
            global BATCH_SIZE
            if "MiniBatchs" in model_conf['train']['params']:
                BATCH_SIZE = model_conf['train']['params']['MiniBatchs']

            logging.info("Batch size: " + str(BATCH_SIZE) + ", VALID_TRAINING_DATA_RATIO: " + str(VALID_TRAINING_DATA_RATIO))

        # import data
        context = load_data(training_data_path)

        # split data into batch
        total_batch = int(len(context["train_data"]) / BATCH_SIZE)
        x_batch = np.array_split(context["train_data"], total_batch)
        y_batch = np.array_split(context["train_target"], total_batch)
        sample_w_batch = np.array_split(context["train_data_sample_weight"], total_batch)

        logging.info("Testing set size: %d" % len(context['valid_data']))
        logging.info("Training set size: %d" % len(context['train_data']))

        valid_x = np.asarray(context["valid_data"])
        valid_y = np.asarray(context["valid_target"])
        valid_sample_w = np.asarray(context["valid_data_sample_weight"])

        # Graph
        worker_device = "/job:%s/task:%d" % (job_name, task_index)
        with tf.device(tf.train.replica_device_setter(#ps_tasks=n_pss,
                                                      cluster=cluster,
                                                      worker_device=worker_device
                                                      )):
            input_placeholder = tf.placeholder(dtype=tf.float32, shape=(None, FEATURE_COUNT),
                                               name="shifu_input_0")
            label_placeholder = tf.placeholder(dtype=tf.int32, shape=(None, 1))
            sample_weight_placeholder = tf.placeholder(dtype=tf.float32, shape=(None, 1))

            opt, train_step, loss, global_step, y = model(input_placeholder,
                                                          label_placeholder,
                                                          sample_weight_placeholder,
                                                          model_conf)

            # init ops
            init_tokens_op = opt.get_init_tokens_op()
            # initialize local step
            local_init = opt.local_step_init_op
            if is_chief:
                # initializes token queue
                local_init = opt.chief_init_op

            # checks if global vars are init
            ready_for_local_init = opt.ready_for_local_init_op

            # Initializing the variables
            init_op = tf.initialize_all_variables()
            logging.info("---Variables initialized---")

        # **************************************************************************************
        # Session
        sync_replicas_hook = opt.make_session_run_hook(is_chief)
        stop_hook = tf.train.StopAtStepHook(num_steps=EPOCH)
        chief_hooks = [sync_replicas_hook, stop_hook]
        if is_continue_train:
            scaff = None
        else:
            scaff = tf.train.Scaffold(init_op=init_op,
                                  local_init_op=local_init,
                                  ready_for_local_init_op=ready_for_local_init)
        # Configure
        if "IS_BACKUP" in os.environ:
            config = tf.ConfigProto(log_device_placement=False,
                                    allow_soft_placement=True,
                                    device_filters=['/job:ps', '/job:worker/task:0',
                                                    '/job:worker/task:%d' % task_index])
        else:
            config = tf.ConfigProto(log_device_placement=False,
                                    allow_soft_placement=True)

        # Create a "supervisor", which oversees the training process.
        sess = tf.train.MonitoredTrainingSession(master=server.target,
                                                 is_chief=is_chief,
                                                 config=config,
                                                 scaffold=scaff,
                                                 hooks=chief_hooks,
                                                 stop_grace_period_secs=10,
                                                 checkpoint_dir=tmp_model_path)

        if is_chief and not is_continue_train:
            sess.run(init_tokens_op)
            #start_tensorboard(tmp_model_path)
            logging.info("chief start waiting 40 sec")
            time.sleep(40)  # grace period to wait on other workers before starting training
            logging.info("chief finish waiting 40 sec")

        # Train until hook stops session
        logging.info('Starting training on worker %d' % task_index)
        while not sess.should_stop():
            try:
                start = time.time()
                for i in range(total_batch):
                    train_feed = {input_placeholder: x_batch[i],
                                  label_placeholder: y_batch[i],
                                  sample_weight_placeholder: sample_w_batch[i]}

                    _, l, gs = sess.run([train_step, loss, global_step], feed_dict=train_feed)
                training_time = time.time() - start
                
                # compute validation loss TODO, check if batch compute
                valid_loss, gs = sess.run([loss, global_step], feed_dict={input_placeholder: valid_x,
                                                                          label_placeholder: valid_y,
                                                                          sample_weight_placeholder: valid_sample_w}
                                          )
                logging.info('Step: ' + str(gs) + ' worker: ' + str(task_index) + " training loss:" + str(l) + " valid loss:" + str(valid_loss))

                # Send intermediate result to master
                message = "worker_index:{},time:{},current_epoch:{},training_loss:{},valid_loss:{}\n".format(
                    str(task_index), str(training_time), str(gs), str(l), str(valid_loss))
                if sys.version_info < (3, 0):
                    socket_client.send(bytes(message))
                else:
                    socket_client.send(bytes(message), 'utf8')

            except RuntimeError as re:
                if 'Run called even after should_stop requested.' == re.args[0]:
                    logging.info('About to execute sync_clean_up_op!')
                else:
                    raise

        logging.info('Done' + str(task_index))

        # We just need to make sure chief worker exit with success status is enough
        if is_chief:
            tf.reset_default_graph()

            # add placeholders for input images (and optional labels)
            x = tf.placeholder(dtype=tf.float32, shape=(None, FEATURE_COUNT),
                               name="shifu_input_0")
            with tf.get_default_graph().as_default():
                if BUILD_MODEL_BY_CONF_ENABLE and model_conf is not None:
                    output_digits, output_nodes = generate_from_modelconf(x, model_conf)
                else:
                    output_digits = nn_layer(x, FEATURE_COUNT, HIDDEN_NODES_COUNT, act_op_name="hidden_layer1")
                    output_nodes = HIDDEN_NODES_COUNT

                logging.info("output_nodes : " + str(output_nodes))
                prediction = nn_layer(output_digits, output_nodes, 1, act=tf.nn.sigmoid,
                                      act_op_name="shifu_output_0")

            # restore from last checkpoint
            saver = tf.train.Saver()
            with tf.Session() as sess:
                ckpt = tf.train.get_checkpoint_state(tmp_model_path)
                logging.info("ckpt: {}".format(ckpt))
                assert ckpt, "Invalid model checkpoint path: {}".format(tmp_model_path)
                saver.restore(sess, ckpt.model_checkpoint_path)

                logging.info("Exporting saved_model to: {}".format(final_model_path))

                # exported signatures defined in code
                simple_save(session=sess, export_dir=final_model_path,
                            inputs={
                                "shifu_input_0": x
                            },
                            outputs={
                                "shifu_output_0": prediction
                            })
                logging.info("Exported saved_model")

            time.sleep(40) # grace period to wait before closing session

        #sess.close()
        logging.info('Session from worker %d closed cleanly' % task_index)
        sys.exit()


def load_data(data_file):
    data_file_list = data_file.split(",")
    global feature_column_nums

    logging.info("input data %s" % data_file_list)
    logging.info("SELECTED_COLUMN_NUMS" + str(feature_column_nums))

    train_data = []
    train_target = []
    valid_data = []
    valid_target = []

    training_data_sample_weight = []
    valid_data_sample_weight = []

    train_pos_cnt = 0
    train_neg_cnt = 0
    valid_pos_cnt = 0
    valid_neg_cnt = 0

    file_count = 1
    line_count = 0

    for currentFile in data_file_list:
        logging.info(
            "Now loading " + currentFile + " Progress: " + str(file_count) + "/" + str(len(data_file_list)) + ".")
        file_count += 1

        with gfile.Open(currentFile, 'rb') as f:
            gf = gzip.GzipFile(fileobj=StringIO(f.read()))
            while True:
                line = gf.readline()
                if len(line) == 0:
                    break

                line_count += 1
                if line_count % 10000 == 0:
                    logging.info("Total loading lines: " + str(line_count))

                columns = line.split(DELIMITER)

                if feature_column_nums is None:
                    feature_column_nums = range(0, len(columns))

                    feature_column_nums.remove(target_column_num)
                    if sample_weight_column_num >= 0:
                        feature_column_nums.remove(sample_weight_column_num)

                if random.random() >= VALID_TRAINING_DATA_RATIO:
                    # Append training data
                    train_target.append([float(columns[target_column_num])])
                    if columns[target_column_num] == "1":
                        train_pos_cnt += 1
                    else:
                        train_neg_cnt += 1
                    single_train_data = []
                    for feature_column_num in feature_column_nums:
                        try:
                            single_train_data.append(float(columns[feature_column_num].strip('\n')))
                        except:
                            logging.info("Could not convert " + str(columns[feature_column_num].strip('\n') + " to float"))
                            logging.info("feature_column_num: " + str(feature_column_num))
                    train_data.append(single_train_data)

                    if sample_weight_column_num >= 0 and sample_weight_column_num < len(columns):
                        weight = float(columns[sample_weight_column_num].strip('\n'))
                        if weight < 0.0:
                            logging.info("Warning: weight is below 0. example:" + line)
                            weight = 1.0
                        training_data_sample_weight.append([weight])
                    else:
                        training_data_sample_weight.append([1.0])
                else:
                    # Append validation data
                    valid_target.append([float(columns[target_column_num])])
                    if columns[target_column_num] == "1":
                        valid_pos_cnt += 1
                    else:
                        valid_neg_cnt += 1
                    single_valid_data = []
                    for feature_column_num in feature_column_nums:
                        try:
                            single_valid_data.append(float(columns[feature_column_num].strip('\n')))
                        except:
                            logging.info("Could not convert " + str(columns[feature_column_num].strip('\n') + " to float"))
                            logging.info("feature_column_num: " + str(feature_column_num))

                    valid_data.append(single_valid_data)

                    if  sample_weight_column_num >= 0 and sample_weight_column_num < len(columns):
                        weight = float(columns[sample_weight_column_num].strip('\n'))
                        if weight < 0.0:
                            logging.info("Warning: weight is below 0. example:" + line)
                            weight = 1.0
                        valid_data_sample_weight.append([weight])
                    else:
                        valid_data_sample_weight.append([1.0])

    logging.info("Total data count: " + str(line_count) + ".")
    logging.info("Train pos count: " + str(train_pos_cnt) + ", neg count: " + str(train_neg_cnt) + ".")
    logging.info("Valid pos count: " + str(valid_pos_cnt) + ", neg count: " + str(valid_neg_cnt) + ".")

    return {"train_data": train_data, "train_target": train_target,
            "valid_data": valid_data, "valid_target": valid_target,
            "train_data_sample_weight": training_data_sample_weight,
            "valid_data_sample_weight": valid_data_sample_weight,
            "feature_count": len(feature_column_nums)}


def simple_save(session, export_dir, inputs, outputs, legacy_init_op=None):
    if tf.gfile.Exists(export_dir):
        tf.gfile.DeleteRecursively(export_dir)
    signature_def_map = {
        signature_constants.DEFAULT_SERVING_SIGNATURE_DEF_KEY:
            signature_def_utils.predict_signature_def(inputs, outputs)
    }
    b = builder.SavedModelBuilder(export_dir)
    b.add_meta_graph_and_variables(
        session,
        tags=[tag_constants.SERVING],
        signature_def_map=signature_def_map,
        assets_collection=ops.get_collection(ops.GraphKeys.ASSET_FILEPATHS),
        legacy_init_op=legacy_init_op,
        clear_devices=True)
    b.save()
    export_generic_config(export_dir=export_dir)


def export_generic_config(export_dir):
    config_json_str = ""
    config_json_str += "{\n"
    config_json_str += "    \"inputnames\": [\n"
    config_json_str += "        \"shifu_input_0\"\n"
    config_json_str += "      ],\n"
    config_json_str += "    \"properties\": {\n"
    config_json_str += "         \"algorithm\": \"tensorflow\",\n"
    config_json_str += "         \"tags\": [\"serve\"],\n"
    config_json_str += "         \"outputnames\": \"shifu_output_0\",\n"
    config_json_str += "         \"normtype\": \"ZSCALE\"\n"
    config_json_str += "      }\n"
    config_json_str += "}"
    f = tf.gfile.GFile(export_dir + "/GenericModelConfig.json", mode="w+")
    f.write(config_json_str)


def start_tensorboard(checkpoint_dir):
    tf.flags.FLAGS.logdir = checkpoint_dir
    if TB_PORT_ENV_VAR in os.environ:
        tf.flags.FLAGS.port = os.environ['TB_PORT']

    tb_thread = Thread(target=tb_main.run_main)
    tb_thread.daemon = True

    logging.info("Starting TensorBoard with --logdir=" + checkpoint_dir + " in daemon thread...")
    tb_thread.start()

if __name__ == '__main__':
    tf.app.run()<|MERGE_RESOLUTION|>--- conflicted
+++ resolved
@@ -53,14 +53,9 @@
 socket_client = socket.socket(socket.AF_INET, socket.SOCK_STREAM)
 socket_client.connect(("127.0.0.1", socket_server_port))
 
-<<<<<<< HEAD
 
 def nn_layer(input_tensor, input_dim, output_dim, l2_scale=0.01, act=tf.nn.tanh, act_op_name=None):
     l2_reg = tf.contrib.layers.l2_regularizer(scale=l2_scale)
-=======
-def nn_layer(input_tensor, input_dim, output_dim, act=tf.nn.tanh, act_op_name=None):
-    l2_reg = tf.contrib.layers.l2_regularizer(scale=0.01)
->>>>>>> 502222ca
     weights = tf.get_variable(name="weight_"+str(act_op_name),
                               shape=[input_dim, output_dim],
                               regularizer=l2_reg,
