/**
 * Copyright [2012-2014] eBay Software Foundation
 *  
 * Licensed under the Apache License, Version 2.0 (the "License");
 * you may not use this file except in compliance with the License.
 * You may obtain a copy of the License at
 *
 *    http://www.apache.org/licenses/LICENSE-2.0
 *  
 * Unless required by applicable law or agreed to in writing, software
 * distributed under the License is distributed on an "AS IS" BASIS,
 * WITHOUT WARRANTIES OR CONDITIONS OF ANY KIND, either express or implied.
 * See the License for the specific language governing permissions and
 * limitations under the License.
 */
REGISTER $path_jar;

SET default_parallel $num_parallel;
SET mapred.job.queue.name $queue_name;
<<<<<<< HEAD
SET job.name 'shifu normalize';
SET io.sort.mb 500;
=======
SET job.name 'shifu normalize'
SET io.sort.mb 500;
SET mapred.child.java.opts -Xmx1G;
SET mapred.child.ulimit 2.5G;
-- to disable compress output to make sure in train step, input files can be merged into one worker, this is a 
-- work-around solution to solve issue on train.
SET mapred.output.compress false;

>>>>>>> 1b329082

DEFINE IsDataFilterOut  ml.shifu.shifu.udf.PurifyDataUDF('$source_type', '$path_model_config', '$path_column_config');
DEFINE Normalize        ml.shifu.shifu.udf.NormalizeUDF('$source_type', '$path_model_config', '$path_column_config');

raw = LOAD '$path_raw_data' USING PigStorage('$delimiter');
filtered = FILTER raw BY IsDataFilterOut(*);

STORE filtered INTO '$pathSelectedRawData' USING PigStorage('$delimiter', '-schema');

normalized = FOREACH filtered GENERATE Normalize(*);
normalized = FILTER normalized BY $0 IS NOT NULL;
normalized = FOREACH normalized GENERATE FLATTEN($0);

STORE normalized INTO '$pathNormalizedData' USING PigStorage('|', '-schema');<|MERGE_RESOLUTION|>--- conflicted
+++ resolved
@@ -17,19 +17,13 @@
 
 SET default_parallel $num_parallel;
 SET mapred.job.queue.name $queue_name;
-<<<<<<< HEAD
 SET job.name 'shifu normalize';
-SET io.sort.mb 500;
-=======
-SET job.name 'shifu normalize'
 SET io.sort.mb 500;
 SET mapred.child.java.opts -Xmx1G;
 SET mapred.child.ulimit 2.5G;
 -- to disable compress output to make sure in train step, input files can be merged into one worker, this is a 
 -- work-around solution to solve issue on train.
 SET mapred.output.compress false;
-
->>>>>>> 1b329082
 
 DEFINE IsDataFilterOut  ml.shifu.shifu.udf.PurifyDataUDF('$source_type', '$path_model_config', '$path_column_config');
 DEFINE Normalize        ml.shifu.shifu.udf.NormalizeUDF('$source_type', '$path_model_config', '$path_column_config');
