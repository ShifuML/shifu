<<<<<<< HEAD
/**
 * Copyright [2012-2014] PayPal Software Foundation
 *  
 * Licensed under the Apache License, Version 2.0 (the "License");
 * you may not use this file except in compliance with the License.
 * You may obtain a copy of the License at
 *
 *    http://www.apache.org/licenses/LICENSE-2.0
 *  
 * Unless required by applicable law or agreed to in writing, software
 * distributed under the License is distributed on an "AS IS" BASIS,
 * WITHOUT WARRANTIES OR CONDITIONS OF ANY KIND, either express or implied.
 * See the License for the specific language governing permissions and
 * limitations under the License.
 */
REGISTER $path_jar;

SET pig.exec.reducers.max 999;
SET pig.exec.reducers.bytes.per.reducer 536870912;
SET mapred.job.queue.name $queue_name;
SET job.name 'Shifu Normalize: $data_set';
SET io.sort.mb 500;
SET mapred.child.java.opts -Xmx1G;
SET mapred.child.ulimit 2.5G;
SET mapred.reduce.slowstart.completed.maps 0.6;
SET mapred.map.tasks.speculative.execution true;
SET mapred.reduce.tasks.speculative.execution true;
SET mapreduce.map.speculative true;
SET mapreduce.reduce.speculative true;
-- compress outputs
SET mapred.output.compress $is_compress;
SET mapreduce.output.fileoutputformat.compress $is_compress;
SET mapred.map.output.compress.codec org.apache.hadoop.io.compress.GzipCodec;
SET mapreduce.output.fileoutputformat.compress.codec org.apache.hadoop.io.compress.GzipCodec;
SET mapreduce.output.fileoutputformat.compress.type block;


DEFINE IsDataFilterOut  ml.shifu.shifu.udf.PurifyDataUDF('$source_type', '$path_model_config', '$path_column_config');
DEFINE Normalize        ml.shifu.shifu.udf.NormalizeUDF('$source_type', '$path_model_config', '$path_column_config', '$is_norm_for_clean');

raw = LOAD '$path_raw_data' USING PigStorage('$delimiter', '-noschema');
filtered = FILTER raw BY IsDataFilterOut(*);

normalized = FOREACH filtered GENERATE Normalize(*);
normalized = FILTER normalized BY $0 IS NOT NULL;
normalized = FOREACH normalized GENERATE FLATTEN($0);

STORE normalized INTO '$pathNormalizedData' USING PigStorage('$output_delimiter', '-schema');
=======
/**
 * Copyright [2012-2014] PayPal Software Foundation
 *  
 * Licensed under the Apache License, Version 2.0 (the "License");
 * you may not use this file except in compliance with the License.
 * You may obtain a copy of the License at
 *
 *    http://www.apache.org/licenses/LICENSE-2.0
 *  
 * Unless required by applicable law or agreed to in writing, software
 * distributed under the License is distributed on an "AS IS" BASIS,
 * WITHOUT WARRANTIES OR CONDITIONS OF ANY KIND, either express or implied.
 * See the License for the specific language governing permissions and
 * limitations under the License.
 */
REGISTER $path_jar;
SET pig.exec.reducers.max 999;
SET pig.exec.reducers.bytes.per.reducer 536870912;
SET mapred.job.queue.name $queue_name;
SET job.name 'Shifu Normalize: $data_set';
SET io.sort.mb 500;
SET mapred.child.java.opts -Xmx1G;
SET mapred.child.ulimit 2.5G;
SET mapred.reduce.slowstart.completed.maps 0.6;
SET mapred.map.tasks.speculative.execution true;
SET mapred.reduce.tasks.speculative.execution true;
SET mapreduce.map.speculative true;
SET mapreduce.reduce.speculative true;
-- compress outputs
SET mapred.output.compress $is_compress;
SET mapreduce.output.fileoutputformat.compress $is_compress;
SET mapred.map.output.compress.codec org.apache.hadoop.io.compress.GzipCodec;
SET mapreduce.output.fileoutputformat.compress.codec org.apache.hadoop.io.compress.GzipCodec;
SET mapreduce.output.fileoutputformat.compress.type block;


DEFINE IsDataFilterOut  ml.shifu.shifu.udf.PurifyDataUDF('$source_type', '$path_model_config', '$path_column_config');
DEFINE Normalize        ml.shifu.shifu.udf.NormalizeUDF('$source_type', '$path_model_config', '$path_column_config', '$is_norm_for_clean');

raw = LOAD '$path_raw_data' USING PigStorage('$delimiter', '-noschema');
filtered = FILTER raw BY IsDataFilterOut(*);

normalized = FOREACH filtered GENERATE Normalize(*);
normalized = FILTER normalized BY $0 IS NOT NULL;
normalized = FOREACH normalized GENERATE FLATTEN($0);

STORE normalized INTO '$pathNormalizedData' USING ml.shifu.shifu.pig.ShifuPigStorage('$is_csv', '|');
>>>>>>> b068ee75
<|MERGE_RESOLUTION|>--- conflicted
+++ resolved
@@ -1,53 +1,3 @@
-<<<<<<< HEAD
-/**
- * Copyright [2012-2014] PayPal Software Foundation
- *  
- * Licensed under the Apache License, Version 2.0 (the "License");
- * you may not use this file except in compliance with the License.
- * You may obtain a copy of the License at
- *
- *    http://www.apache.org/licenses/LICENSE-2.0
- *  
- * Unless required by applicable law or agreed to in writing, software
- * distributed under the License is distributed on an "AS IS" BASIS,
- * WITHOUT WARRANTIES OR CONDITIONS OF ANY KIND, either express or implied.
- * See the License for the specific language governing permissions and
- * limitations under the License.
- */
-REGISTER $path_jar;
-
-SET pig.exec.reducers.max 999;
-SET pig.exec.reducers.bytes.per.reducer 536870912;
-SET mapred.job.queue.name $queue_name;
-SET job.name 'Shifu Normalize: $data_set';
-SET io.sort.mb 500;
-SET mapred.child.java.opts -Xmx1G;
-SET mapred.child.ulimit 2.5G;
-SET mapred.reduce.slowstart.completed.maps 0.6;
-SET mapred.map.tasks.speculative.execution true;
-SET mapred.reduce.tasks.speculative.execution true;
-SET mapreduce.map.speculative true;
-SET mapreduce.reduce.speculative true;
--- compress outputs
-SET mapred.output.compress $is_compress;
-SET mapreduce.output.fileoutputformat.compress $is_compress;
-SET mapred.map.output.compress.codec org.apache.hadoop.io.compress.GzipCodec;
-SET mapreduce.output.fileoutputformat.compress.codec org.apache.hadoop.io.compress.GzipCodec;
-SET mapreduce.output.fileoutputformat.compress.type block;
-
-
-DEFINE IsDataFilterOut  ml.shifu.shifu.udf.PurifyDataUDF('$source_type', '$path_model_config', '$path_column_config');
-DEFINE Normalize        ml.shifu.shifu.udf.NormalizeUDF('$source_type', '$path_model_config', '$path_column_config', '$is_norm_for_clean');
-
-raw = LOAD '$path_raw_data' USING PigStorage('$delimiter', '-noschema');
-filtered = FILTER raw BY IsDataFilterOut(*);
-
-normalized = FOREACH filtered GENERATE Normalize(*);
-normalized = FILTER normalized BY $0 IS NOT NULL;
-normalized = FOREACH normalized GENERATE FLATTEN($0);
-
-STORE normalized INTO '$pathNormalizedData' USING PigStorage('$output_delimiter', '-schema');
-=======
 /**
  * Copyright [2012-2014] PayPal Software Foundation
  *  
@@ -83,7 +33,6 @@
 SET mapreduce.output.fileoutputformat.compress.codec org.apache.hadoop.io.compress.GzipCodec;
 SET mapreduce.output.fileoutputformat.compress.type block;
 
-
 DEFINE IsDataFilterOut  ml.shifu.shifu.udf.PurifyDataUDF('$source_type', '$path_model_config', '$path_column_config');
 DEFINE Normalize        ml.shifu.shifu.udf.NormalizeUDF('$source_type', '$path_model_config', '$path_column_config', '$is_norm_for_clean');
 
@@ -94,5 +43,4 @@
 normalized = FILTER normalized BY $0 IS NOT NULL;
 normalized = FOREACH normalized GENERATE FLATTEN($0);
 
-STORE normalized INTO '$pathNormalizedData' USING ml.shifu.shifu.pig.ShifuPigStorage('$is_csv', '|');
->>>>>>> b068ee75
+STORE normalized INTO '$pathNormalizedData' USING ml.shifu.shifu.pig.ShifuPigStorage('$is_csv', '$output_delimiter');