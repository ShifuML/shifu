/**
 * Copyright [2012-2014] eBay Software Foundation
 *  
 * Licensed under the Apache License, Version 2.0 (the "License");
 * you may not use this file except in compliance with the License.
 * You may obtain a copy of the License at
 *
 *    http://www.apache.org/licenses/LICENSE-2.0
 *  
 * Unless required by applicable law or agreed to in writing, software
 * distributed under the License is distributed on an "AS IS" BASIS,
 * WITHOUT WARRANTIES OR CONDITIONS OF ANY KIND, either express or implied.
 * See the License for the specific language governing permissions and
 * limitations under the License.
 */
REGISTER $path_jar;

<<<<<<< HEAD
SET default_parallel $num_parallel;
=======
SET pig.exec.reducers.max 999;
SET pig.exec.reducers.bytes.per.reducer 536870912;
>>>>>>> 5e02edb4
SET mapred.job.queue.name $queue_name;
SET job.name 'shifu evaluation';

DEFINE IsDataFilterOut          ml.shifu.shifu.udf.PurifyDataUDF('$source_type', '$path_model_config', '$path_column_config', '$eval_set_name');
DEFINE EvalScore                ml.shifu.shifu.udf.EvalScoreUDF('$source_type', '$path_model_config', '$path_column_config', '$eval_set_name');
DEFINE Normalize                ml.shifu.shifu.udf.NormalizeUDF('$source_type', '$path_model_config', '$path_column_config');

raw = LOAD '$pathEvalRawData' USING PigStorage('$delimiter');
raw = FILTER raw BY IsDataFilterOut(*);

evalScore = FOREACH raw GENERATE FLATTEN(EvalScore(*));
evalScore = FILTER evalScore BY $0 IS NOT NULL;
-- leverage hadoop sorting
evalScore = ORDER evalScore BY shifu::$columnIndex DESC;

STORE evalScore INTO '$pathEvalScore' USING PigStorage('|', '-schema');<|MERGE_RESOLUTION|>--- conflicted
+++ resolved
@@ -15,12 +15,7 @@
  */
 REGISTER $path_jar;
 
-<<<<<<< HEAD
 SET default_parallel $num_parallel;
-=======
-SET pig.exec.reducers.max 999;
-SET pig.exec.reducers.bytes.per.reducer 536870912;
->>>>>>> 5e02edb4
 SET mapred.job.queue.name $queue_name;
 SET job.name 'shifu evaluation';
 
