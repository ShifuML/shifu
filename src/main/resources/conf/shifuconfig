--- conflicted
+++ resolved
@@ -20,7 +20,6 @@
 # disable map output compress because some issue for snappy config in our clusters
 mapreduce.map.output.compress=false
 
-<<<<<<< HEAD
 # how to control how many mappers when training models
 # If there are too many small files after normalization, set it to true
 # It will try to merge multi small files in mapper and reduce the number of mappers
@@ -30,7 +29,7 @@
 # Sometimes mapper will timeout for loading data, if there are too much data for mapper
 # This option can limit the records for each mapper
 # guagua.split.maxCombinedSplitSize=256000000
-=======
+
 # set to 15mins (default 10mins)
 mapreduce.task.timeout=900000
 
@@ -39,6 +38,4 @@
 
 ## tunning for rf, in rf, tree models are stored in master memory, if two many models, please tune such parameters 
 # mapreduce.map.memory.mb=3072
-# mapreduce.map.java.opts=-Xms2G -Xmx2G -server -XX:MaxPermSize=512M -XX:PermSize=512M -XX:+UseParallelGC -XX:+UseParallelOldGC -XX:ParallelGCThreads=8 -verbose:gc -XX:+PrintGCDetails -XX:+PrintGCTimeStamps
-
->>>>>>> 10d1920a
+# mapreduce.map.java.opts=-Xms2G -Xmx2G -server -XX:MaxPermSize=512M -XX:PermSize=512M -XX:+UseParallelGC -XX:+UseParallelOldGC -XX:ParallelGCThreads=8 -verbose:gc -XX:+PrintGCDetails -XX:+PrintGCTimeStamps