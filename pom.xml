<project xmlns="http://maven.apache.org/POM/4.0.0" xmlns:xsi="http://www.w3.org/2001/XMLSchema-instance"
    xsi:schemaLocation="http://maven.apache.org/POM/4.0.0 http://maven.apache.org/xsd/maven-4.0.0.xsd">
    <modelVersion>4.0.0</modelVersion>
    <groupId>ml.shifu</groupId>
    <artifactId>shifu</artifactId>
<<<<<<< HEAD
    <version>0.2.8-SNAPSHOT</version>
=======
    <version>0.2.6</version>
>>>>>>> c913e517
    <properties>
        <project.build.sourceEncoding>UTF-8</project.build.sourceEncoding>
        <version.platform>2.0.0</version.platform>
        <siteRoot>site</siteRoot>
        <siteDeployUrl>siteAssets</siteDeployUrl>
        <rpmDisabled>true</rpmDisabled>
        <maven.build.timestamp.format>yyyy-MM-dd HH:mm:ss</maven.build.timestamp.format>
        <powermock.version>1.5.1</powermock.version>
        <guagua.version>0.8.0-SNAPSHOT</guagua.version>
    </properties>
    <scm>
        <developerConnection>scm:git:https://github.com/shifuml/shifu.git</developerConnection>
        <connection>scm:git:https://github.com/shifuml/shifu.git</connection>
        <url>https://github.com/shifuml/shifu.git</url>
<<<<<<< HEAD
        <tag>shifu-0.2.8-SNAPSHOT</tag>
=======
        <tag>shifu-0.2.6</tag>
>>>>>>> c913e517
    </scm>
    <dependencies>
        <dependency>
            <groupId>jline</groupId>
            <artifactId>jline</artifactId>
            <version>0.9.9</version>
        </dependency>
        <dependency>
            <groupId>org.antlr</groupId>
            <artifactId>antlr-runtime</artifactId>
            <version>3.4</version>
        </dependency>
        <dependency>
            <groupId>com.fasterxml.jackson.core</groupId>
            <artifactId>jackson-core</artifactId>
            <version>2.1.2</version>
        </dependency>
        <dependency>
            <groupId>com.fasterxml.jackson.core</groupId>
            <artifactId>jackson-databind</artifactId>
            <version>2.1.2</version>
        </dependency>
        <dependency>
            <groupId>com.google.guava</groupId>
            <artifactId>guava</artifactId>
            <version>14.0.1</version>
        </dependency>
        <dependency>
            <groupId>org.encog</groupId>
            <artifactId>encog-core</artifactId>
            <version>3.0.0</version>
        </dependency>
        <dependency>
            <groupId>com.typesafe.akka</groupId>
            <artifactId>akka-actor_2.10</artifactId>
            <version>2.1.1</version>
        </dependency>
        <dependency>
            <groupId>org.apache.commons</groupId>
            <artifactId>commons-compress</artifactId>
            <version>1.5</version>
        </dependency>
        <dependency>
            <groupId>de.bwaldvogel</groupId>
            <artifactId>liblinear</artifactId>
            <version>1.92</version>
        </dependency>
        <dependency>
            <groupId>org.apache.commons</groupId>
            <artifactId>commons-jexl</artifactId>
            <version>2.1.1</version>
        </dependency>
        <dependency>
            <groupId>commons-collections</groupId>
            <artifactId>commons-collections</artifactId>
            <version>3.2.1</version>
        </dependency>
        <dependency>
            <groupId>commons-codec</groupId>
            <artifactId>commons-codec</artifactId>
            <version>1.6</version>
        </dependency>
        <dependency>
            <groupId>commons-lang</groupId>
            <artifactId>commons-lang</artifactId>
            <version>2.5</version>
        </dependency>
        <dependency>
            <groupId>com.clearspring.analytics</groupId>
            <artifactId>stream</artifactId>
            <version>2.8.0</version>
        </dependency>
        <dependency>
            <groupId>org.easymock</groupId>
            <artifactId>easymock</artifactId>
            <version>3.1</version>
            <scope>test</scope>
        </dependency>
        <dependency>
            <groupId>org.powermock</groupId>
            <artifactId>powermock-module-testng</artifactId>
            <version>${powermock.version}</version>
            <scope>test</scope>
        </dependency>
        <dependency>
            <groupId>org.powermock</groupId>
            <artifactId>powermock-api-easymock</artifactId>
            <version>${powermock.version}</version>
            <scope>test</scope>
        </dependency>
        <dependency>
            <groupId>org.testng</groupId>
            <artifactId>testng</artifactId>
            <version>6.8</version>
            <scope>test</scope>
        </dependency>
        <!-- pmml related jars -->
        <dependency>
            <groupId>org.jpmml</groupId>
            <artifactId>pmml-model</artifactId>
            <version>1.1.4</version>
        </dependency>
        <dependency>
            <groupId>org.jpmml</groupId>
            <artifactId>pmml-schema</artifactId>
            <version>1.1.4</version>
        </dependency>
        <dependency>
            <groupId>org.jpmml</groupId>
            <artifactId>pmml-evaluator</artifactId>
            <version>1.1.4</version>
        </dependency>
        <dependency>
            <groupId>com.sun.xml.bind</groupId>
            <artifactId>jaxb-impl</artifactId>
            <version>2.2.6</version>
        </dependency>
        <dependency>
            <groupId>com.twitter</groupId>
            <artifactId>parquet-pig</artifactId>
            <version>1.6.0</version>
        </dependency>
    </dependencies>
    <build>
        <plugins>
            <plugin>
                <groupId>org.apache.maven.plugins</groupId>
                <artifactId>maven-jar-plugin</artifactId>
                <version>2.4</version>
                <configuration>
                    <archive>
                        <index>true</index>
                        <manifest>
                            <mainClass>ml.shifu.shifu.util.ShifuCLI</mainClass>
                        </manifest>
                        <manifestEntries>
                            <vendor>PayPal</vendor>
                            <title>Shifu</title>
                            <version>${project.version}</version>
                            <timestamp>${maven.build.timestamp}</timestamp>
                        </manifestEntries>
                    </archive>
                </configuration>
            </plugin>
            <plugin>
                <groupId>org.apache.maven.plugins</groupId>
                <artifactId>maven-release-plugin</artifactId>
                <configuration>
                    <releaseProfiles>release-sign-artifacts</releaseProfiles>
                </configuration>
                <version>2.5</version>
            </plugin>
            <plugin>
                <groupId>org.apache.maven.plugins</groupId>
                <artifactId>maven-javadoc-plugin</artifactId>
                <version>2.9.1</version>
                <configuration>
                    <show>protected</show>
                    <locale>en_US</locale>
                    <docencoding>UTF-8</docencoding>
                </configuration>
                <executions>
                    <execution>
                        <id>attach-javadocs</id>
                        <phase>site</phase>
                        <goals>
                            <goal>jar</goal>
                        </goals>
                    </execution>
                </executions>
            </plugin>
            <plugin>
                <artifactId>maven-deploy-plugin</artifactId>
                <version>2.7</version>
                <executions>
                    <execution>
                        <id>default-deploy</id>
                        <phase>deploy</phase>
                        <goals>
                            <goal>deploy</goal>
                        </goals>
                    </execution>
                </executions>
            </plugin>
            <plugin>
                <groupId>org.apache.maven.plugins</groupId>
                <artifactId>maven-source-plugin</artifactId>
                <version>2.2.1</version>
                <executions>
                    <execution>
                        <id>attach-sources</id>
                        <goals>
                            <goal>jar</goal>
                        </goals>
                    </execution>
                </executions>
            </plugin>
            <plugin>
                <artifactId>maven-compiler-plugin</artifactId>
                <version>3.1</version>
                <configuration>
                    <source>1.6</source>
                    <target>1.6</target>
                </configuration>
            </plugin>
            <plugin>
                <groupId>org.codehaus.mojo</groupId>
                <artifactId>rpm-maven-plugin</artifactId>
                <version>2.1-alpha-3</version>
                <executions>
                    <execution>
                        <id>attach-rpm</id>
                        <goals>
                            <goal>attached-rpm</goal>
                        </goals>
                    </execution>
                </executions>
                <configuration>
                    <disabled>${rpmDisabled}</disabled>
                    <copyright>2014 PayPal</copyright>
                    <distribution>PayPal 2014</distribution>
                    <group>Development/Tools</group>
                    <packager>Paypal</packager>
                    <prefix>/usr/local</prefix>
                    <changelogFile>src/changelog</changelogFile>
                    <defineStatements>
                        <defineStatement>_unpackaged_files_terminate_build 0</defineStatement>
                    </defineStatements>
                    <mappings>
                        <mapping>
                            <directory>/usr/local/bin/shifu/bin</directory>
                            <filemode>777</filemode>
                            <username>root</username>
                            <groupname>root</groupname>
                            <sources>
                                <source>
                                    <location>src/main/bash</location>
                                </source>
                            </sources>
                        </mapping>
                        <mapping>
                            <directory>/usr/local/bin/shifu/lib</directory>
                            <filemode>777</filemode>
                            <username>root</username>
                            <groupname>root</groupname>
                            <dependency />
                            <sources>
                                <source>
                                    <location>target</location>
                                    <includes>
                                        <include>*.jar</include>
                                    </includes>
                                </source>
                            </sources>
                        </mapping>
                        <mapping>
                            <directory>/usr/local/bin/shifu/scripts</directory>
                            <filemode>777</filemode>
                            <username>root</username>
                            <groupname>root</groupname>
                            <sources>
                                <source>
                                    <location>src/main/pig</location>
                                </source>
                            </sources>
                        </mapping>
                        <mapping>
                            <directory>/usr/local/bin/shifu/common</directory>
                            <filemode>777</filemode>
                            <username>root</username>
                            <groupname>root</groupname>
                            <sources>
                                <source>
                                    <location>src/test/resources/common</location>
                                </source>
                            </sources>
                        </mapping>
                        <mapping>
                            <directory>/usr/local/bin/shifu/example</directory>
                            <filemode>777</filemode>
                            <username>root</username>
                            <groupname>root</groupname>
                            <sources>
                                <source>
                                    <location>src/test/resources/example</location>
                                </source>
                            </sources>
                        </mapping>
                        <mapping>
                            <directory>/usr/local/bin/shifu/conf</directory>
                            <configuration>true</configuration>
                            <filemode>777</filemode>
                            <username>root</username>
                            <groupname>root</groupname>
                            <sources>
                                <source>
                                    <location>src/main/resources/conf</location>
                                </source>
                            </sources>
                        </mapping>
                        <mapping>
                            <directory>/usr/local/log/shifu</directory>
                            <filemode>777</filemode>
                            <username>root</username>
                            <groupname>root</groupname>
                        </mapping>
                        <mapping>
                            <directory>/usr/local/bin</directory>
                            <filemode>777</filemode>
                            <username>root</username>
                            <groupname>root</groupname>
                            <sources>
                                <softlinkSource>
                                    <location>/usr/local/bin/shifu/bin/shifu</location>
                                    <destination>shifu</destination>
                                </softlinkSource>
                            </sources>
                        </mapping>
                    </mappings>
                    <preinstallScriptlet>
                        <script>echo "shifu installing now"</script>
                    </preinstallScriptlet>
                    <postinstallScriptlet>
                        <script>echo "shifu installed"</script>
                    </postinstallScriptlet>
                </configuration>
            </plugin>
        </plugins>
    </build>
    <distributionManagement>
        <repository>
            <id>libs-releases</id>
            <url>${releaseUrl}</url>
        </repository>
        <snapshotRepository>
            <uniqueVersion>false</uniqueVersion>
            <id>libs-snapshots</id>
            <url>${snapshotUrl}</url>
        </snapshotRepository>
        <site>
            <id>${project.artifactId}.site</id>
            <name>${project.name} Website</name>
            <url>${siteDeployUrl}</url>
        </site>
    </distributionManagement>
    <profiles>
        <!-- For hadoop 0.20.2 cloudera version -->
        <profile>
            <id>cdh-20</id>
            <activation>
                <activeByDefault>false</activeByDefault>
            </activation>
            <properties>
                <platform.version>cdh-20</platform.version>
            </properties>
            <repositories>
                <repository>
                    <id>Cloudera CDH</id>
                    <url>https://repository.cloudera.com/artifactory/cloudera-repos</url>
                </repository>
            </repositories>
            <dependencies>
                <dependency>
                    <groupId>org.apache.pig</groupId>
                    <artifactId>pig</artifactId>
                    <version>0.10.0</version>
                </dependency>
                <dependency>
                    <groupId>org.apache.hadoop</groupId>
                    <artifactId>hadoop-core</artifactId>
                    <version>0.20.2-cdh3u5</version>
                    <exclusions>
                        <exclusion>
                            <groupId>org.apache.hadoop.thirdparty.guava</groupId>
                            <artifactId>guava</artifactId>
                        </exclusion>
                    </exclusions>
                </dependency>
                <dependency>
                    <groupId>ml.shifu</groupId>
                    <artifactId>guagua-mapreduce</artifactId>
<<<<<<< HEAD
                    <version>${guagua.version}</version>
=======
                    <version>0.7.2</version>
>>>>>>> c913e517
                    <classifier>hadoop1</classifier>
                </dependency>
            </dependencies>
            <build>
                <plugins>
                    <plugin>
                        <artifactId>maven-assembly-plugin</artifactId>
                        <version>2.3</version>
                        <executions>
                            <execution>
                                <id>make-assembly</id>
                                <phase>package</phase>
                                <goals>
                                    <goal>single</goal>
                                </goals>
                                <configuration>
                                    <descriptors>
                                        <descriptor>assembly-hadoop1.xml</descriptor>
                                    </descriptors>
                                </configuration>
                            </execution>
                        </executions>
                    </plugin>
                </plugins>
            </build>
        </profile>
        <!-- Release and Sign -->
        <profile>
            <id>release-sign-artifacts</id>
            <activation>
                <activeByDefault>false</activeByDefault>
                <property>
                    <name>performRelease</name>
                    <value>false</value>
                </property>
            </activation>
            <build>
                <plugins>
                    <plugin>
                        <groupId>org.apache.maven.plugins</groupId>
                        <artifactId>maven-gpg-plugin</artifactId>
                        <version>1.1</version>
                        <executions>
                            <execution>
                                <id>sign-artifacts</id>
                                <phase>verify</phase>
                                <goals>
                                    <goal>sign</goal>
                                </goals>
                            </execution>
                        </executions>
                    </plugin>
                    <plugin>
                        <artifactId>maven-assembly-plugin</artifactId>
                        <version>2.3</version>
                        <executions>
                            <execution>
                                <id>make-assembly</id>
                                <phase>package</phase>
                                <goals>
                                    <goal>single</goal>
                                </goals>
                                <configuration>
                                    <descriptors>
                                        <descriptor>assembly-hadoop1.xml</descriptor>
                                    </descriptors>
                                </configuration>
                            </execution>
                        </executions>
                    </plugin>
                </plugins>
            </build>
            <repositories>
                <repository>
                    <id>Cloudera CDH</id>
                    <url>https://repository.cloudera.com/artifactory/cloudera-repos</url>
                </repository>
            </repositories>
            <dependencies>
                <dependency>
                    <groupId>org.apache.pig</groupId>
                    <artifactId>pig</artifactId>
                    <version>0.10.0</version>
                </dependency>
                <dependency>
                    <groupId>org.apache.hadoop</groupId>
                    <artifactId>hadoop-core</artifactId>
                    <version>0.20.2-cdh3u5</version>
                </dependency>
                <dependency>
                    <groupId>ml.shifu</groupId>
                    <artifactId>guagua-mapreduce</artifactId>
<<<<<<< HEAD
                    <version>${guagua.version}</version>
=======
                    <version>0.7.2</version>
>>>>>>> c913e517
                    <classifier>hadoop1</classifier>
                </dependency>
            </dependencies>
            <properties>
                <maven.test.skip>true</maven.test.skip>
            </properties>
        </profile>
        <!-- For hadoop 2.4.0 cluster (hdp 2.1.2) -->
        <profile>
            <id>hdp-yarn-2.1.2</id>
            <activation>
                <activeByDefault>false</activeByDefault>
            </activation>
            <properties>
                <platform.version>hdp-yarn-2.1.2</platform.version>
            </properties>
            <repositories>
                <repository>
                    <id>HortonWorks HDP Local</id>
                    <url>http://repo.hortonworks.com/service/local/repositories/releases/content/</url>
                </repository>
                <repository>
                    <id>HortonWorks HDP</id>
                    <url>http://repo.hortonworks.com/nexus/content/repositories/releases</url>
                </repository>
            </repositories>
            <build>
                <plugins>
                    <plugin>
                        <artifactId>maven-assembly-plugin</artifactId>
                        <version>2.3</version>
                        <executions>
                            <execution>
                                <id>make-assembly</id>
                                <phase>package</phase>
                                <goals>
                                    <goal>single</goal>
                                </goals>
                                <configuration>
                                    <descriptors>
                                        <descriptor>assembly-hadoop2.xml</descriptor>
                                    </descriptors>
                                </configuration>
                            </execution>
                        </executions>
                    </plugin>
                </plugins>
            </build>
            <dependencies>
                <dependency>
                    <groupId>org.apache.hadoop</groupId>
                    <artifactId>hadoop-hdfs</artifactId>
                    <version>2.4.0.2.1.2.0-402</version>
                </dependency>
                <dependency>
                    <groupId>org.apache.hadoop</groupId>
                    <artifactId>hadoop-common</artifactId>
                    <version>2.4.0.2.1.2.0-402</version>
                </dependency>
                <dependency>
                    <groupId>org.apache.hadoop</groupId>
                    <artifactId>hadoop-mapreduce-client-core</artifactId>
                    <version>2.4.0.2.1.2.0-402</version>
                </dependency>
                <dependency>
                    <groupId>org.apache.pig</groupId>
                    <artifactId>pig</artifactId>
                    <version>0.12.1.2.1.2.0-402</version>
                </dependency>
                <dependency>
                    <groupId>joda-time</groupId>
                    <artifactId>joda-time</artifactId>
                    <version>2.3</version>
                </dependency>
                <dependency>
                    <groupId>dk.brics.automaton</groupId>
                    <artifactId>automaton</artifactId>
                    <version>1.11-8</version>
                </dependency>
                <dependency>
                    <groupId>ml.shifu</groupId>
                    <artifactId>guagua-mapreduce</artifactId>
<<<<<<< HEAD
                    <version>0.8.0-SNAPSHOT</version>
=======
                    <version>0.7.2</version>
>>>>>>> c913e517
                    <classifier>hadoop2</classifier>
                </dependency>
                <dependency>
                    <groupId>io.netty</groupId>
                    <artifactId>netty</artifactId>
                    <version>3.6.2.Final</version>
                </dependency>
            </dependencies>
        </profile>
        <!-- For hdp 2.2.4 (hadoop 2.6.0) cluster -->
        <profile>
            <id>hdp-yarn</id>
            <activation>
                <activeByDefault>true</activeByDefault>
            </activation>
            <properties>
                <platform.version>hdp-yarn</platform.version>
            </properties>
            <repositories>
                <repository>
                    <id>HortonWorks HDP Local</id>
                    <url>http://repo.hortonworks.com/service/local/repositories/releases/content/</url>
                </repository>
                <repository>
                    <id>HortonWorks HDP</id>
                    <url>http://repo.hortonworks.com/nexus/content/repositories/releases</url>
                </repository>
            </repositories>
            <build>
                <plugins>
                    <plugin>
                        <artifactId>maven-assembly-plugin</artifactId>
                        <version>2.3</version>
                        <executions>
                            <execution>
                                <id>make-assembly</id>
                                <phase>package</phase>
                                <goals>
                                    <goal>single</goal>
                                </goals>
                                <configuration>
                                    <descriptors>
                                        <descriptor>assembly-hadoop2.xml</descriptor>
                                    </descriptors>
                                </configuration>
                            </execution>
                        </executions>
                    </plugin>
                </plugins>
            </build>
            <dependencies>
                <dependency>
                    <groupId>org.apache.hadoop</groupId>
                    <artifactId>hadoop-hdfs</artifactId>
                    <version>2.6.0.2.2.4.0-2633</version>
                    <exclusions>
                        <exclusion>
                            <groupId>org.mortbay.jetty</groupId>
                            <artifactId>jetty</artifactId>
                        </exclusion>
                        <exclusion>
                            <groupId>org.mortbay.jetty</groupId>
                            <artifactId>jetty-util</artifactId>
                        </exclusion>
                    </exclusions>
                </dependency>
                <dependency>
                    <groupId>org.apache.hadoop</groupId>
                    <artifactId>hadoop-common</artifactId>
                    <version>2.6.0.2.2.4.0-2633</version>
                    <exclusions>
                        <exclusion>
                            <groupId>org.mortbay.jetty</groupId>
                            <artifactId>jetty</artifactId>
                        </exclusion>
                        <exclusion>
                            <groupId>org.mortbay.jetty</groupId>
                            <artifactId>jetty-util</artifactId>
                        </exclusion>
                    </exclusions>
                </dependency>
                <dependency>
                    <groupId>org.apache.hadoop</groupId>
                    <artifactId>hadoop-mapreduce-client-core</artifactId>
                    <version>2.6.0.2.2.4.0-2633</version>
                    <exclusions>
                        <exclusion>
                            <groupId>org.mortbay.jetty</groupId>
                            <artifactId>jetty</artifactId>
                        </exclusion>
                        <exclusion>
                            <groupId>org.mortbay.jetty</groupId>
                            <artifactId>jetty-util</artifactId>
                        </exclusion>
                    </exclusions>
                </dependency>
                <dependency>
                    <groupId>org.apache.pig</groupId>
                    <artifactId>pig</artifactId>
                    <version>0.14.0.2.2.4.0-2633</version>
                    <exclusions>
                        <exclusion>
                            <groupId>org.mortbay.jetty</groupId>
                            <artifactId>jetty</artifactId>
                        </exclusion>
                        <exclusion>
                            <groupId>org.mortbay.jetty</groupId>
                            <artifactId>jetty-util</artifactId>
                        </exclusion>
                    </exclusions>
                    <classifier>h2</classifier>
                </dependency>
                <dependency>
                    <groupId>joda-time</groupId>
                    <artifactId>joda-time</artifactId>
                    <version>2.3</version>
                </dependency>
                <dependency>
                    <groupId>dk.brics.automaton</groupId>
                    <artifactId>automaton</artifactId>
                    <version>1.11-8</version>
                </dependency>
                <dependency>
                    <groupId>ml.shifu</groupId>
                    <artifactId>guagua-mapreduce</artifactId>
<<<<<<< HEAD
                    <version>${guagua.version}</version>
=======
                    <version>0.7.2</version>
>>>>>>> c913e517
                    <classifier>hadoop2</classifier>
                </dependency>
                <dependency>
                    <groupId>io.netty</groupId>
                    <artifactId>netty</artifactId>
                    <version>3.6.2.Final</version>
                </dependency>
            </dependencies>
        </profile>
    </profiles>
</project><|MERGE_RESOLUTION|>--- conflicted
+++ resolved
@@ -3,11 +3,7 @@
     <modelVersion>4.0.0</modelVersion>
     <groupId>ml.shifu</groupId>
     <artifactId>shifu</artifactId>
-<<<<<<< HEAD
     <version>0.2.8-SNAPSHOT</version>
-=======
-    <version>0.2.6</version>
->>>>>>> c913e517
     <properties>
         <project.build.sourceEncoding>UTF-8</project.build.sourceEncoding>
         <version.platform>2.0.0</version.platform>
@@ -22,11 +18,7 @@
         <developerConnection>scm:git:https://github.com/shifuml/shifu.git</developerConnection>
         <connection>scm:git:https://github.com/shifuml/shifu.git</connection>
         <url>https://github.com/shifuml/shifu.git</url>
-<<<<<<< HEAD
         <tag>shifu-0.2.8-SNAPSHOT</tag>
-=======
-        <tag>shifu-0.2.6</tag>
->>>>>>> c913e517
     </scm>
     <dependencies>
         <dependency>
@@ -408,11 +400,7 @@
                 <dependency>
                     <groupId>ml.shifu</groupId>
                     <artifactId>guagua-mapreduce</artifactId>
-<<<<<<< HEAD
                     <version>${guagua.version}</version>
-=======
-                    <version>0.7.2</version>
->>>>>>> c913e517
                     <classifier>hadoop1</classifier>
                 </dependency>
             </dependencies>
@@ -505,11 +493,7 @@
                 <dependency>
                     <groupId>ml.shifu</groupId>
                     <artifactId>guagua-mapreduce</artifactId>
-<<<<<<< HEAD
                     <version>${guagua.version}</version>
-=======
-                    <version>0.7.2</version>
->>>>>>> c913e517
                     <classifier>hadoop1</classifier>
                 </dependency>
             </dependencies>
@@ -592,11 +576,7 @@
                 <dependency>
                     <groupId>ml.shifu</groupId>
                     <artifactId>guagua-mapreduce</artifactId>
-<<<<<<< HEAD
-                    <version>0.8.0-SNAPSHOT</version>
-=======
-                    <version>0.7.2</version>
->>>>>>> c913e517
+                    <version>${guagua.version}</version>
                     <classifier>hadoop2</classifier>
                 </dependency>
                 <dependency>
@@ -722,11 +702,7 @@
                 <dependency>
                     <groupId>ml.shifu</groupId>
                     <artifactId>guagua-mapreduce</artifactId>
-<<<<<<< HEAD
                     <version>${guagua.version}</version>
-=======
-                    <version>0.7.2</version>
->>>>>>> c913e517
                     <classifier>hadoop2</classifier>
                 </dependency>
                 <dependency>
