<project xmlns="http://maven.apache.org/POM/4.0.0" xmlns:xsi="http://www.w3.org/2001/XMLSchema-instance"
	xsi:schemaLocation="http://maven.apache.org/POM/4.0.0 http://maven.apache.org/xsd/maven-4.0.0.xsd">
	<modelVersion>4.0.0</modelVersion>
	<groupId>ml.shifu</groupId>
	<artifactId>shifu</artifactId>
	<version>0.11.1</version>
	<name>Shifu</name>
	<description>An open-source, end-to-end and distributed machine learning and data mining framework built on top of Hadoop.</description>
	<properties>
		<project.build.sourceEncoding>UTF-8</project.build.sourceEncoding>
		<version.platform>2.0.0</version.platform>
		<siteRoot>site</siteRoot>
		<siteDeployUrl>siteAssets</siteDeployUrl>
		<rpmDisabled>true</rpmDisabled>
		<maven.build.timestamp.format>yyyy-MM-dd HH:mm:ss</maven.build.timestamp.format>
		<powermock.version>1.5.1</powermock.version>
		<guagua.version>0.7.7</guagua.version>
	</properties>
	<url>https://github.com/ShifuML/shifu/</url>
	<licenses>
		<license>
			<name>The Apache Software License, Version 2.0</name>
			<url>http://www.apache.org/licenses/LICENSE-2.0.txt</url>
		</license>
	</licenses>
	<developers>
		<developer>
			<name>Zhang David (Zhang Pengshan)</name>
			<email>pengzhang@paypal.com</email>
			<organization>PayPal</organization>
			<organizationUrl>http://www.paypal.com</organizationUrl>
		</developer>
		<developer>
			<name>Hu Zhanghao</name>
			<organization>PayPal</organization>
			<organizationUrl>http://www.paypal.com</organizationUrl>
		</developer>
		<developer>
			<name>Jastrebski Grahame</name>
			<organization>PayPal</organization>
			<organizationUrl>http://www.paypal.com</organizationUrl>
		</developer>
		<developer>
			<name>Li Lavar</name>
			<organization>PayPal</organization>
			<organizationUrl>http://www.paypal.com</organizationUrl>
		</developer>
		<developer>
			<name>Liu Mark</name>
			<organization>PayPal</organization>
			<organizationUrl>http://www.paypal.com</organizationUrl>
		</developer>
		<developer>
			<name>Zhong Xin</name>
			<organization>PayPal</organization>
			<organizationUrl>http://www.paypal.com</organizationUrl>
		</developer>
		<developer>
			<name>Zhang Simon</name>
			<organization>PayPal</organization>
			<organizationUrl>http://www.paypal.com</organizationUrl>
		</developer>
	</developers>
	<scm>
		<developerConnection>scm:git:https://github.com/shifuml/shifu.git</developerConnection>
		<connection>scm:git:https://github.com/shifuml/shifu.git</connection>
		<url>https://github.com/shifuml/shifu.git</url>
		<tag>shifu-0.11.1</tag>
	</scm>
	<dependencies>
		<dependency>
			<groupId>jline</groupId>
			<artifactId>jline</artifactId>
			<version>0.9.9</version>
			<exclusions>
				<exclusion>
					<groupId>junit</groupId>
					<artifactId>junit</artifactId>
				</exclusion>
			</exclusions>
		</dependency>
		<dependency>
			<groupId>org.antlr</groupId>
			<artifactId>antlr-runtime</artifactId>
			<version>3.4</version>
		</dependency>
		<dependency>
			<groupId>com.fasterxml.jackson.core</groupId>
			<artifactId>jackson-core</artifactId>
			<version>2.1.2</version>
		</dependency>
		<dependency>
			<groupId>com.fasterxml.jackson.core</groupId>
			<artifactId>jackson-databind</artifactId>
			<version>2.1.2</version>
		</dependency>
		<dependency>
			<groupId>com.google.guava</groupId>
			<artifactId>guava</artifactId>
			<version>14.0.1</version>
		</dependency>
		<dependency>
			<groupId>org.encog</groupId>
			<artifactId>encog-core</artifactId>
			<version>3.0.0</version>
		</dependency>
		<dependency>
			<groupId>com.typesafe.akka</groupId>
			<artifactId>akka-actor_2.10</artifactId>
			<version>2.1.1</version>
		</dependency>
		<dependency>
			<groupId>org.apache.commons</groupId>
			<artifactId>commons-compress</artifactId>
			<version>1.5</version>
		</dependency>
		<dependency>
			<groupId>de.bwaldvogel</groupId>
			<artifactId>liblinear</artifactId>
			<version>1.92</version>
		</dependency>
		<dependency>
			<groupId>org.apache.commons</groupId>
			<artifactId>commons-jexl</artifactId>
			<version>2.1.1</version>
		</dependency>
		<dependency>
			<groupId>commons-collections</groupId>
			<artifactId>commons-collections</artifactId>
			<version>3.2.2</version>
		</dependency>
		<dependency>
			<groupId>commons-codec</groupId>
			<artifactId>commons-codec</artifactId>
			<version>1.6</version>
		</dependency>
		<dependency>
			<groupId>commons-lang</groupId>
			<artifactId>commons-lang</artifactId>
			<version>2.5</version>
		</dependency>
		<dependency>
			<groupId>com.clearspring.analytics</groupId>
			<artifactId>stream</artifactId>
			<version>2.8.0</version>
		</dependency>
		<dependency>
			<groupId>joda-time</groupId>
			<artifactId>joda-time</artifactId>
			<version>2.3</version>
		</dependency>
		<dependency>
			<groupId>org.easymock</groupId>
			<artifactId>easymock</artifactId>
			<version>3.1</version>
			<scope>test</scope>
		</dependency>
		<dependency>
			<groupId>org.powermock</groupId>
			<artifactId>powermock-module-testng</artifactId>
			<version>${powermock.version}</version>
			<scope>test</scope>
		</dependency>
		<dependency>
			<groupId>org.powermock</groupId>
			<artifactId>powermock-api-easymock</artifactId>
			<version>${powermock.version}</version>
			<scope>test</scope>
		</dependency>
		<dependency>
			<groupId>org.testng</groupId>
			<artifactId>testng</artifactId>
			<version>6.8</version>
			<scope>test</scope>
		</dependency>
		<!-- pmml related jars -->
		<dependency>
			<groupId>org.jpmml</groupId>
			<artifactId>pmml-model</artifactId>
			<version>1.1.4</version>
		</dependency>
		<dependency>
			<groupId>org.jpmml</groupId>
			<artifactId>pmml-schema</artifactId>
			<version>1.1.4</version>
		</dependency>
		<dependency>
			<groupId>org.jpmml</groupId>
			<artifactId>pmml-evaluator</artifactId>
			<scope>test</scope>
			<version>1.1.4</version>
		</dependency>
		<dependency>
			<groupId>com.sun.xml.bind</groupId>
			<artifactId>jaxb-impl</artifactId>
			<version>2.2.6</version>
		</dependency>
		<dependency>
			<groupId>com.twitter</groupId>
			<artifactId>parquet-pig</artifactId>
			<version>1.6.0</version>
		</dependency>
		<dependency>
			<groupId>org.apache.commons</groupId>
			<artifactId>commons-lang3</artifactId>
			<version>3.3.2</version>
		</dependency>
	</dependencies>
	<build>
		<resources>
			<resource>
				<directory>src/main/resources</directory>
				<filtering>false</filtering>
			</resource>
			<resource>
				<directory>src/main/pig</directory>
				<targetPath>scripts</targetPath>
				<filtering>false</filtering>
			</resource>
		</resources>
		<plugins>
			<plugin>
				<groupId>org.apache.maven.plugins</groupId>
				<artifactId>maven-jar-plugin</artifactId>
				<version>2.4</version>
				<configuration>
					<!-- <includes> <include>${project.basedir}/src/main/pig</include> </includes> -->
					<archive>
						<index>true</index>
						<manifest>
							<mainClass>ml.shifu.shifu.util.ShifuCLI</mainClass>
						</manifest>
						<manifestEntries>
							<vendor>PayPal</vendor>
							<title>Shifu</title>
							<version>${project.version}</version>
							<timestamp>${maven.build.timestamp}</timestamp>
						</manifestEntries>
					</archive>
				</configuration>
			</plugin>
			<plugin>
				<groupId>org.apache.maven.plugins</groupId>
				<artifactId>maven-release-plugin</artifactId>
				<configuration>
					<releaseProfiles>release-sign-artifacts</releaseProfiles>
				</configuration>
				<version>2.5</version>
			</plugin>
			<plugin>
				<groupId>org.apache.maven.plugins</groupId>
				<artifactId>maven-javadoc-plugin</artifactId>
				<version>2.9</version>
				<configuration>
					<locale>en_US</locale>
					<charset>UTF-8</charset>
					<docencoding>UTF-8</docencoding>
				</configuration>
				<executions>
					<execution>
						<id>attach-javadocs</id>
						<goals>
							<goal>jar</goal>
						</goals>
					</execution>
				</executions>
			</plugin>
			<plugin>
				<artifactId>maven-deploy-plugin</artifactId>
				<version>2.7</version>
				<executions>
					<execution>
						<id>default-deploy</id>
						<phase>deploy</phase>
						<goals>
							<goal>deploy</goal>
						</goals>
					</execution>
				</executions>
			</plugin>
			<plugin>
				<groupId>org.apache.maven.plugins</groupId>
				<artifactId>maven-source-plugin</artifactId>
				<version>2.2.1</version>
				<executions>
					<execution>
						<id>attach-sources</id>
						<goals>
							<goal>jar</goal>
						</goals>
					</execution>
				</executions>
			</plugin>
			<plugin>
				<artifactId>maven-compiler-plugin</artifactId>
				<version>3.1</version>
				<configuration>
					<source>1.7</source>
					<target>1.7</target>
				</configuration>
			</plugin>
			<plugin>
				<groupId>org.codehaus.mojo</groupId>
				<artifactId>rpm-maven-plugin</artifactId>
				<version>2.1-alpha-3</version>
				<executions>
					<execution>
						<id>attach-rpm</id>
						<goals>
							<goal>attached-rpm</goal>
						</goals>
					</execution>
				</executions>
				<configuration>
					<disabled>${rpmDisabled}</disabled>
					<copyright>2014 PayPal</copyright>
					<distribution>PayPal 2014</distribution>
					<group>Development/Tools</group>
					<packager>Paypal</packager>
					<prefix>/usr/local</prefix>
					<changelogFile>src/changelog</changelogFile>
					<defineStatements>
						<defineStatement>_unpackaged_files_terminate_build 0</defineStatement>
					</defineStatements>
					<mappings>
						<mapping>
							<directory>/usr/local/bin/shifu/bin</directory>
							<filemode>777</filemode>
							<username>root</username>
							<groupname>root</groupname>
							<sources>
								<source>
									<location>src/main/bash</location>
								</source>
							</sources>
						</mapping>
						<mapping>
							<directory>/usr/local/bin/shifu/lib</directory>
							<filemode>777</filemode>
							<username>root</username>
							<groupname>root</groupname>
							<dependency />
							<sources>
								<source>
									<location>target</location>
									<includes>
										<include>*.jar</include>
									</includes>
								</source>
							</sources>
						</mapping>
						<mapping>
							<directory>/usr/local/bin/shifu/scripts</directory>
							<filemode>777</filemode>
							<username>root</username>
							<groupname>root</groupname>
							<sources>
								<source>
									<location>src/main/pig</location>
								</source>
							</sources>
						</mapping>
						<mapping>
							<directory>/usr/local/bin/shifu/common</directory>
							<filemode>777</filemode>
							<username>root</username>
							<groupname>root</groupname>
							<sources>
								<source>
									<location>src/test/resources/common</location>
								</source>
							</sources>
						</mapping>
						<mapping>
							<directory>/usr/local/bin/shifu/example</directory>
							<filemode>777</filemode>
							<username>root</username>
							<groupname>root</groupname>
							<sources>
								<source>
									<location>src/test/resources/example</location>
								</source>
							</sources>
						</mapping>
						<mapping>
							<directory>/usr/local/bin/shifu/conf</directory>
							<configuration>true</configuration>
							<filemode>777</filemode>
							<username>root</username>
							<groupname>root</groupname>
							<sources>
								<source>
									<location>src/main/resources/conf</location>
								</source>
							</sources>
						</mapping>
						<mapping>
							<directory>/usr/local/log/shifu</directory>
							<filemode>777</filemode>
							<username>root</username>
							<groupname>root</groupname>
						</mapping>
						<mapping>
							<directory>/usr/local/bin</directory>
							<filemode>777</filemode>
							<username>root</username>
							<groupname>root</groupname>
							<sources>
								<softlinkSource>
									<location>/usr/local/bin/shifu/bin/shifu</location>
									<destination>shifu</destination>
								</softlinkSource>
							</sources>
						</mapping>
					</mappings>
					<preinstallScriptlet>
						<script>echo "shifu installing now"</script>
					</preinstallScriptlet>
					<postinstallScriptlet>
						<script>echo "shifu installed"</script>
					</postinstallScriptlet>
				</configuration>
			</plugin>
		</plugins>
	</build>
	<profiles>
		<!-- For hadoop 0.20.2 cloudera version -->
		<profile>
			<id>cdh-20</id>
			<activation>
				<activeByDefault>false</activeByDefault>
			</activation>
			<properties>
				<platform.version>cdh-20</platform.version>
			</properties>
			<repositories>
				<repository>
					<id>Cloudera CDH</id>
					<url>https://repository.cloudera.com/artifactory/cloudera-repos</url>
				</repository>
			</repositories>
			<dependencies>
				<dependency>
					<groupId>org.apache.pig</groupId>
					<artifactId>pig</artifactId>
					<version>0.10.0</version>
				</dependency>
				<dependency>
					<groupId>org.apache.hadoop</groupId>
					<artifactId>hadoop-core</artifactId>
					<version>0.20.2-cdh3u5</version>
					<exclusions>
						<exclusion>
							<groupId>org.apache.hadoop.thirdparty.guava</groupId>
							<artifactId>guava</artifactId>
						</exclusion>
					</exclusions>
				</dependency>
				<dependency>
					<groupId>ml.shifu</groupId>
					<artifactId>guagua-mapreduce</artifactId>
					<version>${guagua.version}</version>
					<classifier>hadoop1</classifier>
				</dependency>
			</dependencies>
			<build>
				<plugins>
					<plugin>
						<artifactId>maven-assembly-plugin</artifactId>
						<version>2.3</version>
						<executions>
							<execution>
								<id>make-assembly</id>
								<phase>package</phase>
								<goals>
									<goal>single</goal>
								</goals>
								<configuration>
									<descriptors>
										<descriptor>assembly-hadoop1.xml</descriptor>
									</descriptors>
								</configuration>
							</execution>
						</executions>
					</plugin>
				</plugins>
			</build>
		</profile>
		<!-- Release and Sign -->
		<profile>
			<id>release-sign-artifacts</id>
			<activation>
				<activeByDefault>false</activeByDefault>
				<property>
					<name>performRelease</name>
					<value>true</value>
				</property>
			</activation>
			<properties>
				<platform.version>hdp-yarn</platform.version>
				<maven.test.skip>true</maven.test.skip>
			</properties>
			<repositories>
				<repository>
					<id>HortonWorks HDP Local</id>
					<url>http://repo.hortonworks.com/service/local/repositories/releases/content/</url>
				</repository>
				<repository>
					<id>HortonWorks HDP</id>
					<url>http://repo.hortonworks.com/nexus/content/repositories/releases</url>
				</repository>
			</repositories>
			<build>
				<plugins>
					<plugin>
						<groupId>org.apache.maven.plugins</groupId>
						<artifactId>maven-gpg-plugin</artifactId>
						<version>1.1</version>
						<executions>
							<execution>
								<id>sign-artifacts</id>
								<phase>verify</phase>
								<goals>
									<goal>sign</goal>
								</goals>
							</execution>
						</executions>
					</plugin>
					<plugin>
						<artifactId>maven-assembly-plugin</artifactId>
						<version>2.3</version>
						<executions>
							<execution>
								<id>make-assembly</id>
								<phase>package</phase>
								<goals>
									<goal>single</goal>
								</goals>
								<configuration>
									<descriptors>
										<descriptor>assembly-hadoop2.xml</descriptor>
									</descriptors>
								</configuration>
							</execution>
						</executions>
					</plugin>
				</plugins>
			</build>
			<distributionManagement>
				<repository>
					<id>central</id>
					<name>Central Releases</name>
					<url>https://oss.sonatype.org/service/local/staging/deploy/maven2</url>
				</repository>
			</distributionManagement>
			<dependencies>
				<dependency>
					<groupId>org.apache.hadoop</groupId>
					<artifactId>hadoop-hdfs</artifactId>
					<version>2.6.0.2.2.4.0-2633</version>
					<exclusions>
						<exclusion>
							<groupId>org.mortbay.jetty</groupId>
							<artifactId>jetty</artifactId>
						</exclusion>
						<exclusion>
							<groupId>org.mortbay.jetty</groupId>
							<artifactId>jetty-util</artifactId>
						</exclusion>
					</exclusions>
				</dependency>
				<dependency>
					<groupId>org.apache.hadoop</groupId>
					<artifactId>hadoop-common</artifactId>
					<version>2.6.0.2.2.4.0-2633</version>
					<exclusions>
						<exclusion>
							<groupId>org.mortbay.jetty</groupId>
							<artifactId>jetty</artifactId>
						</exclusion>
						<exclusion>
							<groupId>org.mortbay.jetty</groupId>
							<artifactId>jetty-util</artifactId>
						</exclusion>
					</exclusions>
				</dependency>
				<dependency>
					<groupId>org.apache.hadoop</groupId>
					<artifactId>hadoop-mapreduce-client-core</artifactId>
					<version>2.6.0.2.2.4.0-2633</version>
					<exclusions>
						<exclusion>
							<groupId>org.mortbay.jetty</groupId>
							<artifactId>jetty</artifactId>
						</exclusion>
						<exclusion>
							<groupId>org.mortbay.jetty</groupId>
							<artifactId>jetty-util</artifactId>
						</exclusion>
					</exclusions>
				</dependency>
				<dependency>
					<groupId>org.apache.pig</groupId>
					<artifactId>pig</artifactId>
					<version>0.14.0.2.2.4.0-2633</version>
					<exclusions>
						<exclusion>
							<groupId>org.mortbay.jetty</groupId>
							<artifactId>jetty</artifactId>
						</exclusion>
						<exclusion>
							<groupId>org.mortbay.jetty</groupId>
							<artifactId>jetty-util</artifactId>
						</exclusion>
					</exclusions>
					<classifier>h2</classifier>
				</dependency>
				<dependency>
					<groupId>dk.brics.automaton</groupId>
					<artifactId>automaton</artifactId>
					<version>1.11-8</version>
				</dependency>
				<dependency>
					<groupId>ml.shifu</groupId>
					<artifactId>guagua-mapreduce</artifactId>
					<version>${guagua.version}</version>
					<classifier>hadoop2</classifier>
				</dependency>
				<dependency>
					<groupId>io.netty</groupId>
					<artifactId>netty</artifactId>
					<version>3.6.2.Final</version>
				</dependency>
			</dependencies>
		</profile>
		<!-- For hadoop 2.4.0 cluster (hdp 2.1.2) -->
		<profile>
			<id>hdp-yarn-2.1.2</id>
			<activation>
				<activeByDefault>false</activeByDefault>
			</activation>
			<properties>
				<platform.version>hdp-yarn-2.1.2</platform.version>
			</properties>
			<repositories>
				<repository>
					<id>HortonWorks HDP Local</id>
					<url>http://repo.hortonworks.com/service/local/repositories/releases/content/</url>
				</repository>
				<repository>
					<id>HortonWorks HDP</id>
					<url>http://repo.hortonworks.com/nexus/content/repositories/releases</url>
				</repository>
			</repositories>
			<build>
				<plugins>
					<plugin>
						<artifactId>maven-assembly-plugin</artifactId>
						<version>2.3</version>
						<executions>
							<execution>
								<id>make-assembly</id>
								<phase>package</phase>
								<goals>
									<goal>single</goal>
								</goals>
								<configuration>
									<descriptors>
										<descriptor>assembly-hadoop2.xml</descriptor>
									</descriptors>
								</configuration>
							</execution>
						</executions>
					</plugin>
				</plugins>
			</build>
			<dependencies>
				<dependency>
					<groupId>org.apache.hadoop</groupId>
					<artifactId>hadoop-hdfs</artifactId>
					<version>2.4.0.2.1.2.0-402</version>
				</dependency>
				<dependency>
					<groupId>org.apache.hadoop</groupId>
					<artifactId>hadoop-common</artifactId>
					<version>2.4.0.2.1.2.0-402</version>
				</dependency>
				<dependency>
					<groupId>org.apache.hadoop</groupId>
					<artifactId>hadoop-mapreduce-client-core</artifactId>
					<version>2.4.0.2.1.2.0-402</version>
				</dependency>
				<dependency>
					<groupId>org.apache.pig</groupId>
					<artifactId>pig</artifactId>
					<version>0.12.1.2.1.2.0-402</version>
				</dependency>
				<dependency>
					<groupId>dk.brics.automaton</groupId>
					<artifactId>automaton</artifactId>
					<version>1.11-8</version>
				</dependency>
				<dependency>
					<groupId>ml.shifu</groupId>
					<artifactId>guagua-mapreduce</artifactId>
					<version>${guagua.version}</version>
					<classifier>hadoop2</classifier>
				</dependency>
				<dependency>
					<groupId>io.netty</groupId>
					<artifactId>netty</artifactId>
					<version>3.6.2.Final</version>
				</dependency>
			</dependencies>
		</profile>
		<!-- For hdp 2.2.4 (hadoop 2.6.0) cluster -->
		<profile>
			<id>hdp-yarn</id>
			<activation>
				<activeByDefault>true</activeByDefault>
			</activation>
			<properties>
				<platform.version>hdp-yarn</platform.version>
			</properties>
<<<<<<< HEAD
			<!--
=======
			<!-- 
>>>>>>> d568bb24
			<repositories>
				<repository>
					<id>HortonWorks HDP Local</id>
					<url>http://repo.hortonworks.com/service/local/repositories/releases/content/</url>
				</repository>
				<repository>
					<id>HortonWorks HDP</id>
					<url>http://repo.hortonworks.com/nexus/content/repositories/releases</url>
				</repository>
			</repositories>
			-->
			<build>
				<plugins>
					<plugin>
						<artifactId>maven-assembly-plugin</artifactId>
						<version>2.3</version>
						<executions>
							<execution>
								<id>make-assembly</id>
								<phase>package</phase>
								<goals>
									<goal>single</goal>
								</goals>
								<configuration>
									<descriptors>
										<descriptor>assembly-hadoop2.xml</descriptor>
									</descriptors>
								</configuration>
							</execution>
						</executions>
					</plugin>
				</plugins>
			</build>
			<dependencies>
				<dependency>
					<groupId>org.apache.hadoop</groupId>
					<artifactId>hadoop-hdfs</artifactId>
					<version>2.6.0</version>
					<exclusions>
						<exclusion>
							<groupId>org.mortbay.jetty</groupId>
							<artifactId>jetty</artifactId>
						</exclusion>
						<exclusion>
							<groupId>org.mortbay.jetty</groupId>
							<artifactId>jetty-util</artifactId>
						</exclusion>
					</exclusions>
				</dependency>
				<dependency>
					<groupId>org.apache.hadoop</groupId>
					<artifactId>hadoop-common</artifactId>
					<version>2.6.0</version>
					<exclusions>
						<exclusion>
							<groupId>org.mortbay.jetty</groupId>
							<artifactId>jetty</artifactId>
						</exclusion>
						<exclusion>
							<groupId>org.mortbay.jetty</groupId>
							<artifactId>jetty-util</artifactId>
						</exclusion>
					</exclusions>
				</dependency>
				<dependency>
					<groupId>org.apache.hadoop</groupId>
					<artifactId>hadoop-mapreduce-client-core</artifactId>
					<version>2.6.0</version>
					<exclusions>
						<exclusion>
							<groupId>org.mortbay.jetty</groupId>
							<artifactId>jetty</artifactId>
						</exclusion>
						<exclusion>
							<groupId>org.mortbay.jetty</groupId>
							<artifactId>jetty-util</artifactId>
						</exclusion>
					</exclusions>
				</dependency>
				<dependency>
					<groupId>org.apache.pig</groupId>
					<artifactId>pig</artifactId>
					<version>0.14.0</version>
					<exclusions>
						<exclusion>
							<groupId>org.mortbay.jetty</groupId>
							<artifactId>jetty</artifactId>
						</exclusion>
						<exclusion>
							<groupId>org.mortbay.jetty</groupId>
							<artifactId>jetty-util</artifactId>
						</exclusion>
					</exclusions>
					<classifier>h2</classifier>
				</dependency>
				<dependency>
					<groupId>dk.brics.automaton</groupId>
					<artifactId>automaton</artifactId>
					<version>1.11-8</version>
				</dependency>
				<dependency>
					<groupId>ml.shifu</groupId>
					<artifactId>guagua-mapreduce</artifactId>
					<version>${guagua.version}</version>
					<classifier>hadoop2</classifier>
				</dependency>
				<dependency>
					<groupId>io.netty</groupId>
					<artifactId>netty</artifactId>
					<version>3.6.2.Final</version>
				</dependency>
			</dependencies>
		</profile>
	</profiles>
</project><|MERGE_RESOLUTION|>--- conflicted
+++ resolved
@@ -722,11 +722,7 @@
 			<properties>
 				<platform.version>hdp-yarn</platform.version>
 			</properties>
-<<<<<<< HEAD
-			<!--
-=======
 			<!-- 
->>>>>>> d568bb24
 			<repositories>
 				<repository>
 					<id>HortonWorks HDP Local</id>
